const THREE = require('three')
const { produce } = require('immer')
const undoable = require('redux-undo').default
const crypto = require('crypto')
const reduceReducers = require('../../vendor/reduce-reducers')
const { combineReducers } = require('redux')

const batchGroupBy = require('./shot-generator/batchGroupBy')

const ObjectModelFileDescriptions = require('../../../data/shot-generator/objects/objects.json')

const hashify = string => crypto.createHash('sha1').update(string).digest('base64')

const capitalize = string => string.charAt(0).toUpperCase() + string.slice(1)

//
//
// selectors
//
const getSceneObjects = state => state.undoable.present.sceneObjects

const getSelections = state => state.undoable.present.selections

const getActiveCamera = state => state.undoable.present.activeCamera

const getSelectedBone = state => state.undoable.present.selectedBone

const getWorld = state => state.undoable.present.world


const getHash = state =>
  hashify(JSON.stringify(getSerializedState(state)))
const getIsSceneDirty = state => {
  let current = getHash(state)
  return current !== state.meta.lastSavedHash
}
// return only the stuff we want to save to JSON
const getSerializedState = state => {
  let sceneObjects = Object.entries(getSceneObjects(state))
    .reduce((o, [ k, v ]) => {
      let {
        // ignore 'loaded'
        loaded: _,
        // but allow serialization of the rest
        ...serializable
      } = v
      o[k] = serializable
      return o
    }, {})

  return {
    world: getWorld(state),
    sceneObjects,
    activeCamera: getActiveCamera(state)
  }
}

//
//
// state helper functions
//
const checkForCharacterChanges = (state, draft, actionPayloadId) => {
  // check to see if character has changed from preset
  // and invalidate if so

  let characterPresetId = getSceneObjects(draft)[actionPayloadId].characterPresetId
  if (characterPresetId) {
    let statePreset = state.presets.characters[characterPresetId]

    // preset does not exist anymore
    if (!statePreset) {
      // so don't reference it
      getSceneObjects(draft)[actionPayloadId].characterPresetId = undefined
      return true
    }
    let stateCharacter = getSceneObjects(draft)[actionPayloadId]

    // for every top-level prop in the preset
    for (let prop in statePreset.state) {
      // if the prop is a number or a string
      if (
        typeof statePreset.state[prop] === 'number' ||
        typeof statePreset.state[prop] === 'string' ||
        typeof statePreset.state[prop] === 'undefined'
      ) {
        // if it differs

        if (stateCharacter[prop] != statePreset.state[prop]) {
          // changed, no longer matches preset
          getSceneObjects(draft)[actionPayloadId].characterPresetId = undefined
          return true
        }
      }
    }

    // hardcode check of second-level props
    if (
      stateCharacter.morphTargets.mesomorphic != statePreset.state.morphTargets.mesomorphic ||
      stateCharacter.morphTargets.ectomorphic != statePreset.state.morphTargets.ectomorphic ||
      stateCharacter.morphTargets.endomorphic != statePreset.state.morphTargets.endomorphic
    ) {
      // changed, no longer matches preset
      getSceneObjects(draft)[actionPayloadId].characterPresetId = undefined
      return true
    }
  }
}

const checkForSkeletonChanges = (state, draft, actionPayloadId) => {
  // check to see if pose has changed from preset
  // and invalidate if so

  let posePresetId = getSceneObjects(draft)[actionPayloadId].posePresetId
  if (posePresetId) {
    let statePreset = state.presets.poses[posePresetId]

    // preset does not exist anymore
    if (!statePreset) {
      // so don't reference it
      getSceneObjects(draft)[actionPayloadId].posePresetId = undefined
      return true
    }

    let draftSkeleton = getSceneObjects(draft)[actionPayloadId].skeleton
    let characterPreset = getSceneObjects(draft)[actionPayloadId].ragDoll;

    let preset = statePreset.state.skeleton
    let curr = draftSkeleton

    if (Object.values(curr).length != Object.values(preset).length) {
      // changed, no longer matches preset
      getSceneObjects(draft)[actionPayloadId].posePresetId = undefined
      return true
    }
    for (let name in preset) {
      if (
        preset[name].rotation.x !== curr[name].rotation.x ||
        preset[name].rotation.y !== curr[name].rotation.y ||
        preset[name].rotation.z !== curr[name].rotation.z
      ) {
        // changed, no longer matches preset
        getSceneObjects(draft)[actionPayloadId].posePresetId = undefined
        return true
      }
    }
  }
}

const checkForHandSkeletonChanges = (state, draft, actionPayloadId) => {
  let handPosePresetId = getSceneObjects(draft)[actionPayloadId].handPosePresetId
  if (handPosePresetId) {
    let statePreset = state.presets.poses[handPosePresetId]

    // preset does not exist anymore
    if (!statePreset) {
      // so don't reference it
      getSceneObjects(draft)[actionPayloadId].handPosePresetId = undefined
      return true
    }

    let draftSkeleton = getSceneObjects(draft)[actionPayloadId].handSkeleton

    let preset = statePreset.state.handSkeleton
    let curr = draftSkeleton

    if (Object.values(curr).length != Object.values(preset).length) {
      // changed, no longer matches preset
      getSceneObjects(draft)[actionPayloadId].handPosePresetId = undefined
      return true
    }
    for (let name in preset) {
      if (
        preset[name].rotation.x !== curr[name].rotation.x ||
        preset[name].rotation.y !== curr[name].rotation.y ||
        preset[name].rotation.z !== curr[name].rotation.z
      ) {
        // changed, no longer matches preset
        getSceneObjects(draft)[actionPayloadId].handPosePresetId = undefined
        return true
      }
    }
  }
}

// migrate SceneObjects from older beta builds of Shot Generator 2.0
const migrateRotations = sceneObjects =>
  Object.entries(sceneObjects)
    .reduce((o, [ k, v ]) => {
      if (v.type === 'object' && typeof v.rotation === 'number') {
        v = {
          ...v,
          rotation: {
            x: 0,
            y: v.rotation,
            z: 0
          }
        }
      }
      o[k] = v
      return o
    }, {})

const migrateWorldLights = world => ({
  ...world,

  // migrate older scenes which were missing ambient and directional light settings
  ambient: world.ambient || initialScene.world.ambient,
  directional: world.directional || initialScene.world.directional
})

const migrateWorldFog = world => ({
  ...world,
  fog: world.fog || initialScene.world.fog
})

const updateObject = (draft, state, props, { models }) => {
  // TODO is there a simpler way to merge only non-null values?
  
  if (props.visible != null) {
    draft.visible = props.visible
  }
  
  if (props.hasOwnProperty('locked')) {
    if (props.locked) {
      draft.locked = true
    } else {
      draft.locked = false
    }
  }
  
  if (draft.locked) {
    return
  }

  // update skeleton first
  // so that subsequent changes to height and headScale take effect
  if (props.hasOwnProperty('skeleton')) {
    draft.skeleton = props.skeleton
  }

  if (props.hasOwnProperty('handSkeleton')) {
    draft.handSkeleton = props.handSkeleton
  }
  
  if (props.x != null) {
    draft.x = props.x
  }
  if (props.y != null) {
    draft.y = props.y
  }
  if (props.z != null) {
    draft.z = props.z
  }

  if (props.fov != null) {
    draft.fov = props.fov
  }
  if (props.rotation != null) {
    if (draft.type === 'object' || draft.type === 'image') {
      // MERGE
      draft.rotation = {
        ...state.rotation,
        ...props.rotation
      }
    } else {
      draft.rotation = props.rotation
    }
  }
  if (props.tilt != null) {
    draft.tilt = props.tilt
  }
  if (props.roll != null) {
    draft.roll = props.roll
  }
  if (props.model != null) {
    draft.model = props.model

    // if a character's model is changing
    if (draft.type === 'character') {
      // reset the height ...
      draft.height = models[props.model]
        // ... to default (if known) ...
        ? models[props.model].height
        // ... otherwise, a reasonable value
        : 1.6
    }
    
    draft = withDisplayName(draft)
  }

  if (props.width != null) {
    draft.width = props.width
  }
  if (props.height != null) {
    draft.height = props.height
  }
  if (props.depth != null) {
    draft.depth = props.depth
  }

  if (props.headScale != null) {
    draft.headScale = props.headScale
  }

  if (props.tintColor != null) {
    draft.tintColor = props.tintColor
  }

  if (props.morphTargets != null) {
    Object.entries(props.morphTargets).forEach(([key, value]) => {
      draft.morphTargets[key] = value
    })
  }

  // allow a null value for name
  if (props.hasOwnProperty('name')) {
    draft.name = props.name
  }

  if (props.intensity != null) {
    draft.intensity = props.intensity
  }

  if (props.angle != null) {
    draft.angle = props.angle
  }

  if (props.penumbra != null) {
    draft.penumbra = props.penumbra
  }

  if (props.decay != null) {
    draft.decay = props.decay
  }

  if (props.distance != null) {
    draft.distance = props.distance
  }



  // for volumes
  if (props.numberOfLayers != null) {
    draft.numberOfLayers = props.numberOfLayers
  }
  if (props.distanceBetweenLayers != null) {
    draft.distanceBetweenLayers = props.distanceBetweenLayers
  }
  if (props.opacity != null) {
    draft.opacity = props.opacity
  }
  if (props.color != null) {
    draft.color = props.color
  }
  if (props.volumeImageAttachmentIds != null) {
    draft.volumeImageAttachmentIds = props.volumeImageAttachmentIds
  }

  // for images
  if (props.imageAttachmentIds != null) {
    draft.imageAttachmentIds = props.imageAttachmentIds
  }

  if (props.visibleToCam != null) {
    draft.visibleToCam = props.visibleToCam
  }

  if (props.hasOwnProperty('characterPresetId')) {
    draft.characterPresetId = props.characterPresetId
  }

  if (props.hasOwnProperty('posePresetId')) {
    draft.posePresetId = props.posePresetId
    if( draft.handPosePresetId) {
      draft.handPosePresetId = null
      draft.handSkeleton = []
    }
  }

  if (props.hasOwnProperty('handPosePresetId')) {
    draft.handPosePresetId = props.handPosePresetId
  }
  
  if (props.hasOwnProperty('loaded')) {
    draft.loaded = props.loaded
  }
}

// `loaded` status is not serialized
// when we load a new file, we need to initialize it
// so it can be read to determine loading progress
const resetLoadingStatus = sceneObjects => {
  for (let key in sceneObjects) {
    if (
      sceneObjects[key].type === 'character' ||
      sceneObjects[key].type === 'object' ||
      sceneObjects[key].type === 'volume' ||
      sceneObjects[key].type === 'image'
    ) {
      sceneObjects[key] = {
        ...sceneObjects[key],
        loaded: sceneObjects[key].loaded == null
          ? false
          : sceneObjects[key].loaded
      }
    }
  }
  return sceneObjects
}

let countByType = {}

// decorate target SceneObject with a calculated displayName
const withDisplayName = sceneObject => {
  let key = sceneObject.model || sceneObject.type;
  
  countByType[key] = countByType[key]
      ? countByType[key] + 1
      : 1
  
  let number = countByType[key]
  
  // mutate
  sceneObject.displayName = capitalize(`${key} ${number}`)
  
  return sceneObject
}

// decorate each SceneObject with a calculated displayName
const withDisplayNames = draft => {
  countByType = {}

  for (let id in draft) {
    let sceneObject = draft[id]
    let key = sceneObject.model || sceneObject.type;

    countByType[key] = countByType[key]
      ? countByType[key] + 1
      : 1

    let number = countByType[key]

    // mutate
    sceneObject.displayName = capitalize(`${key} ${number}`)
  }

  return draft
}

<<<<<<< HEAD
// via poses.json
const defaultPosePreset = {
  '79BBBD0D-6BA2-4D84-9B71-EE661AB6E5AE': {
    'id': '79BBBD0D-6BA2-4D84-9B71-EE661AB6E5AE',
    'name': 'stand',
    'keywords': 'stand straight upright',
    'state': {
      'skeleton': {
        'RightArm': {
          'rotation': {
            'x': 1.057228116003184,
            'y': 0.13045102714961612,
            'z': 0.1570463626924257
          }
        },
        'LeftArm': {
          'rotation': {
            'x': 1.0708379327832764,
            'y': -0.11931130645160759,
            'z': -0.1776163624389008
          }
        },
        'LeftForeArm': {
          'rotation': {
            'x': 0.09392413349188732,
            'y': 0.06624836455319376,
            'z': 0.29879477158887485
          }
        },
        'RightForeArm': {
          'rotation': {
            'x': 0.08067946699767342,
            'y': -0.19368502447268662,
            'z': -0.2725073929210185
          }
        }
      }
    },
    'priority': 0
  }
}
=======
const getCameraShot = (draft, cameraId) => {
  if (!draft[cameraId]) {
    draft[cameraId] = {
      size: null,
      angle: null,
      cameraId: cameraId
    }
  }
  
  return draft[cameraId]
}

// load up the default poses
const defaultPosePresets = require('./shot-generator-presets/poses.json')
>>>>>>> 011fb73c
const defaultHandPosePresets = require('./shot-generator-presets/hand-poses.json')

const defaultCharacterPreset = {
  height: 1.6256,
  model: 'adult-female',
  headScale: 1,
  tintColor: '#000000',
  // gender: 'female',
  // age: 'adult'
  morphTargets: {
    mesomorphic: 0,
    ectomorphic: 0,
    endomorphic: 0
  }
}

const defaultScenePreset = {
  world: {
    ground: false,
    backgroundColor: 0xE5E5E5,
    room: {
      visible: true,
      width: 10,
      length: 10,
      height: 3
    },
    environment: {
      file: undefined,
      x: 0,
      y: 0,
      z: 0,
      rotation: 0,
      scale: 1,
      visible: true
    },
    ambient: {
      intensity: 0.1
    },
    directional: {
      intensity: 0.5,
      rotation: -0.9,
      tilt: 0.75
    },
    fog: {
      visible: true,
      far: 40
    }
  },
  sceneObjects: {
    'C2062AFC-D710-4C7D-942D-A3BAF8A76D5C': {
      id: 'C2062AFC-D710-4C7D-942D-A3BAF8A76D5C',
      type: 'object',
      model: 'box',
      width: 1,
      height: 1,
      depth: 1,
      x: 0,
      y: 0,
      z: 0,
      rotation: { x: 0, y: 0, z: 0 },
      name: undefined,
      visible: true
    },
    'D8B95127-6C04-40A9-B592-8870EEAF43A8': {
      id: 'D8B95127-6C04-40A9-B592-8870EEAF43A8',
      type: 'object',
      model: 'chair',
      width: 1,
      height: 1,
      depth: 1,
      x: 2,
      y: 0.5,
      z: 0,
      rotation: { x: 0, y: 0, z: 0 },
      name: undefined,
      visible: true
    },
    '94FA0F9D-E1E8-436B-8041-D831BD06CB33': {
      id: '94FA0F9D-E1E8-436B-8041-D831BD06CB33',
      type: 'object',
      model: 'box',
      width: .5,
      height: .5,
      depth: .5,
      x: -2,
      y: -2,
      z: 0,
      rotation: { x: 0, y: 2, z: 0 },
      name: undefined,
      visible: true
    },
    'A1A35319-82D1-4A24-98FE-136836750A61': {
      // non-preset properties
      id: 'A1A35319-82D1-4A24-98FE-136836750A61',
      type: 'character',
      x: 1,
      y: 0,
      z: 0,
      rotation: 0,
      visible: true,

      // character preset properties
      characterPresetId: '7C694D0F-9D45-4B74-BA70-38479E520091',
      ...defaultCharacterPreset,

      // pose preset properties
      posePresetId: defaultPosePreset.id,
      skeleton: defaultPosePreset.skeleton
    },

    '4F0FF9B8-BBB4-4D83-9E87-6EFE16A01D6F': {
      id: '4F0FF9B8-BBB4-4D83-9E87-6EFE16A01D6F',
      type: 'light',
      x: 1,
      y: 1.5,
      z: 2,
      rotation: 10,
      tilt: 10,
      roll: 0,
      intensity: 0.7,
      visible: true,
      angle: 1.04,
      distance: 3,
      penumbra: 0,
      decay: 1,
    },

    '6BC46A44-7965-43B5-B290-E3D2B9D15EEE': {
      id: '6BC46A44-7965-43B5-B290-E3D2B9D15EEE',
      type: 'camera',
      fov: 22.25,
      x: 0,
      y: 6,
      z: 1,
      rotation: -0.0,
      tilt: 0,
      roll: 0.0,
      name: undefined
    },
  },
  activeCamera: '6BC46A44-7965-43B5-B290-E3D2B9D15EEE',
}

const initialScene = {
  world: {
    ground: true,
    backgroundColor: 0xE5E5E5,
    room: {
      visible: false,
      width: 10,
      length: 10,
      height: 3
    },
    environment: {
      file: undefined,
      x: 0,
      y: 0,
      z: 0,
      rotation: 0,
      scale: 1,
      visible: true
    },
    ambient: {
      intensity: 0.5
    },
    directional: {
      intensity: 0.5,
      rotation: -0.9,
      tilt: 0.75
    },
    fog: {
      visible: true,
      far: 40
    }
  },
  sceneObjects: {
    '6BC46A44-7965-43B5-B290-E3D2B9D15EEE': {
      id: '6BC46A44-7965-43B5-B290-E3D2B9D15EEE',
      type: 'camera',
      fov: 22.25,
      x: 0,
      y: 6,
      z: 1,
      rotation: 0,
      tilt: 0,
      roll: 0.0,
      name: undefined
    }
  },
  activeCamera: '6BC46A44-7965-43B5-B290-E3D2B9D15EEE'
}

// TODO sg key
const initialState = {
  models: {
    'adult-female': {
      id: 'adult-female',
      name: 'Adult Female',
      type: 'character',
      validMorphTargets: ['ectomorphic', 'mesomorphic', 'endomorphic'],
      height: 1.65
    },
    'adult-male': {
      id: 'adult-male',
      name: 'Adult Male',
      type: 'character',
      validMorphTargets: ['ectomorphic', 'mesomorphic', 'endomorphic'],
      height: 1.8
    },
    'teen-female': {
      id: 'teen-female',
      name: 'Teen Female',
      type: 'character',
      validMorphTargets: ['ectomorphic', 'mesomorphic', 'endomorphic'],
      height: 1.6
    },
    'teen-male': {
      id: 'teen-male',
      name: 'Teen Male',
      type: 'character',
      validMorphTargets: ['ectomorphic', 'mesomorphic', 'endomorphic'],
      height: 1.6
    },
    'child': {
      id: 'child',
      name: 'Child',
      type: 'character',
      validMorphTargets: ['ectomorphic', 'endomorphic'],
      height: 1.2
    },
    'baby': {
      id: 'baby',
      name: 'Baby',
      type: 'character',
      validMorphTargets: [],
      height: 0.75
    },

    'box': {
      id: 'box',
      name: 'Box',
      type: 'object',
      height: 1
    },
    ...ObjectModelFileDescriptions,
  },

  attachments: {},

  aspectRatio: 2.35,

  board: {},

  undoable: {
    world: initialScene.world,
    activeCamera: initialScene.activeCamera,
    sceneObjects: withDisplayNames(initialScene.sceneObjects),

    selections: [],
    selectedBone: null,
  },

  meta: {
    storyboarderFilePath: undefined,
    lastSavedHash: undefined
  },

  workspace: {
    guides: {
      center: false,
      thirds: false
    }
  },

  mainViewCamera: 'live', // 'ortho' or 'live'
  input: {
    accel: [0, 0, 0],
    mag: [0, 0, 0],
    sensor: [0, 0, 0, 0],
    down: false,
    mouseMode: false,
    orbitMode: false
  },
  devices: {
    0: {
      analog: {
        lStickX: 127,
        lStickY: 127,
        rStickX: 127,
        rStickY: 127
      },
      motion: {
        gryoPitch: 0,
        gyroRoll: 0,
        gyroYaw: 0
      },
      digital: {
        circle: false
      }
    }
  },
  presets: {
    scenes: {
      'C181CF19-AF44-4348-8BCB-FB3EE582FC5D': {
        id: 'C181CF19-AF44-4348-8BCB-FB3EE582FC5D',
        name: 'Default Scene',
        state: defaultScenePreset
      }
    },

    characters: {
      '7C694D0F-9D45-4B74-BA70-38479E520091': {
        id: '7C694D0F-9D45-4B74-BA70-38479E520091',
        name: 'Default Character',
        state: defaultCharacterPreset
      }
    },

    poses: {
      ...defaultPosePreset
    },
    handPoses: defaultHandPosePresets
  },
  server: {
    uri: undefined,
    client: false
  },
  cameraShots: {}
}

const cameraShotsReducer = (state = {}, action) => {
  return produce(state, draft => {
    switch (action.type) {
      case 'SET_CAMERA_SHOT':
        const camera = getCameraShot(draft, action.payload.cameraId)
        
        camera.size = action.payload.size || camera.size
        camera.angle = action.payload.angle || camera.angle
        return
        
        // select a single object
      case 'CREATE_OBJECT':
        if (action.payload.type === 'camera') {
          getCameraShot(draft, action.payload.id)
        }
        return
      
      case 'DUPLICATE_OBJECTS':
        // select the new duplicates, replacing the selection list
          action.payload.ids.forEach((id, i) => {
            if (draft[id]) {
              getCameraShot(draft, action.payload.newIds[i])
            }
          })
        return
      
      case 'DELETE_OBJECTS':
        if (
            action.payload.ids == null ||
            action.payload.ids.length === 0
        ) return
  
        for (let id of action.payload.ids) {
          if (draft[id] == null) continue
          
          delete draft[id]
        }
        return
      
      default:
        return
    }
  })
}

const selectionsReducer = (state = [], action) => {
  return produce(state, draft => {
    switch (action.type) {
      case 'LOAD_SCENE':
      case 'UPDATE_SCENE_FROM_XR':
        // clear selections
        return []

      // select a single object
      case 'SELECT_OBJECT':
        return (action.payload == null)
          // empty the selection
          ? []
          // make the selection
          : [action.payload]

      case 'SELECT_OBJECT_TOGGLE':
        let n = draft.indexOf(action.payload)
        if (n === -1) {
          draft.push(action.payload)
        } else {
          draft.splice(n, 1)
        }
        return

      case 'DUPLICATE_OBJECTS':
        // select the new duplicates, replacing the selection list
        return action.payload.newIds

      case 'DELETE_OBJECTS':
        for (let id of action.payload.ids) {
          // did we remove a selected id?
          if (draft.includes(id)) {
            // delete it from the selections list
            draft.splice(draft.indexOf(id), 1)
          }
        }
        return

      default:
        return
    }
  })
}

const sceneObjectsReducer = (state = {}, action) => {
  return produce(state, draft => {
    switch (action.type) {
      case 'LOAD_SCENE':
      case 'UPDATE_SCENE_FROM_XR':
        return withDisplayNames(
          resetLoadingStatus(
            migrateRotations(
              action.payload.sceneObjects
            )
          )
        )

      case 'CREATE_OBJECT':
        let id = action.payload.id != null
          ? action.payload.id
          : THREE.Math.generateUUID()

        draft[id] = {
          ...action.payload, id
        }

        return withDisplayNames(draft)

      case 'DELETE_OBJECTS':
        if (
          action.payload.ids == null ||
          action.payload.ids.length === 0
        ) return

        for (let id of action.payload.ids) {
          if (draft[id] == null) continue

          delete draft[id]
        }

        return withDisplayNames(draft)

      case 'UPDATE_OBJECT':
        if (draft[action.payload.id] == null) return
        updateObject(
          draft[action.payload.id],
          state[action.payload.id],
          action.payload,
          { models: initialState.models }
        )
        return

      case 'UPDATE_OBJECTS':
        for (let [ key, value ] of Object.entries(action.payload)) {
          if (draft[key] == null) return
          if (draft[key].locked) continue
          draft[key].x = value.x ? value.x : draft[key].x
          draft[key].y = value.y ? value.y : draft[key].y
          draft[key].z = value.z ? value.z : draft[key].z
        }
        return

      case 'DUPLICATE_OBJECTS':
        for (let n in action.payload.ids) {
          let srcId = action.payload.ids[n]
          let dstId = action.payload.newIds[n]

          let offsetX = 0.5 // (Math.random() * 2 - 1)
          let offsetY = 0.5 // (Math.random() * 2 - 1)

          if (state[srcId]) {
            let source = state[srcId]

            draft[dstId] = {
              ...source,
              name: source.name == null ? null : source.name + ' copy',
              x: source.x + offsetX,
              y: source.y + offsetY,
              z: source.z,
              id: dstId
            }
          }
        }
        return withDisplayNames(draft)

      // update a single bone by name
      case 'UPDATE_CHARACTER_SKELETON':
        draft[action.payload.id].skeleton = draft[action.payload.id].skeleton || {}
        draft[action.payload.id].skeleton[action.payload.name] = {
          rotation: action.payload.rotation
        }
        // Check if handBone got same bones and update it if it does
        if(draft[action.payload.id].handSkeleton && draft[action.payload.id].handSkeleton[action.payload.name]) {
          draft[action.payload.id].handSkeleton[action.payload.name] = {
            rotation: action.payload.rotation
          }
        }
        return

      // update many bones from a skeleton object
      case 'UPDATE_CHARACTER_IK_SKELETON':
        draft[action.payload.id].skeleton = draft[action.payload.id].skeleton || {}
        for (let bone of action.payload.skeleton) {
          let { x, y, z } = bone.rotation
          draft[action.payload.id].skeleton[bone.name] = {
            rotation: { x, y, z }
          }
        }
        return

      case 'UPDATE_CHARACTER_IK_POLETARGETS':
        draft[action.payload.id].poleTargets = draft[action.payload.id].poleTargets || {}
        for (let [ key, value ] of Object.entries(action.payload.poleTargets)) {
          draft[action.payload.id].poleTargets[key] = value
        }
        return

      case 'ATTACHMENTS_RELOCATE':
        let { src, dst } = action.payload
        for (let id in draft) {
          let sceneObject = draft[id]

          if (sceneObject.model === src) {
            sceneObject.model = dst
          }
        }
        return

      default:
        return
    }
  })
}

const metaReducer = (state = {}, action, appState) => {
  return produce(state, draft => {
    switch (action.type) {
      case 'LOAD_SCENE':
        draft.lastSavedHash = getHash(appState)
        return
      case 'UPDATE_SCENE_FROM_XR':
        // don't update lastSavedHash
        // SG will detect the unsaved changes and prompt user to save
        return

      case 'MARK_SAVED':
        draft.lastSavedHash = getHash(appState)
        return

      case 'SET_META_STORYBOARDER_FILE_PATH':
        draft.storyboarderFilePath = action.payload
        return

      default:
        return
    }
  })
}

const activeCameraReducer = (state = initialScene.activeCamera, action) => {
  return produce(state, draft => {
    switch (action.type) {
      case 'LOAD_SCENE':
      case 'UPDATE_SCENE_FROM_XR':
        return action.payload.activeCamera

      case 'SET_ACTIVE_CAMERA':
        return action.payload

      default:
        return
    }
  })
}

const selectedBoneReducer = (state = null, action) => {
  return produce(state, draft => {
    switch (action.type) {
      case 'LOAD_SCENE':
      case 'UPDATE_SCENE_FROM_XR':
        // clear selections
        return null

      // select a single object
      case 'SELECT_OBJECT':
        // de-select any currently selected bone
        return null

      case 'SELECT_BONE':
        return action.payload

      case 'DELETE_OBJECTS':
        // de-select any currently selected bone
        draft = null

      default:
        return
    }
  })
}

const worldReducer = (state = initialState.undoable.world, action) => {
  return produce(state, draft => {
    switch (action.type) {
      case 'LOAD_SCENE':
      case 'UPDATE_SCENE_FROM_XR':
        return migrateWorldLights(
          migrateWorldFog(
            action.payload.world
          )
        )

      case 'UPDATE_WORLD':
        if (action.payload.hasOwnProperty('ground')) {
          draft.ground = action.payload.ground
        }
        if (action.payload.hasOwnProperty('backgroundColor')) {
          draft.backgroundColor = action.payload.backgroundColor
        }
        return

      case 'UPDATE_WORLD_ROOM':
        if (action.payload.hasOwnProperty('width')) { draft.room.width = action.payload.width }
        if (action.payload.hasOwnProperty('length')) { draft.room.length = action.payload.length }
        if (action.payload.hasOwnProperty('height')) { draft.room.height = action.payload.height }
        if (action.payload.hasOwnProperty('visible')) { draft.room.visible = action.payload.visible }
        return

      case 'UPDATE_WORLD_ENVIRONMENT':
        if (action.payload.hasOwnProperty('file')) {
          draft.environment.file = action.payload.file
        }
        if (action.payload.scale != null) {
          draft.environment.scale = action.payload.scale
        }
        if (action.payload.visible != null) {
          draft.environment.visible = action.payload.visible
        }
        if (action.payload.rotation != null) {
          draft.environment.rotation = action.payload.rotation
        }
        if (action.payload.x != null) {
          draft.environment.x = action.payload.x
        }
        if (action.payload.y != null) {
          draft.environment.y = action.payload.y
        }
        if (action.payload.z != null) {
          draft.environment.z = action.payload.z
        }
        if (action.payload.intensity != null) {
          draft.ambient.intensity = action.payload.intensity
        }
        if (action.payload.intensityDirectional != null) {
          draft.directional.intensity = action.payload.intensityDirectional
        }
        if (action.payload.rotationDirectional != null) {
          draft.directional.rotation = action.payload.rotationDirectional
        }
        if (action.payload.tiltDirectional != null) {
          draft.directional.tilt = action.payload.tiltDirectional
        }
        return

      case 'UPDATE_WORLD_FOG':
        if (action.payload.hasOwnProperty('visible')) {
          draft.fog.visible = action.payload.visible
        }
        if (action.payload.hasOwnProperty('far')) {
          draft.fog.far = action.payload.far
        }
        return

      default:
        return
    }
  })
}

const presetsReducer = (state = initialState.presets, action) => {
  return produce(state, draft => {
    switch (action.type) {
      case 'CREATE_SCENE_PRESET':
        draft.scenes[action.payload.id] = action.payload
        return

      case 'DELETE_SCENE_PRESET':
        delete draft.scenes[action.payload.id]
        return

      case 'UPDATE_SCENE_PRESET':
        // allow a null value for name
        if (action.payload.hasOwnProperty('name')) {
          draft.scenes[action.payload.id].name = action.payload.name
        }
        return

      case 'CREATE_CHARACTER_PRESET':
        draft.characters[action.payload.id] = action.payload
        return

      case 'CREATE_POSE_PRESET':
        draft.poses[action.payload.id] = action.payload
        return

      case 'DELETE_POSE_PRESET':
        delete draft.poses[action.payload.id]
        return

      case 'UPDATE_POSE_PRESET':
        // allow a null value for name
        if (action.payload.hasOwnProperty('name')) {
          draft.poses[action.payload.id].name = action.payload.name
        }
        return

      case 'CREATE_HAND_POSE_PRESET':
        draft.handPoses[action.payload.id] = action.payload
        return
    }
  })
}

const mainReducer = (state/* = initialState*/, action) => {
  return produce(state, draft => {
    switch (action.type) {
      case 'LOAD_SCENE':
        draft.mainViewCamera = 'live'
        return
      case 'UPDATE_SCENE_FROM_XR':
        // don't swap the camera
        return

      // case 'SET_INPUT_ACCEL':
      //   draft.input.accel = action.payload
      //   return
      //
      //   case 'SET_INPUT_MAG':
      //   draft.input.mag = action.payload
      //   return
      //
      //   case 'SET_INPUT_SENSOR':
      //   draft.input.sensor = action.payload
      //   return
      //
      // case 'SET_INPUT_DOWN':
      //   draft.input.down = action.payload
      //   return
      //
      // case 'SET_INPUT_MOUSEMODE':
      //   draft.input.mouseMode = action.payload
      //   return
      //
      // case 'SET_INPUT_ORBITMODE':
      //   draft.input.orbitMode = action.payload
      //   return

      case 'UPDATE_MODELS':
        draft.models = {
          ...state.models,
          ...action.payload
        }
        return

      case 'SET_ASPECT_RATIO':
        draft.aspectRatio = action.payload
        return

      case 'SET_MAIN_VIEW_CAMERA':
        draft.mainViewCamera = action.payload
        return

      case 'UPDATE_DEVICE':
        draft.devices[action.payload.id] = action.payload
        return

      case 'UPDATE_SERVER':
        // if (action.payload.uri) {
        //   console.log('shot-generator web client at', action.payload.uri)
        // }
        // if (action.payload.xrUri) {
        //   console.log('shot-generator XR client at', action.payload.xrUri)
        // }
        draft.server = { ...draft.server, ...action.payload }
        return

      case 'SET_BOARD':
        const { uid, shot, /* action, */ dialogue, notes } = action.payload
        draft.board = {
          uid,

          // used by BoardInspector
          shot,
          dialogue,
          action: action.payload.action,
          notes
        }
        return

      case 'TOGGLE_WORKSPACE_GUIDE':
        draft.workspace.guides[action.payload] = !draft.workspace.guides[action.payload]
        return

      case 'ATTACHMENTS_PENDING':
        draft.attachments[action.payload.id] = { status: 'NotAsked' }
        return
      case 'ATTACHMENTS_LOAD':
        draft.attachments[action.payload.id] = { status: 'Loading' }
        return
      case 'ATTACHMENTS_SUCCESS':
        draft.attachments[action.payload.id] = { status: 'Success', value: action.payload.value }
        return
      case 'ATTACHMENTS_ERROR':
        draft.attachments[action.payload.id] = { status: 'Error', error: action.payload.error }
        return

      case 'ATTACHMENTS_DELETE':
        delete draft.attachments[action.payload.id]
        return

      case 'UNDO_GROUP_START':
        batchGroupBy.start(action.payload)
        return

      case 'UNDO_GROUP_END':
        batchGroupBy.end(action.payload)
        return
    }
  })
}

const checksReducer = (state, action) => {
  return produce(state, draft => {
    switch (action.type) {
      case 'UPDATE_OBJECT':
        // ignore actions that are just changes to `loaded`
        if (action.payload.hasOwnProperty('loaded')) return

        let sceneObject = getSceneObjects(draft)[action.payload.id]
        if (sceneObject.type === 'character') {
          // unless characterPresetId was just set ...
          if (!action.payload.hasOwnProperty('characterPresetId')) {
            // ... detect change between state and preset
            checkForCharacterChanges(state, draft, action.payload.id)
          }

          // unless posePresetId was just set ...
          if (!action.payload.hasOwnProperty('posePresetId')) {
            // ... detect change between state and preset
            checkForSkeletonChanges(state, draft, action.payload.id)
          }

           // unless handPosePresetId was just set ...
          if (!action.payload.hasOwnProperty('handPosePresetId')) {
            // ... detect change between state and preset
            checkForHandSkeletonChanges(state, draft, action.payload.id)
          }
        }
        return

      // if we ever allow UPDATE_OBJECTS to change more stuff:
      // case 'UPDATE_OBJECTS':
        // if we ever allow UPDATE_OBJECTS to change character properties,
        // uncomment this:
        // checkForCharacterChanges(state, draft, key)

        // if we ever allow UPDATE_OBJECTS to change skeletons,
        // uncomment this:
        // checkForSkeletonChanges(state, draft, key)
        // return

      case 'UPDATE_CHARACTER_SKELETON':
        checkForSkeletonChanges(state, draft, action.payload.id)
        return

      case 'UPDATE_CHARACTER_IK_SKELETON':
        checkForSkeletonChanges(state, draft, action.payload.id)
        return

      // when we REDO, we are changing the entire state all at once
      // so, we gotta run all the checks
      case '@@redux-undo/REDO':
        for (let sceneObject of Object.values(getSceneObjects(draft))) {
          if (sceneObject.type === 'character') {
            checkForCharacterChanges(state, draft, sceneObject.id)
            checkForSkeletonChanges(state, draft, sceneObject.id)
          }
        }
        return

      default:
        return
    }
  })
}

const filterHistory = (action, currentState, previousHistory) => {
  // ignore `loaded` status updates
  if (action.type === 'UPDATE_OBJECT' && Object.keys(action.payload).includes('loaded')) {
    return false
  }

  return true
}

const undoableReducers = combineReducers({
  sceneObjects: sceneObjectsReducer,
  activeCamera: activeCameraReducer,
  world: worldReducer,
  selections: selectionsReducer,
  selectedBone: selectedBoneReducer
})

const undoableReducer = undoable(
  undoableReducers,
  {
    limit: 50,

    filter: filterHistory,

    // uncomment to automatically group any series of UPDATE_OBJECT or UPDATE_OBJECTS:
    // groupBy: batchGroupBy.init(['UPDATE_OBJECT', 'UPDATE_OBJECTS'])
    groupBy: batchGroupBy.init()
  }
)

const rootReducer = reduceReducers(
  initialState,

  mainReducer,
  
  (state, action) => {
    const presets = presetsReducer(state.presets, action)
  
    return (presets !== state.presets) ? { ...state, presets} : state
  },
  
  (state, action) => {
    const undoable = undoableReducer(state.undoable, action)
  
    return (undoable !== state.undoable) ? { ...state, undoable} : state
  },
  
  (state, action) => {
    const cameraShots = cameraShotsReducer(state.cameraShots, action)

    return (cameraShots !== state.cameraShots) ? { ...state, cameraShots} : state
  },

  checksReducer,

  // `meta` must run last, to calculate lastSavedHash
  (state, action) => {
    const meta = metaReducer(state.meta, action, state)
  
    return (meta !== state.meta) ? { ...state, meta} : state
  }
)

module.exports = {
  initialState,

  reducer: rootReducer,

  //
  //
  // action creators
  //
  selectObject: id => ({ type: 'SELECT_OBJECT', payload: id }),
  selectObjectToggle: id => ({ type: 'SELECT_OBJECT_TOGGLE', payload: id }),

  selectBone: id => ({ type: 'SELECT_BONE', payload: id }),

  createObject: values => ({ type: 'CREATE_OBJECT', payload: values }),
  updateObject: (id, values) => ({ type: 'UPDATE_OBJECT', payload: { id, ...values } }),

  // batch update
  updateObjects: payload => ({ type: 'UPDATE_OBJECTS', payload }),

  deleteObjects: ids => ({ type: 'DELETE_OBJECTS', payload: { ids } }),

  duplicateObjects: (ids, newIds) => ({ type: 'DUPLICATE_OBJECTS', payload: { ids, newIds } }),

  setMainViewCamera: name => ({ type: 'SET_MAIN_VIEW_CAMERA', payload: name }),
  
  setCameraShot: (cameraId, values) => ({ type: 'SET_CAMERA_SHOT', payload: { cameraId, ...values } }),

  loadScene: data => ({ type: 'LOAD_SCENE', payload: data }),
  updateSceneFromXR: data => ({ type: 'UPDATE_SCENE_FROM_XR', payload: data }),

  updateCharacterSkeleton: ({ id, name, rotation }) => ({
    type: 'UPDATE_CHARACTER_SKELETON',
    payload: { id, name, rotation }
  }),

  updateCharacterIkSkeleton: ({ id, skeleton }) => ({
    type: 'UPDATE_CHARACTER_IK_SKELETON',
    payload: { id, skeleton }
  }),

  updateCharacterPoleTargets: ({ id, poleTargets }) => ({
    type: 'UPDATE_CHARACTER_IK_POLETARGETS',
    payload: { id, poleTargets }
  }),

  setActiveCamera: id => ({ type: 'SET_ACTIVE_CAMERA', payload: id }),

  resetScene: () => ({
    type: 'LOAD_SCENE',
    payload: {
      world: initialState.undoable.world,
      sceneObjects: initialState.undoable.sceneObjects,
      activeCamera: initialState.undoable.activeCamera
    }
  }),

  createScenePreset: payload => ({ type: 'CREATE_SCENE_PRESET', payload }),
  updateScenePreset: (id, values) => ({ type: 'UPDATE_SCENE_PRESET', payload: { id, ...values} }),
  deleteScenePreset: id => ({ type: 'DELETE_SCENE_PRESET', payload: { id } }),

  createCharacterPreset: payload => ({ type: 'CREATE_CHARACTER_PRESET', payload }),

  createPosePreset: payload => ({ type: 'CREATE_POSE_PRESET', payload }),
  createHandPosePreset: payload => ({ type: 'CREATE_HAND_POSE_PRESET', payload }),
  updatePosePreset: (id, values) => ({ type: 'UPDATE_POSE_PRESET', payload: { id, ...values} }),
  deletePosePreset: id => ({ type: 'DELETE_POSE_PRESET', payload: { id } }),

  updateWorld: payload => ({ type: 'UPDATE_WORLD', payload }),
  updateWorldRoom: payload => ({ type: 'UPDATE_WORLD_ROOM', payload }),
  updateWorldEnvironment: payload => ({ type: 'UPDATE_WORLD_ENVIRONMENT', payload }),
  updateWorldFog: payload => ({ type: 'UPDATE_WORLD_FOG', payload }),

  updateDevice: (id, values) => ({ type: 'UPDATE_DEVICE', payload: { id, ...values } }),

  updateServer: payload => ({ type: 'UPDATE_SERVER', payload }),

  setBoard: payload => ({ type: 'SET_BOARD', payload }),

  markSaved: () => ({ type: 'MARK_SAVED' }),

  toggleWorkspaceGuide: payload => ({ type: 'TOGGLE_WORKSPACE_GUIDE', payload }),

  undoGroupStart: payload => ({ type: 'UNDO_GROUP_START', payload }),
  undoGroupEnd: payload => ({ type: 'UNDO_GROUP_END', payload }),

  //
  //
  // selectors
  //
  getSceneObjects,
  getSelections,
  getActiveCamera,
  getSelectedBone,
  getWorld,

  getSerializedState,

  getIsSceneDirty,
  getHash,

  getDefaultPosePreset: () => initialState.presets.poses['79BBBD0D-6BA2-4D84-9B71-EE661AB6E5AE']
}<|MERGE_RESOLUTION|>--- conflicted
+++ resolved
@@ -447,7 +447,6 @@
   return draft
 }
 
-<<<<<<< HEAD
 // via poses.json
 const defaultPosePreset = {
   '79BBBD0D-6BA2-4D84-9B71-EE661AB6E5AE': {
@@ -489,7 +488,6 @@
     'priority': 0
   }
 }
-=======
 const getCameraShot = (draft, cameraId) => {
   if (!draft[cameraId]) {
     draft[cameraId] = {
@@ -503,8 +501,6 @@
 }
 
 // load up the default poses
-const defaultPosePresets = require('./shot-generator-presets/poses.json')
->>>>>>> 011fb73c
 const defaultHandPosePresets = require('./shot-generator-presets/hand-poses.json')
 
 const defaultCharacterPreset = {
