const THREE = require('three')
const { produce } = require('immer')
const undoable = require('redux-undo').default
const crypto = require('crypto')
const reduceReducers = require('../../vendor/reduce-reducers')
const { combineReducers } = require('redux')

const batchGroupBy = require('./shot-generator/batchGroupBy')

const ObjectModelFileDescriptions = require('../../../data/shot-generator/objects/objects.json')
const AttachablesModelFileDescriptions = require('../../../data/shot-generator/attachables/attachables.json')

const hashify = string => crypto.createHash('sha1').update(string).digest('base64')

const capitalize = string => string.charAt(0).toUpperCase() + string.slice(1)

//
//
// selectors
//
const getSceneObjects = state => state.undoable.present.sceneObjects

const getSelections = state => state.undoable.present.selections

const getActiveCamera = state => state.undoable.present.activeCamera

const getSelectedBone = state => state.undoable.present.selectedBone

const getSelectedAttachable = state => state.undoable.present.selectedAttachable

const getWorld = state => state.undoable.present.world


const getIsSceneDirty = state => {
  let current = hashify(JSON.stringify(getSerializedState(state)))
  return current !== state.meta.lastSavedHash
}
// return only the stuff we want to save to JSON
const getSerializedState = state => {
  let sceneObjects = Object.entries(getSceneObjects(state))
    .reduce((o, [ k, v ]) => {
      let {
        // ignore 'loaded'
        loaded: _,
        // but allow serialization of the rest
        ...serializable
      } = v
      o[k] = serializable
      return o
    }, {})

  return {
    world: getWorld(state),
    sceneObjects,
    activeCamera: getActiveCamera(state)
  }
}

//
//
// state helper functions
//
const checkForCharacterChanges = (state, draft, actionPayloadId) => {
  // check to see if character has changed from preset
  // and invalidate if so

  let characterPresetId = getSceneObjects(draft)[actionPayloadId].characterPresetId
  if (characterPresetId) {
    let statePreset = state.presets.characters[characterPresetId]

    // preset does not exist anymore
    if (!statePreset) {
      // so don't reference it
      getSceneObjects(draft)[actionPayloadId].characterPresetId = undefined
      return true
    }
    let stateCharacter = getSceneObjects(draft)[actionPayloadId]

    // for every top-level prop in the preset
    for (let prop in statePreset.state) {
      // if the prop is a number or a string
      if (
        typeof statePreset.state[prop] === 'number' ||
        typeof statePreset.state[prop] === 'string' ||
        typeof statePreset.state[prop] === 'undefined'
      ) {
        // if it differs

        if (stateCharacter[prop] != statePreset.state[prop]) {
          // changed, no longer matches preset
          getSceneObjects(draft)[actionPayloadId].characterPresetId = undefined
          return true
        }
      }
    }

    // hardcode check of second-level props
    if (
      stateCharacter.morphTargets.mesomorphic != statePreset.state.morphTargets.mesomorphic ||
      stateCharacter.morphTargets.ectomorphic != statePreset.state.morphTargets.ectomorphic ||
      stateCharacter.morphTargets.endomorphic != statePreset.state.morphTargets.endomorphic
    ) {
      // changed, no longer matches preset
      getSceneObjects(draft)[actionPayloadId].characterPresetId = undefined
      return true
    }
  }
}

const checkForSkeletonChanges = (state, draft, actionPayloadId) => {
  // check to see if pose has changed from preset
  // and invalidate if so

  let posePresetId = getSceneObjects(draft)[actionPayloadId].posePresetId
  if (posePresetId) {
    let statePreset = state.presets.poses[posePresetId]

    // preset does not exist anymore
    if (!statePreset) {
      // so don't reference it
      getSceneObjects(draft)[actionPayloadId].posePresetId = undefined
      return true
    }

    let draftSkeleton = getSceneObjects(draft)[actionPayloadId].skeleton
    let characterPreset = getSceneObjects(draft)[actionPayloadId].ragDoll;

    let preset = statePreset.state.skeleton
    let curr = draftSkeleton

    if (Object.values(curr).length != Object.values(preset).length) {
      // changed, no longer matches preset
      getSceneObjects(draft)[actionPayloadId].posePresetId = undefined
      return true
    }
    for (let name in preset) {
      if (
        preset[name].rotation.x !== curr[name].rotation.x ||
        preset[name].rotation.y !== curr[name].rotation.y ||
        preset[name].rotation.z !== curr[name].rotation.z
      ) {
        // changed, no longer matches preset
        getSceneObjects(draft)[actionPayloadId].posePresetId = undefined
        return true
      }
    }
  }
}

const checkForHandSkeletonChanges = (state, draft, actionPayloadId) => {
  let handPosePresetId = getSceneObjects(draft)[actionPayloadId].handPosePresetId
  if (handPosePresetId) {
    let statePreset = state.presets.poses[handPosePresetId]

    // preset does not exist anymore
    if (!statePreset) {
      // so don't reference it
      getSceneObjects(draft)[actionPayloadId].handPosePresetId = undefined
      return true
    }

    let draftSkeleton = getSceneObjects(draft)[actionPayloadId].handSkeleton

    let preset = statePreset.state.handSkeleton
    let curr = draftSkeleton

    if (Object.values(curr).length != Object.values(preset).length) {
      // changed, no longer matches preset
      getSceneObjects(draft)[actionPayloadId].handPosePresetId = undefined
      return true
    }
    for (let name in preset) {
      if (
        preset[name].rotation.x !== curr[name].rotation.x ||
        preset[name].rotation.y !== curr[name].rotation.y ||
        preset[name].rotation.z !== curr[name].rotation.z
      ) {
        // changed, no longer matches preset
        getSceneObjects(draft)[actionPayloadId].handPosePresetId = undefined
        return true
      }
    }
  }
}

// migrate SceneObjects from older beta builds of Shot Generator 2.0
const migrateRotations = sceneObjects =>
  Object.entries(sceneObjects)
    .reduce((o, [ k, v ]) => {
      if (v.type === 'object' && typeof v.rotation === 'number') {
        v = {
          ...v,
          rotation: {
            x: 0,
            y: v.rotation,
            z: 0
          }
        }
      }
      o[k] = v
      return o
    }, {})

const migrateWorldLights = world => ({
  ...world,

  // migrate older scenes which were missing ambient and directional light settings
  ambient: world.ambient || initialScene.world.ambient,
  directional: world.directional || initialScene.world.directional
})

const migrateWorldFog = world => ({
  ...world,
  fog: world.fog || initialScene.world.fog
})

const updateObject = (draft, state, props, { models }) => {
  // TODO is there a simpler way to merge only non-null values?
  
  if (props.visible != null) {
    draft.visible = props.visible
  }
  
  if (props.hasOwnProperty('locked')) {
    if (props.locked) {
      draft.locked = true
    } else {
      draft.locked = false
    }
  }
  
  if (draft.locked) {
    return
  }

  // update skeleton first
  // so that subsequent changes to height and headScale take effect
  if (props.hasOwnProperty('skeleton')) {
    draft.skeleton = props.skeleton
  }

  if (props.hasOwnProperty('handSkeleton')) {
    draft.handSkeleton = props.handSkeleton
  }
  
  if (props.x != null) {
    draft.x = props.x
  }
  if (props.y != null) {
    draft.y = props.y
  }
  if (props.z != null) {
    draft.z = props.z
  }

  if (props.fov != null) {
    draft.fov = props.fov
  }
  if (props.rotation != null) {
    if (draft.type === 'object' || draft.type === 'image') {
      // MERGE
      draft.rotation = {
        ...state.rotation,
        ...props.rotation
      }
    } else {
      draft.rotation = props.rotation
    }
  }
  if (props.tilt != null) {
    draft.tilt = props.tilt
  }
  if (props.roll != null) {
    draft.roll = props.roll
  }
  if (props.model != null) {
    draft.model = props.model

    // if a character's model is changing
    if (draft.type === 'character') {
      // reset the height ...
      draft.height = models[props.model]
        // ... to default (if known) ...
        ? models[props.model].height
        // ... otherwise, a reasonable value
        : 1.6
    }
    
    draft = withDisplayName(draft)
  }

  if (props.width != null) {
    draft.width = props.width
  }
  if (props.height != null) {
    draft.height = props.height
  }
  if (props.depth != null) {
    draft.depth = props.depth
  }

  if (props.headScale != null) {
    draft.headScale = props.headScale
  }

  if (props.tintColor != null) {
    draft.tintColor = props.tintColor
  }

  if (props.morphTargets != null) {
    Object.entries(props.morphTargets).forEach(([key, value]) => {
      draft.morphTargets[key] = value
    })
  }

  // allow a null value for name
  if (props.hasOwnProperty('name')) {
    draft.name = props.name
  }

  if (props.intensity != null) {
    draft.intensity = props.intensity
  }

  if (props.angle != null) {
    draft.angle = props.angle
  }

  if (props.penumbra != null) {
    draft.penumbra = props.penumbra
  }

  if (props.decay != null) {
    draft.decay = props.decay
  }

  if (props.distance != null) {
    draft.distance = props.distance
  }



  // for volumes
  if (props.numberOfLayers != null) {
    draft.numberOfLayers = props.numberOfLayers
  }
  if (props.distanceBetweenLayers != null) {
    draft.distanceBetweenLayers = props.distanceBetweenLayers
  }
  if (props.opacity != null) {
    draft.opacity = props.opacity
  }
  if (props.color != null) {
    draft.color = props.color
  }
  if (props.volumeImageAttachmentIds != null) {
    draft.volumeImageAttachmentIds = props.volumeImageAttachmentIds
  }

  // for images
  if (props.imageAttachmentIds != null) {
    draft.imageAttachmentIds = props.imageAttachmentIds
  }

  if (props.visibleToCam != null) {
    draft.visibleToCam = props.visibleToCam
  }

  if (props.hasOwnProperty('characterPresetId')) {
    draft.characterPresetId = props.characterPresetId
  }

  if (props.hasOwnProperty('posePresetId')) {
    draft.posePresetId = props.posePresetId
    if( draft.handPosePresetId) {
      draft.handPosePresetId = null
      draft.handSkeleton = [] 
    }
  }

  if (props.hasOwnProperty('handPosePresetId')) {
    draft.handPosePresetId = props.handPosePresetId
  }
  
  if (props.hasOwnProperty('loaded')) {
    draft.loaded = props.loaded
  }

  if(props.hasOwnProperty('isAttachableSelected')) {
    draft.isAttachableSelected = props.isAttachableSelected
  }

  if(props.hasOwnProperty('isDragging')) {
    draft.isDragging = props.isDragging
  }

  if(props.hasOwnProperty('bindBone')) {
    draft.bindBone = props.bindBone
  }

  if(props.hasOwnProperty('size')) {
    draft.size = props.size
  }
}

// `loaded` status is not serialized
// when we load a new file, we need to initialize it
// so it can be read to determine loading progress
const resetLoadingStatus = sceneObjects => {
  for (let key in sceneObjects) {
    if (
      sceneObjects[key].type === 'character' ||
      sceneObjects[key].type === 'object' ||
      sceneObjects[key].type === 'volume' ||
      sceneObjects[key].type === 'image' ||
      sceneObjects[key].type === 'attachable'
    ) {
      sceneObjects[key] = {
        ...sceneObjects[key],
        loaded: sceneObjects[key].loaded == null
          ? false
          : sceneObjects[key].loaded
      }
    }
  }
  return sceneObjects
}

let countByType = {}

// decorate target SceneObject with a calculated displayName
const withDisplayName = sceneObject => {
  let key = sceneObject.name || sceneObject.model || sceneObject.type;
  
  countByType[key] = countByType[key]
      ? countByType[key] + 1
      : 1
  
  let number = countByType[key]
  
  // mutate
  sceneObject.displayName = capitalize(`${key} ${number}`)
  
  return sceneObject
}

// decorate each SceneObject with a calculated displayName
const withDisplayNames = draft => {
  countByType = {}

  for (let id in draft) {
    let sceneObject = draft[id]
    let key = sceneObject.name || sceneObject.model || sceneObject.type;

    countByType[key] = countByType[key]
      ? countByType[key] + 1
      : 1

    let number = countByType[key]

    // mutate
    sceneObject.displayName = capitalize(`${key} ${number}`)
  }

  return draft
}

// load up the default poses
const defaultPosePresets = require('./shot-generator-presets/poses.json')
const defaultHandPosePresets = require('./shot-generator-presets/hand-poses.json')

// reference AE56DD1E-3F6F-4A74-B247-C8A6E3EB8FC0 as our Default Pose
const defaultPosePreset = defaultPosePresets['AE56DD1E-3F6F-4A74-B247-C8A6E3EB8FC0']

const defaultCharacterPreset = {
  height: 1.6256,
  model: 'adult-female',
  headScale: 1,
  tintColor: '#000000',
  // gender: 'female',
  // age: 'adult'
  morphTargets: {
    mesomorphic: 0,
    ectomorphic: 0,
    endomorphic: 0
  }
}

const defaultScenePreset = {
  world: {
    ground: false,
    backgroundColor: 0xE5E5E5,
    room: {
      visible: true,
      width: 10,
      length: 10,
      height: 3
    },
    environment: {
      file: undefined,
      x: 0,
      y: 0,
      z: 0,
      rotation: 0,
      scale: 1,
      visible: true
    },
    ambient: {
      intensity: 0.1
    },
    directional: {
      intensity: 0.5,
      rotation: -0.9,
      tilt: 0.75
    },
    fog: {
      visible: true,
      far: 40
    }
  },
  sceneObjects: {
    'C2062AFC-D710-4C7D-942D-A3BAF8A76D5C': {
      id: 'C2062AFC-D710-4C7D-942D-A3BAF8A76D5C',
      type: 'object',
      model: 'box',
      width: 1,
      height: 1,
      depth: 1,
      x: 0,
      y: 0,
      z: 0,
      rotation: { x: 0, y: 0, z: 0 },
      name: undefined,
      visible: true
    },
    'D8B95127-6C04-40A9-B592-8870EEAF43A8': {
      id: 'D8B95127-6C04-40A9-B592-8870EEAF43A8',
      type: 'object',
      model: 'chair',
      width: 1,
      height: 1,
      depth: 1,
      x: 2,
      y: 0.5,
      z: 0,
      rotation: { x: 0, y: 0, z: 0 },
      name: undefined,
      visible: true
    },
    '94FA0F9D-E1E8-436B-8041-D831BD06CB33': {
      id: '94FA0F9D-E1E8-436B-8041-D831BD06CB33',
      type: 'object',
      model: 'box',
      width: .5,
      height: .5,
      depth: .5,
      x: -2,
      y: -2,
      z: 0,
      rotation: { x: 0, y: 2, z: 0 },
      name: undefined,
      visible: true
    },
    'A1A35319-82D1-4A24-98FE-136836750A61': {
      // non-preset properties
      id: 'A1A35319-82D1-4A24-98FE-136836750A61',
      type: 'character',
      x: 1,
      y: 0,
      z: 0,
      rotation: 0,
      visible: true,

      // character preset properties
      characterPresetId: '7C694D0F-9D45-4B74-BA70-38479E520091',
      ...defaultCharacterPreset,

      // pose preset properties
      posePresetId: defaultPosePreset.id,
      skeleton: defaultPosePreset.skeleton
    },

    '4F0FF9B8-BBB4-4D83-9E87-6EFE16A01D6F': {
      id: '4F0FF9B8-BBB4-4D83-9E87-6EFE16A01D6F',
      type: 'light',
      x: 1,
      y: 1.5,
      z: 2,
      rotation: 10,
      tilt: 10,
      roll: 0,
      intensity: 0.7,
      visible: true,
      angle: 1.04,
      distance: 3,
      penumbra: 0,
      decay: 1,
    },

    '6BC46A44-7965-43B5-B290-E3D2B9D15EEE': {
      id: '6BC46A44-7965-43B5-B290-E3D2B9D15EEE',
      type: 'camera',
      fov: 22.25,
      x: 0,
      y: 6,
      z: 1,
      rotation: -0.0,
      tilt: 0,
      roll: 0.0,
      name: undefined
    },
  },
  activeCamera: '6BC46A44-7965-43B5-B290-E3D2B9D15EEE',
}

const initialScene = {
  world: {
    ground: true,
    backgroundColor: 0xE5E5E5,
    room: {
      visible: false,
      width: 10,
      length: 10,
      height: 3
    },
    environment: {
      file: undefined,
      x: 0,
      y: 0,
      z: 0,
      rotation: 0,
      scale: 1,
      visible: true
    },
    ambient: {
      intensity: 0.5
    },
    directional: {
      intensity: 0.5,
      rotation: -0.9,
      tilt: 0.75
    },
    fog: {
      visible: true,
      far: 40
    }
  },
  sceneObjects: {
    '6BC46A44-7965-43B5-B290-E3D2B9D15EEE': {
      id: '6BC46A44-7965-43B5-B290-E3D2B9D15EEE',
      type: 'camera',
      fov: 22.25,
      x: 0,
      y: 6,
      z: 1,
      rotation: 0,
      tilt: 0,
      roll: 0.0,
      name: undefined
    }
  },
  activeCamera: '6BC46A44-7965-43B5-B290-E3D2B9D15EEE'
}

// TODO sg key
const initialState = {
  models: {
    'adult-female': {
      id: 'adult-female',
      name: 'Adult Female',
      type: 'character',
      validMorphTargets: ['ectomorphic', 'mesomorphic', 'endomorphic'],
      height: 1.65
    },
    'adult-male': {
      id: 'adult-male',
      name: 'Adult Male',
      type: 'character',
      validMorphTargets: ['ectomorphic', 'mesomorphic', 'endomorphic'],
      height: 1.8
    },
    'teen-female': {
      id: 'teen-female',
      name: 'Teen Female',
      type: 'character',
      validMorphTargets: ['ectomorphic', 'mesomorphic', 'endomorphic'],
      height: 1.6
    },
    'teen-male': {
      id: 'teen-male',
      name: 'Teen Male',
      type: 'character',
      validMorphTargets: ['ectomorphic', 'mesomorphic', 'endomorphic'],
      height: 1.6
    },
    'child': {
      id: 'child',
      name: 'Child',
      type: 'character',
      validMorphTargets: ['ectomorphic', 'endomorphic'],
      height: 1.2
    },
    'baby': {
      id: 'baby',
      name: 'Baby',
      type: 'character',
      validMorphTargets: [],
      height: 0.75
    },

    'box': {
      id: 'box',
      name: 'Box',
      type: 'object',
      height: 1
    },
    ...ObjectModelFileDescriptions,
    ...AttachablesModelFileDescriptions
  },

  attachments: {},

  aspectRatio: 2.35,

  board: {},

  undoable: {
    world: initialScene.world,
    activeCamera: initialScene.activeCamera,
    sceneObjects: withDisplayNames(initialScene.sceneObjects),

    selections: [],
    selectedBone: null,
    selectedAttachable: null
  },

  meta: {
    storyboarderFilePath: undefined,
    lastSavedHash: undefined
  },

  workspace: {
    guides: {
      center: false,
      thirds: false
    }
  },

  mainViewCamera: 'live', // 'ortho' or 'live'
  input: {
    accel: [0, 0, 0],
    mag: [0, 0, 0],
    sensor: [0, 0, 0, 0],
    down: false,
    mouseMode: false,
    orbitMode: false
  },
  devices: {
    0: {
      analog: {
        lStickX: 127,
        lStickY: 127,
        rStickX: 127,
        rStickY: 127
      },
      motion: {
        gryoPitch: 0,
        gyroRoll: 0,
        gyroYaw: 0
      },
      digital: {
        circle: false
      }
    }
  },
  presets: {
    scenes: {
      'C181CF19-AF44-4348-8BCB-FB3EE582FC5D': {
        id: 'C181CF19-AF44-4348-8BCB-FB3EE582FC5D',
        name: 'Default Scene',
        state: defaultScenePreset
      }
    },

    characters: {
      '7C694D0F-9D45-4B74-BA70-38479E520091': {
        id: '7C694D0F-9D45-4B74-BA70-38479E520091',
        name: 'Default Character',
        state: defaultCharacterPreset
      }
    },

    poses: defaultPosePresets,
    handPoses: defaultHandPosePresets
  },
  server: {
    uri: undefined,
    client: false
  }
}

const selectionsReducer = (state = [], action) => {
  return produce(state, draft => {
    switch (action.type) {
      case 'LOAD_SCENE':
      case 'UPDATE_SCENE_FROM_XR':
        // clear selections
        return []

      // select a single object
      case 'SELECT_OBJECT':
        return (action.payload == null)
          // empty the selection
          ? []
          // make the selection
          : [action.payload]

      case 'SELECT_OBJECT_TOGGLE':
        let n = draft.indexOf(action.payload)
        if (n === -1) {
          draft.push(action.payload)
        } else {
          draft.splice(n, 1)
        }
        return
      case 'SELECT_ATTACHABLE':
        return [action.payload.bindId]
        
      case 'DUPLICATE_OBJECTS':
        // select the new duplicates, replacing the selection list
        return action.payload.newIds

      case 'DELETE_OBJECTS':
        for (let id of action.payload.ids) {
          // did we remove a selected id?
          if (draft && draft.includes(id) && draft[id]) {
            // delete it from the selections list
            draft.splice(draft.indexOf(id), 1)
          }
        }
        return

      default:
        return
    }
  })
}

const attachableSelectionsReducer = (state = [], action) => {
  return produce(state, draft => {
    switch (action.type) {
      case 'LOAD_SCENE':
      case 'UPDATE_SCENE_FROM_XR':
        // clear selections
        return null

      // select a single object
      case 'SELECT_OBJECT':
        // de-select any currently selected bone
        return null

      case 'SELECT_ATTACHABLE':
        return action.payload.id

      case 'DESELECT_ATTACHABLE':
        return null

      case 'DELETE_OBJECTS':
        for (let id of action.payload.ids) {
          // did we remove a selected id?
          if (draft && draft.includes(id) && draft[id]) {
            // delete it from the selections list
            draft.splice(draft.indexOf(id), 1)
          }
        }
        return

      default:
        return
    }
  })
}

const sceneObjectsReducer = (state = {}, action) => {
  return produce(state, draft => {
    switch (action.type) {
      case 'LOAD_SCENE':
      case 'UPDATE_SCENE_FROM_XR':
        return withDisplayNames(
          resetLoadingStatus(
            migrateRotations(
              action.payload.sceneObjects
            )
          )
        )

      case 'CREATE_OBJECT':
        let id = action.payload.id != null
          ? action.payload.id
          : THREE.Math.generateUUID()

        draft[id] = {
          ...action.payload, id
        }

        return withDisplayNames(draft)

      case 'DELETE_OBJECTS':
        if (
          action.payload.ids == null ||
          action.payload.ids.length === 0
        ) return

        for (let id of action.payload.ids) {
          if (draft[id] == null) continue

          delete draft[id]
        }

        return withDisplayNames(draft)

      case 'UPDATE_OBJECT':
        if (draft[action.payload.id] == null) return
        updateObject(
          draft[action.payload.id],
          state[action.payload.id],
          action.payload,
          { models: initialState.models }
        )
        return

      case 'UPDATE_OBJECTS':
        for (let [ key, value ] of Object.entries(action.payload)) {
          if (draft[key] == null) return
<<<<<<< HEAD

          draft[key].x = value.x
          draft[key].y = value.y
          draft[key].z = value.z ? value.z : draft[key].z
          draft[key].rotation = value.rotation ? value.rotation : draft[key].rotation 
=======
          if (draft[key].locked) continue
          draft[key].x = value.x ? value.x : draft[key].x
          draft[key].y = value.y ? value.y : draft[key].y
          draft[key].z = value.z ? value.z : draft[key].z
>>>>>>> 38b4a5a8
        }
        return

      case 'DUPLICATE_OBJECTS':
        for (let n in action.payload.ids) {
          let srcId = action.payload.ids[n]
          let dstId = action.payload.newIds[n]

          let offsetX = 0.5 // (Math.random() * 2 - 1)
          let offsetY = 0.5 // (Math.random() * 2 - 1)

          if (state[srcId]) {
            let source = state[srcId]

            draft[dstId] = {
              ...source,
              name: source.name == null ? null : source.name + ' copy',
              x: source.x + offsetX,
              y: source.y + offsetY,
              z: source.z,
              id: dstId
            }
          }
        }
        return withDisplayNames(draft)

      // update a single bone by name
      case 'UPDATE_CHARACTER_SKELETON':
        draft[action.payload.id].skeleton = draft[action.payload.id].skeleton || {}
        draft[action.payload.id].skeleton[action.payload.name] = {
          rotation: action.payload.rotation
        }
        // Check if handBone got same bones and update it if it does
        if(draft[action.payload.id].handSkeleton && draft[action.payload.id].handSkeleton[action.payload.name]) {
          draft[action.payload.id].handSkeleton[action.payload.name] = {
            rotation: action.payload.rotation
          }
        }
        return

      // update many bones from a skeleton object
      case 'UPDATE_CHARACTER_IK_SKELETON':
        draft[action.payload.id].skeleton = draft[action.payload.id].skeleton || {}
        for (let bone of action.payload.skeleton) {
          let { x, y, z } = bone.rotation
          draft[action.payload.id].skeleton[bone.name] = {
            rotation: { x, y, z }
          }
        }
        return

      case 'UPDATE_CHARACTER_IK_POLETARGETS':
        draft[action.payload.id].poleTargets = draft[action.payload.id].poleTargets || {}
        for (let [ key, value ] of Object.entries(action.payload.poleTargets)) {
          draft[action.payload.id].poleTargets[key] = value
        }
        return

      case 'ATTACHMENTS_RELOCATE':
        let { src, dst } = action.payload
        for (let id in draft) {
          let sceneObject = draft[id]

          if (sceneObject.model === src) {
            sceneObject.model = dst
          }
        }
        return

      default:
        return
    }
  })
}

const metaReducer = (state = {}, action, appState) => {
  return produce(state, draft => {
    switch (action.type) {
      case 'LOAD_SCENE':
        draft.lastSavedHash = hashify(JSON.stringify(getSerializedState(appState)))
        return
      case 'UPDATE_SCENE_FROM_XR':
        // don't update lastSavedHash
        // SG will detect the unsaved changes and prompt user to save
        return

      case 'MARK_SAVED':
        draft.lastSavedHash = hashify(JSON.stringify(getSerializedState(appState)))
        return

      case 'SET_META_STORYBOARDER_FILE_PATH':
        draft.storyboarderFilePath = action.payload
        return

      default:
        return
    }
  })
}

const activeCameraReducer = (state = initialScene.activeCamera, action) => {
  return produce(state, draft => {
    switch (action.type) {
      case 'LOAD_SCENE':
      case 'UPDATE_SCENE_FROM_XR':
        return action.payload.activeCamera

      case 'SET_ACTIVE_CAMERA':
        return action.payload

      default:
        return
    }
  })
}

const selectedBoneReducer = (state = null, action) => {
  return produce(state, draft => {
    switch (action.type) {
      case 'LOAD_SCENE':
      case 'UPDATE_SCENE_FROM_XR':
        // clear selections
        return null

      // select a single object
      case 'SELECT_OBJECT':
        // de-select any currently selected bone
        return null

      case 'SELECT_BONE':
        return action.payload

      case 'DELETE_OBJECTS':
        // de-select any currently selected bone
        draft = null

      default:
        return
    }
  })
}

const worldReducer = (state = initialState.undoable.world, action) => {
  return produce(state, draft => {
    switch (action.type) {
      case 'LOAD_SCENE':
      case 'UPDATE_SCENE_FROM_XR':
        return migrateWorldLights(
          migrateWorldFog(
            action.payload.world
          )
        )

      case 'UPDATE_WORLD':
        if (action.payload.hasOwnProperty('ground')) {
          draft.ground = action.payload.ground
        }
        if (action.payload.hasOwnProperty('backgroundColor')) {
          draft.backgroundColor = action.payload.backgroundColor
        }
        return

      case 'UPDATE_WORLD_ROOM':
        if (action.payload.hasOwnProperty('width')) { draft.room.width = action.payload.width }
        if (action.payload.hasOwnProperty('length')) { draft.room.length = action.payload.length }
        if (action.payload.hasOwnProperty('height')) { draft.room.height = action.payload.height }
        if (action.payload.hasOwnProperty('visible')) { draft.room.visible = action.payload.visible }
        return

      case 'UPDATE_WORLD_ENVIRONMENT':
        if (action.payload.hasOwnProperty('file')) {
          draft.environment.file = action.payload.file
        }
        if (action.payload.scale != null) {
          draft.environment.scale = action.payload.scale
        }
        if (action.payload.visible != null) {
          draft.environment.visible = action.payload.visible
        }
        if (action.payload.rotation != null) {
          draft.environment.rotation = action.payload.rotation
        }
        if (action.payload.x != null) {
          draft.environment.x = action.payload.x
        }
        if (action.payload.y != null) {
          draft.environment.y = action.payload.y
        }
        if (action.payload.z != null) {
          draft.environment.z = action.payload.z
        }
        if (action.payload.intensity != null) {
          draft.ambient.intensity = action.payload.intensity
        }
        if (action.payload.intensityDirectional != null) {
          draft.directional.intensity = action.payload.intensityDirectional
        }
        if (action.payload.rotationDirectional != null) {
          draft.directional.rotation = action.payload.rotationDirectional
        }
        if (action.payload.tiltDirectional != null) {
          draft.directional.tilt = action.payload.tiltDirectional
        }
        return

      case 'UPDATE_WORLD_FOG':
        if (action.payload.hasOwnProperty('visible')) {
          draft.fog.visible = action.payload.visible
        }
        if (action.payload.hasOwnProperty('far')) {
          draft.fog.far = action.payload.far
        }
        return

      default:
        return
    }
  })
}

const presetsReducer = (state = initialState.presets, action) => {
  return produce(state, draft => {
    switch (action.type) {
      case 'CREATE_SCENE_PRESET':
        draft.scenes[action.payload.id] = action.payload
        return

      case 'DELETE_SCENE_PRESET':
        delete draft.scenes[action.payload.id]
        return

      case 'UPDATE_SCENE_PRESET':
        // allow a null value for name
        if (action.payload.hasOwnProperty('name')) {
          draft.scenes[action.payload.id].name = action.payload.name
        }
        return

      case 'CREATE_CHARACTER_PRESET':
        draft.characters[action.payload.id] = action.payload
        return

      case 'CREATE_POSE_PRESET':
        draft.poses[action.payload.id] = action.payload
        return

      case 'DELETE_POSE_PRESET':
        delete draft.poses[action.payload.id]
        return

      case 'UPDATE_POSE_PRESET':
        // allow a null value for name
        if (action.payload.hasOwnProperty('name')) {
          draft.poses[action.payload.id].name = action.payload.name
        }
        return

      case 'CREATE_HAND_POSE_PRESET':
        draft.handPoses[action.payload.id] = action.payload
        return
    }
  })
}

const mainReducer = (state/* = initialState*/, action) => {
  return produce(state, draft => {
    switch (action.type) {
      case 'LOAD_SCENE':
        draft.mainViewCamera = 'live'
        return
      case 'UPDATE_SCENE_FROM_XR':
        // don't swap the camera
        return

      // case 'SET_INPUT_ACCEL':
      //   draft.input.accel = action.payload
      //   return
      //
      //   case 'SET_INPUT_MAG':
      //   draft.input.mag = action.payload
      //   return
      //
      //   case 'SET_INPUT_SENSOR':
      //   draft.input.sensor = action.payload
      //   return
      //
      // case 'SET_INPUT_DOWN':
      //   draft.input.down = action.payload
      //   return
      //
      // case 'SET_INPUT_MOUSEMODE':
      //   draft.input.mouseMode = action.payload
      //   return
      //
      // case 'SET_INPUT_ORBITMODE':
      //   draft.input.orbitMode = action.payload
      //   return

      case 'UPDATE_MODELS':
        draft.models = {
          ...state.models,
          ...action.payload
        }
        return

      case 'SET_ASPECT_RATIO':
        draft.aspectRatio = action.payload
        return

      case 'SET_MAIN_VIEW_CAMERA':
        draft.mainViewCamera = action.payload
        return

      case 'UPDATE_DEVICE':
        draft.devices[action.payload.id] = action.payload
        return

      case 'UPDATE_SERVER':
        // if (action.payload.uri) {
        //   console.log('shot-generator web client at', action.payload.uri)
        // }
        // if (action.payload.xrUri) {
        //   console.log('shot-generator XR client at', action.payload.xrUri)
        // }
        draft.server = { ...draft.server, ...action.payload }
        return

      case 'SET_BOARD':
        draft.board = action.payload
        return

      case 'TOGGLE_WORKSPACE_GUIDE':
        draft.workspace.guides[action.payload] = !draft.workspace.guides[action.payload]
        return

      case 'ATTACHMENTS_PENDING':
        draft.attachments[action.payload.id] = { status: 'NotAsked' }
        return
      case 'ATTACHMENTS_LOAD':
        draft.attachments[action.payload.id] = { status: 'Loading' }
        return
      case 'ATTACHMENTS_SUCCESS':
        draft.attachments[action.payload.id] = { status: 'Success', value: action.payload.value }
        return
      case 'ATTACHMENTS_ERROR':
        draft.attachments[action.payload.id] = { status: 'Error', error: action.payload.error }
        return

      case 'ATTACHMENTS_DELETE':
        delete draft.attachments[action.payload.id]
        return

      case 'UNDO_GROUP_START':
        batchGroupBy.start(action.payload)
        return

      case 'UNDO_GROUP_END':
        batchGroupBy.end(action.payload)
        return
    }
  })
}

const checksReducer = (state, action) => {
  return produce(state, draft => {
    switch (action.type) {
      case 'UPDATE_OBJECT':
        // ignore actions that are just changes to `loaded`
        if (action.payload.hasOwnProperty('loaded')) return

        let sceneObject = getSceneObjects(draft)[action.payload.id]
        
        if (sceneObject.type === 'character') {
          // unless characterPresetId was just set ...
          if (!action.payload.hasOwnProperty('characterPresetId')) {
            // ... detect change between state and preset
           // console.log("Checking character changes")
            checkForCharacterChanges(state, draft, action.payload.id)
          }

          // unless posePresetId was just set ...
          if (!action.payload.hasOwnProperty('posePresetId')) {
            // ... detect change between state and preset
            checkForSkeletonChanges(state, draft, action.payload.id)
          }

           // unless handPosePresetId was just set ...
          if (!action.payload.hasOwnProperty('handPosePresetId')) {
            // ... detect change between state and preset
            checkForHandSkeletonChanges(state, draft, action.payload.id)
          }
        }
        return

      // if we ever allow UPDATE_OBJECTS to change more stuff:
      // case 'UPDATE_OBJECTS':
        // if we ever allow UPDATE_OBJECTS to change character properties,
        // uncomment this:
        // checkForCharacterChanges(state, draft, key)

        // if we ever allow UPDATE_OBJECTS to change skeletons,
        // uncomment this:
        // checkForSkeletonChanges(state, draft, key)
        // return

      case 'UPDATE_CHARACTER_SKELETON':
        checkForSkeletonChanges(state, draft, action.payload.id)
        return

      case 'UPDATE_CHARACTER_IK_SKELETON':
        checkForSkeletonChanges(state, draft, action.payload.id)
        return

      // when we REDO, we are changing the entire state all at once
      // so, we gotta run all the checks
      case '@@redux-undo/REDO':
        for (let sceneObject of Object.values(getSceneObjects(draft))) {
          if (sceneObject.type === 'character') {
            checkForCharacterChanges(state, draft, sceneObject.id)
            checkForSkeletonChanges(state, draft, sceneObject.id)
          }
        }
        return

      default:
        return
    }
  })
}

const filterHistory = (action, currentState, previousHistory) => {
  // ignore `loaded` status updates
  if (action.type === 'UPDATE_OBJECT' && Object.keys(action.payload).includes('loaded')) {
    return false
  }

  return true
}

const undoableReducers = combineReducers({
  sceneObjects: sceneObjectsReducer,
  activeCamera: activeCameraReducer,
  world: worldReducer,
  selections: selectionsReducer,
  selectedBone: selectedBoneReducer,
  selectedAttachable: attachableSelectionsReducer
})

const undoableReducer = undoable(
  undoableReducers,
  {
    limit: 50,

    filter: filterHistory,

    // uncomment to automatically group any series of UPDATE_OBJECT or UPDATE_OBJECTS:
    // groupBy: batchGroupBy.init(['UPDATE_OBJECT', 'UPDATE_OBJECTS'])
    groupBy: batchGroupBy.init()
  }
)

const rootReducer = reduceReducers(
  initialState,

  mainReducer,

  (state, action) => ({
    ...state,
    presets: presetsReducer(state.presets, action)
  }),

  (state, action) => ({
    ...state,
    undoable: undoableReducer(state.undoable, action)
  }),

  checksReducer,

  // `meta` must run last, to calculate lastSavedHash
  (state, action) => ({
    ...state,
    meta: metaReducer(state.meta, action, state)
  })
)

module.exports = {
  initialState,

  reducer: rootReducer,

  //
  //
  // action creators
  //
  selectObject: id => ({ type: 'SELECT_OBJECT', payload: id }),
  selectObjectToggle: id => ({ type: 'SELECT_OBJECT_TOGGLE', payload: id }),

  selectBone: id => ({ type: 'SELECT_BONE', payload: id }),
  selectAttachable: id => ({ type: 'SELECT_ATTACHABLE', payload: id }),
  deselectAttachable: id => ({ type: 'DESELECT_ATTACHABLE', payload: id}),

  createObject: values => ({ type: 'CREATE_OBJECT', payload: values }),
  updateObject: (id, values) => ({ type: 'UPDATE_OBJECT', payload: { id, ...values } }),

  // batch update
  updateObjects: payload => ({ type: 'UPDATE_OBJECTS', payload }),

  deleteObjects: ids => ({ type: 'DELETE_OBJECTS', payload: { ids } }),

  duplicateObjects: (ids, newIds) => ({ type: 'DUPLICATE_OBJECTS', payload: { ids, newIds } }),

  setMainViewCamera: name => ({ type: 'SET_MAIN_VIEW_CAMERA', payload: name }),

  loadScene: data => ({ type: 'LOAD_SCENE', payload: data }),
  updateSceneFromXR: data => ({ type: 'UPDATE_SCENE_FROM_XR', payload: data }),

  updateCharacterSkeleton: ({ id, name, rotation }) => ({
    type: 'UPDATE_CHARACTER_SKELETON',
    payload: { id, name, rotation }
  }),

  updateCharacterIkSkeleton: ({ id, skeleton }) => ({
    type: 'UPDATE_CHARACTER_IK_SKELETON',
    payload: { id, skeleton }
  }),

  updateCharacterPoleTargets: ({ id, poleTargets }) => ({
    type: 'UPDATE_CHARACTER_IK_POLETARGETS',
    payload: { id, poleTargets }
  }),

  setActiveCamera: id => ({ type: 'SET_ACTIVE_CAMERA', payload: id }),

  resetScene: () => ({
    type: 'LOAD_SCENE',
    payload: {
      world: initialState.undoable.world,
      sceneObjects: initialState.undoable.sceneObjects,
      activeCamera: initialState.undoable.activeCamera
    }
  }),

  createScenePreset: payload => ({ type: 'CREATE_SCENE_PRESET', payload }),
  updateScenePreset: (id, values) => ({ type: 'UPDATE_SCENE_PRESET', payload: { id, ...values} }),
  deleteScenePreset: id => ({ type: 'DELETE_SCENE_PRESET', payload: { id } }),

  createCharacterPreset: payload => ({ type: 'CREATE_CHARACTER_PRESET', payload }),

  createPosePreset: payload => ({ type: 'CREATE_POSE_PRESET', payload }),
  createHandPosePreset: payload => ({ type: 'CREATE_HAND_POSE_PRESET', payload }),
  updatePosePreset: (id, values) => ({ type: 'UPDATE_POSE_PRESET', payload: { id, ...values} }),
  deletePosePreset: id => ({ type: 'DELETE_POSE_PRESET', payload: { id } }),

  updateWorld: payload => ({ type: 'UPDATE_WORLD', payload }),
  updateWorldRoom: payload => ({ type: 'UPDATE_WORLD_ROOM', payload }),
  updateWorldEnvironment: payload => ({ type: 'UPDATE_WORLD_ENVIRONMENT', payload }),
  updateWorldFog: payload => ({ type: 'UPDATE_WORLD_FOG', payload }),

  updateDevice: (id, values) => ({ type: 'UPDATE_DEVICE', payload: { id, ...values } }),

  updateServer: payload => ({ type: 'UPDATE_SERVER', payload }),

  setBoard: payload => ({ type: 'SET_BOARD', payload }),

  markSaved: () => ({ type: 'MARK_SAVED' }),

  toggleWorkspaceGuide: payload => ({ type: 'TOGGLE_WORKSPACE_GUIDE', payload }),

  undoGroupStart: payload => ({ type: 'UNDO_GROUP_START', payload }),
  undoGroupEnd: payload => ({ type: 'UNDO_GROUP_END', payload }),

  //
  //
  // selectors
  //
  getSceneObjects,
  getSelections,
  getActiveCamera,
  getSelectedBone,
  getWorld,

  getSerializedState,
  getIsSceneDirty,
  getSelectedAttachable
}<|MERGE_RESOLUTION|>--- conflicted
+++ resolved
@@ -932,18 +932,12 @@
       case 'UPDATE_OBJECTS':
         for (let [ key, value ] of Object.entries(action.payload)) {
           if (draft[key] == null) return
-<<<<<<< HEAD
-
-          draft[key].x = value.x
-          draft[key].y = value.y
-          draft[key].z = value.z ? value.z : draft[key].z
-          draft[key].rotation = value.rotation ? value.rotation : draft[key].rotation 
-=======
+
           if (draft[key].locked) continue
           draft[key].x = value.x ? value.x : draft[key].x
           draft[key].y = value.y ? value.y : draft[key].y
           draft[key].z = value.z ? value.z : draft[key].z
->>>>>>> 38b4a5a8
+          draft[key].rotation = value.rotation ? value.rotation : draft[key].rotation 
         }
         return
 
