const {IK}  = require("../../core/three-ik");
const IkObject = require( "./IkObject");
const THREE = require( "three");
const PoleConstraint = require( "../../constraints/PoleConstraint");
const PoleTarget = require( "../PoleTarget");
const CopyRotation = require( "../../constraints/CopyRotation");
const ResourceManager = require("../../ResourceManager");
require("../../utils/Object3dExtension");
// Ragdoll is class which is used to set all specific details to ikrig
// Like head upward, contraints to limb, transformControls events etc.
class Ragdoll extends IkObject
{
    constructor()
    {
        super();
        this.hipsMouseDown = false;
        this.controlTargetSelection = null;
<<<<<<< HEAD
=======
        this.originalObjectTargetBone = [];
        this.originalObjectTargetBone.push(4);
        this.originalObjectTargetBone.push(11);
        this.originalObjectTargetBone.push(35);
        this.originalObjectTargetBone.push(58);
        this.originalObjectTargetBone.push(63);
        this.objectTargetDiff = new THREE.Vector3();
>>>>>>> 2b1bd589
    }
    
    //#region External Methods
    // Initializes ragdoll set up all neccessary information 
    initObject(scene, object, controlTargets, poleTargets )
    {
        this.objectTargetDiff = new THREE.Vector3();
        super.initObject(scene, object, controlTargets );
        this.resetControlPoints();
        this.createPoleTargets(poleTargets);
        for(let i = 0; i < controlTargets.length; i++)
        {
            controlTargets[i].updateInitialPosition = () => this.setUpControlTargetsInitialPosition();
        }
    }

    updateSkeleton(updateCharacterSkeleton)
    {
        this.updateCharacterSkeleton = updateCharacterSkeleton;
    }

    updateCharacterPos(updateCharPosition)
    {
        this.updateCharPosition = updateCharPosition;
    }

    updateCharacterRotation(updateCharacterRotation)
    {
        this.updateCharacterRotation = updateCharacterRotation;
    }

    // Runs cycle which is updating object
    update()
    {
        super.update();
        if(IK.firstRun)
        {
            IK.firstRun = false;
            this.setUpHipsControlTargetRotation();
        }
        if(!this.isEnabledIk)
        {
            this.ikSwitcher.applyToIk();
            this.resetPoleTarget();
            this.resetControlPoints();
            this.moveRagdoll();
            this.setUpControlTargetsInitialPosition();
            this.setUpHipsControlTargetRotation();
            this.recalculateHipsDiff();
        }
        else
        {
            if(this.hipsControlTarget.control.mode === "rotate")
            {
                let worldQuaternion = this.resourceManager.getQuaternion();
                let inverseParentQuat = this.resourceManager.getQuaternion();
                this.hipsControlTarget.target.getWorldQuaternion(worldQuaternion);
                this.originalObject.getWorldQuaternion(inverseParentQuat);
                worldQuaternion.premultiply(inverseParentQuat.inverse());
                this.hips.quaternion.copy(worldQuaternion);
                this.hips.updateMatrixWorld(true);
                this.resourceManager.release(worldQuaternion);
                this.resourceManager.release(inverseParentQuat);
                this.resetPoleTarget();
                //this.setUpHipsControlTargetRotation();
                //this.setUpControlTargetsInitialPosition();
            }
            this.limbsFollowRotation();
            this.ikSwitcher.applyChangesToOriginal();
        }
    }

    // Runs after update to apply changes to object after ik solved
    lateUpdate()
    {
        super.lateUpdate();
        if(this.hipsMouseDown)
        {
            let hipsTarget = this.hipsControlTarget.target;
            let targetPosition = this.resourceManager.getVector3();
            let targetPos = this.resourceManager.getVector3();
            hipsTarget.getWorldPosition(targetPosition);
            hipsTarget.getWorldPosition(targetPos);

            targetPos.sub(this.objectTargetDiff);
            this.clonedObject.position.copy(targetPos);
            this.clonedObject.updateMatrixWorld(true);
            
            this.hips.parent.worldToLocal(targetPosition);
            this.hips.position.copy(targetPosition);
            this.hips.updateMatrix();
            this.originalObject.position.copy(this.clonedObject.position);
            this.resourceManager.release(targetPosition);
            this.resourceManager.release(targetPos);
        }
    }

    // Reintializes whole body and ik joints when character was changed
    // Changing character height, head size will fire reinitialization
    reinitialize()
    {    
        let chainObjects = this.chainObjectsValues;
        this.clonedObject.scale.copy(this.originalObject.worldScale());
        this.clonedObject.position.copy(this.originalObject.worldPosition());
        this.clonedObject.quaternion.copy(this.originalObject.worldQuaternion());
        this.clonedObject.updateMatrixWorld(true);
        for(let i = 0; i < chainObjects.length; i++)
        {
            let chain = chainObjects[i].chain;
            chain.reinitializeJoints();
        }
        this.resetControlPoints();
        this.calculteBackOffset();
        this.recalculateHipsDiff();
    }

    recalculateHipsDiff()
    {
        let hipsTarget = this.hipsControlTarget.target;
        let armatureInverseMatrixWorld = this.resourceManager.getMatrix4();
        armatureInverseMatrixWorld.getInverse(this.rigMesh.skeleton.bones[0].parent.matrixWorld);

        hipsTarget.applyMatrix(this.rigMesh.skeleton.bones[0].parent.matrixWorld);
        let hipsWP = this.resourceManager.getVector3().copy(hipsTarget.position);
        hipsTarget.applyMatrix(armatureInverseMatrixWorld);

        let originalObjectWp = this.resourceManager.getVector3().copy(this.originalObject.position);
        this.objectTargetDiff.subVectors(hipsWP, originalObjectWp);

        this.resourceManager.release(armatureInverseMatrixWorld);
        this.resourceManager.release(hipsWP);
        this.resourceManager.release(originalObjectWp);
    }

    // Removes object and all it's meshes from scene
    removeFromScene()
    {
        let scene = this.scene;
        super.removeFromScene(scene);
        this.controlTargetSelection.dispose();
    }   

    // Moves ragdoll hips when original object moved
    moveRagdoll()
    {
        this.originalObject.matrixWorld.decompose(  this.clonedObject.position,  this.clonedObject.quaternion,  this.clonedObject.scale );
    }
    //#endregion

    //#region Internal methods

    createPoleTargets(poleTargetMeshes)
    {
        let polePositions = {
            "LeftHand": new THREE.Vector3(0.3, 0.7, -0.5),
            "RightHand": new THREE.Vector3(-0.3, 0.7, -0.5),
            "LeftFoot": new THREE.Vector3(0, 0.4, 0.6),
            "RightFoot": new THREE.Vector3(0, 0.4, 0.6)
        };

        let chainObjects = this.chainObjectsValues;
        let backChain = this.chainObjects["Head"].chain;     
        for(let i = 0; i < poleTargetMeshes.length; i++)
        {
            let poleTargetMesh = poleTargetMeshes[i];
            let chainName = interpretatedPoleTargetsName(poleTargetMesh.name);
            let chain = this.chainObjects[chainName].chain;
            let poleTarget = null;
            if(poleTargetMesh.userData.isInitialized)
            {
                poleTarget = new PoleTarget();
                poleTarget.mesh = poleTargetMesh;
            }
            else
            {
                poleTarget = this.initPoleTargets(chain, polePositions[chainName], poleTargetMesh);
            }
            let poleConstraint = new PoleConstraint(chain, poleTarget);
            chain.joints[0].addIkConstraint(poleConstraint);
            chainObjects[i].poleConstraint = poleConstraint;
        }

        let copyRotation = new CopyRotation(backChain, backChain.joints[4]);
        copyRotation.influence = 50;
        backChain.joints[3].addIkConstraint(copyRotation);
        
    }

    // Initiallizes pole target for pole contraints
    initPoleTargets(chain, offset, poleTargetMesh)
    {
        let poleTarget = new PoleTarget();
        poleTarget.mesh = poleTargetMesh;
        poleTarget.initialOffset = offset.multiplyScalar(poleTargetMesh.userData.scaleAspect);
        this.calculatePoleTargetOffset(poleTarget, chain);
        poleTarget.initialize(poleTarget.poleOffset);
    
        return poleTarget;
    }

    // Calculates offset of pole target position
    // take in consideration current hips
    // so pole target binded to hips 
    calculatePoleTargetOffset(poleTarget, chain)
    {
        let offset = poleTarget.initialOffset;
        let bone = chain.joints[chain.joints.length - 2].bone;
        let boneMatrix = this.resourceManager.getMatrix4();
        this.takeBoneInTheMeshSpace(this.rigMesh, bone, boneMatrix);
        let bonePosition = new THREE.Vector3().setFromMatrixPosition(boneMatrix)
        this.takeBoneInTheMeshSpace(this.rigMesh, this.hips, boneMatrix);
        let hipsPosition = new THREE.Vector3().setFromMatrixPosition(boneMatrix)
        this.resourceManager.release(boneMatrix);
        let hipsOffset = bonePosition.sub(hipsPosition);
        hipsOffset.add(offset);
        poleTarget.offsetWithoutHips = hipsOffset.clone();
        hipsOffset.add(this.hips.position);
        poleTarget.poleOffset = hipsOffset;
    }

    changeControlPointsParent(parent)
    {
        let chainObjects = this.chainObjectsValues;
        parent.attach(this.hipsControlTarget.target);
        this.hipsControlTarget.target.updateMatrixWorld(true);
        for(let i = 0; i < chainObjects.length; i++)
        {
            parent.attach(chainObjects[i].controlTarget.target);
            chainObjects[i].controlTarget.target.updateMatrixWorld();
        }
    }

    // Resets pole target position when object moved his hips position changed
    resetPoleTarget()
    {
        let chainObjects = this.chainObjectsValues;
        let hipsTarget = this.hipsControlTarget.target;
        let {angle, axis} = this.hips.quaternion.toAngleAxis();
        let spineWorldQuat = this.resourceManager.getQuaternion();
        let hipsParentQuat = this.resourceManager.getQuaternion();
        this.hips.children[0].children[0].children[0].getWorldQuaternion(spineWorldQuat);

        this.hipsControlTarget.target.parent.getWorldQuaternion(hipsParentQuat).inverse()
        spineWorldQuat.premultiply(hipsParentQuat);
        let armsAngleAxis = spineWorldQuat.toAngleAxis();
        for(let i = 0; i < chainObjects.length; i++)
        {
            let constraint = chainObjects[i].poleConstraint;
            if(!constraint)
            {
                continue;
            }
            let targetPosition = hipsTarget.position;
            let poleOffset = constraint.poleTarget.offsetWithoutHips;
            let mesh = constraint.poleTarget.mesh;
            if(constraint.poleTarget.mesh.name === "leftArmPole" || constraint.poleTarget.mesh.name === "rightArmPole")
            {
                mesh.position.set(targetPosition.x + poleOffset.x, targetPosition.y + poleOffset.y, targetPosition.z - poleOffset.z);
                mesh.rotateAroundPoint(targetPosition, armsAngleAxis.axis, armsAngleAxis.angle);
            }
            else
            {
                mesh.position.set(targetPosition.x + poleOffset.x, targetPosition.y + poleOffset.y, targetPosition.z + poleOffset.z);
                mesh.rotateAroundPoint(targetPosition, axis, angle);
            }
        }
        this.resourceManager.release(spineWorldQuat);
        this.resourceManager.release(hipsParentQuat);
    }

    setUpControlTargetsInitialPosition()
    {
        let chainObjects = this.chainObjectsValues;
        for(let i = 0; i < chainObjects.length; i++)
        {
            let joints = chainObjects[i].chain.joints;
            let bone = joints[joints.length-1].bone;
            let target = chainObjects[i].controlTarget.target;

            let boneQuate = this.resourceManager.getQuaternion();
            let parentInverseQuat = this.resourceManager.getQuaternion();

            bone.getWorldQuaternion(boneQuate);
            this.hips.parent.getWorldQuaternion(parentInverseQuat).inverse();
            target.quaternion.copy(boneQuate.premultiply(parentInverseQuat));
            
            this.resourceManager.release(parentInverseQuat);
            this.resourceManager.release(boneQuate);

            target.inverseInitialQuaternion = bone.worldQuaternion().inverse().multiply(this.hips.worldQuaternion());
        }
<<<<<<< HEAD
        //this.setUpHipsControlTargetRotation();
    }

    setUpHipsControlTargetRotation()
    {
        let bone = this.hips;
        let target = this.hipsControlTarget.target;

        let boneQuate = this.resourceManager.getQuaternion();
        let parentInverseQuat = this.resourceManager.getQuaternion();
        let targetWorldInverseQuat = this.resourceManager.getQuaternion();

        this.hips.parent.getWorldQuaternion(parentInverseQuat).inverse();
        bone.getWorldQuaternion(boneQuate);
        target.getWorldQuaternion(targetWorldInverseQuat);
        target.quaternion.multiply(targetWorldInverseQuat.inverse());
        target.quaternion.copy(boneQuate.premultiply(parentInverseQuat));
        
        this.resourceManager.release(parentInverseQuat);
        this.resourceManager.release(boneQuate);
        this.resourceManager.release(targetWorldInverseQuat);
=======
        this.chainObjects["Head"].controlTarget.isRotationLocked = true;
        this.chainObjects["LeftFoot"].controlTarget.isRotationLocked = true;
        this.chainObjects["RightFoot"].controlTarget.isRotationLocked = true;
        //this.chainObjects["RightHand"].controlTarget.isRotationLocked = true;
>>>>>>> 2b1bd589
    }

    resetControlPoints()
    {
        if(this.hipsMouseDown) return; 
        let chainObjects = this.chainObjectsValues;
        let boneMatrix = this.resourceManager.getMatrix4();
        this.takeBoneInTheMeshSpace(this.rigMesh, this.hips, boneMatrix);
        this.hipsControlTarget.target.position.setFromMatrixPosition(boneMatrix);
        this.hipsControlTarget.target.updateMatrixWorld(true);
        for(let i = 0; i < chainObjects.length; i++)
        {
            let chain = chainObjects[i].chain;
            let jointBone = chain.joints[chain.joints.length - 1].bone;
            this.takeBoneInTheMeshSpace(this.rigMesh, jointBone, boneMatrix);
            chainObjects[i].controlTarget.target.position.setFromMatrixPosition(boneMatrix);
            chainObjects[i].controlTarget.target.updateMatrixWorld(true);
        }
        this.resourceManager.release(boneMatrix);
        this.calculteBackOffset();
    }

    updateReact()
    {        
        let ikBones = [];
        for (let bone of this.originalObject.getObjectByProperty("type", "SkinnedMesh").skeleton.bones)
        {
            if(!this.ikSwitcher.ikBonesName.some((boneName) => bone.name === boneName ))
            {
                continue;
            }
            ikBones.push(bone);
        }
        this.updateCharacterSkeleton(ikBones);
    }

    // Sets limbs rotation to control target rotation
    limbsFollowRotation()
    {
        let chainObjects = this.chainObjectsValues;
        let originalbones = this.originalMesh.skeleton.bones;
        for(let i = 0; i < chainObjects.length; i++)
        {
            let joints = chainObjects[i].chain.joints;
            let bone = joints[joints.length -1].bone;

            let target = this.getTargetForSolve();
            let controlTarget = chainObjects[i].controlTarget
            let boneTarget = controlTarget.target;
            if((target && controlTarget.uuid !== target.uuid))
            {
              continue;
            }
            if(controlTarget.isRotationLocked)
            {
                this.rotateBoneQuaternion(bone, boneTarget);   
            }
            else
            {
                let followBone = originalbones[this.originalObjectTargetBone[i]];
                let targetQuat = boneTarget.worldQuaternion();
                let quaternion = bone.worldQuaternion().inverse();
                let rotation = followBone.worldQuaternion();
                //targetQuat.multiply(boneTarget.parent.worldQuaternion().inverse());

                //bone.quaternion.multiply(quaternion);
                //targetQuat.premultiply(boneTarget.inverseInitialQuaternion);
                //targetQuat.premultiply(rotation);
                //bone.quaternion.multiply(targetQuat);


                //let followBone = originalbones[this.originalObjectTargetBone[i]];
                //let targetQuat = boneTarget.worldQuaternion();
                //let boneParent = bone.parent.quaternion;
                ////let rotation = followBone.worldQuaternion();
                //targetQuat.premultiply(boneTarget.parent.worldQuaternion().inverse());
                ////targetQuat.premultiply(bone.parent.worldQuaternion());
                //console.log("Target quat", targetQuat.clone());
                ////targetQuat.premultiply(this.hips.parent.worldQuaternion());
                //bone.parent.updateMatrixWorld(true);
                //bone.parent.worldToLocalQuaternion(targetQuat);
                ////targetQuat.premultiply(.worldQuaternion());
                //console.log("Target quat", targetQuat.clone());
                //console.log("Bone World quat", bone.worldQuaternion());
                //console.log("Bone quat", bone.quaternion.clone());
                //targetQuat.multiply(boneTarget.parent.worldQuaternion().inverse());
                //targetQuat.multiply(boneParent);
                //bone.quaternion.copy(targetQuat);
                //bone.quaternion.multiply(quaternion);
                //targetQuat.premultiply(boneTarget.parent.worldQuaternion().inverse());
                //targetQuat.multiply(boneTarget.inverseInitialQuaternion);
                //targetQuat.multiply(rotation);
                //bone.quaternion.multiply(targetQuat);
            }
            bone.updateMatrix();
            bone.updateMatrixWorld(true, true); 
        }
       // this.rotateBoneQuaternion(this.hips, this.hipsControlTarget.target);   
    }

    // Sets and quaternion angle for bones
    // Give the result of bone always faces direction set by euler
    // Affected by hips rotation
    // Effect like flat foot to earth can be achieved
    rotateBoneQuaternion(bone, boneTarget)
    {
        let targetQuat = this.resourceManager.getQuaternion();
        boneTarget.getWorldQuaternion(targetQuat);
        let quaternion = this.resourceManager.getQuaternion();
        bone.getWorldQuaternion(quaternion).inverse();
        bone.quaternion.multiply(quaternion);
        bone.quaternion.multiply(targetQuat);
        this.resourceManager.release(targetQuat);
        this.resourceManager.release(quaternion);
    }
    //#endregion
    takeBoneInTheMeshSpace(mesh, bone, boneMatrix)
    {
        let armatureInverseMatrixWorld = this.resourceManager.getMatrix4();
        armatureInverseMatrixWorld.getInverse(mesh.skeleton.bones[0].parent.matrixWorld);
        boneMatrix.multiplyMatrices(armatureInverseMatrixWorld, bone.matrixWorld);
        this.resourceManager.release(armatureInverseMatrixWorld);
    }
}

const interpretatedPoleTargetsName = name =>
{
    switch(name)
    {
        case "leftArmPole":
            return "LeftHand";
        case "rightArmPole":
            return "RightHand";
        case "leftLegPole":
            return "LeftFoot";
        case "rightLegPole":
            return "RightFoot";
    }
}

module.exports =  Ragdoll;<|MERGE_RESOLUTION|>--- conflicted
+++ resolved
@@ -15,8 +15,6 @@
         super();
         this.hipsMouseDown = false;
         this.controlTargetSelection = null;
-<<<<<<< HEAD
-=======
         this.originalObjectTargetBone = [];
         this.originalObjectTargetBone.push(4);
         this.originalObjectTargetBone.push(11);
@@ -24,7 +22,6 @@
         this.originalObjectTargetBone.push(58);
         this.originalObjectTargetBone.push(63);
         this.objectTargetDiff = new THREE.Vector3();
->>>>>>> 2b1bd589
     }
     
     //#region External Methods
@@ -316,34 +313,10 @@
 
             target.inverseInitialQuaternion = bone.worldQuaternion().inverse().multiply(this.hips.worldQuaternion());
         }
-<<<<<<< HEAD
-        //this.setUpHipsControlTargetRotation();
-    }
-
-    setUpHipsControlTargetRotation()
-    {
-        let bone = this.hips;
-        let target = this.hipsControlTarget.target;
-
-        let boneQuate = this.resourceManager.getQuaternion();
-        let parentInverseQuat = this.resourceManager.getQuaternion();
-        let targetWorldInverseQuat = this.resourceManager.getQuaternion();
-
-        this.hips.parent.getWorldQuaternion(parentInverseQuat).inverse();
-        bone.getWorldQuaternion(boneQuate);
-        target.getWorldQuaternion(targetWorldInverseQuat);
-        target.quaternion.multiply(targetWorldInverseQuat.inverse());
-        target.quaternion.copy(boneQuate.premultiply(parentInverseQuat));
-        
-        this.resourceManager.release(parentInverseQuat);
-        this.resourceManager.release(boneQuate);
-        this.resourceManager.release(targetWorldInverseQuat);
-=======
         this.chainObjects["Head"].controlTarget.isRotationLocked = true;
         this.chainObjects["LeftFoot"].controlTarget.isRotationLocked = true;
         this.chainObjects["RightFoot"].controlTarget.isRotationLocked = true;
         //this.chainObjects["RightHand"].controlTarget.isRotationLocked = true;
->>>>>>> 2b1bd589
     }
 
     resetControlPoints()
