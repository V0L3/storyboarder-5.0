const {IK}  = require("../../core/three-ik");
const IkObject = require( "./IkObject");
const THREE = require( "three");
const PoleConstraint = require( "../../constraints/PoleConstraint");
const PoleTarget = require( "../PoleTarget");
const CopyRotation = require( "../../constraints/CopyRotation");
const ResourceManager = require("../../ResourceManager");
require("../../utils/Object3dExtension");
// Ragdoll is class which is used to set all specific details to ikrig
// Like head upward, contraints to limb, transformControls events etc.
class Ragdoll extends IkObject
{
    constructor()
    {
        super();
        this.hipsMouseDown = false;
        this.controlTargetSelection = null;
        this.objectTargetDiff = new THREE.Vector3();
    }
    
    //#region External Methods
    // Initializes ragdoll set up all neccessary information 
    initObject(scene, object, controlTargets, poleTargets )
    {
        super.initObject(scene, object, controlTargets );
        this.resetControlPoints();
        // Adds events to Back control
        this.setUpControlTargetsInitialPosition();
        this.createPoleTargets(poleTargets);
    }

    updateSkeleton(updateCharacterSkeleton)
    {
        this.updateCharacterSkeleton = updateCharacterSkeleton;
    }

    updateCharacterPos(updateCharPosition)
    {
        this.updateCharPosition = updateCharPosition;
    }

    updateCharacterRotation(updateCharacterRotation)
    {
        this.updateCharacterRotation = updateCharacterRotation;
    }

    // Runs cycle which is updating object
    update()
    {
        super.update();
        if(IK.firstRun)
        {
            IK.firstRun = false;
            this.setUpHipsControlTargetRotation();
        }
        if(!this.isEnabledIk)
        {
            this.ikSwitcher.applyToIk();
            this.resetPoleTarget();
            this.resetControlPoints();
            this.moveRagdoll();
            this.setUpControlTargetsInitialPosition();
<<<<<<< HEAD
            this.setUpHipsControlTargetRotation();
=======
            this.recalculateHipsDiff();
>>>>>>> 76f117aa
        }
        else
        {
            if(this.hipsControlTarget.control.mode === "rotate")
            {
                this.hips.quaternion.copy(this.hipsControlTarget.target.quaternion);
                this.hips.updateMatrixWorld(true);
                this.resetPoleTarget();
                //this.setUpHipsControlTargetRotation();
                //this.setUpControlTargetsInitialPosition();
            }
            this.limbsFollowRotation();
            this.ikSwitcher.applyChangesToOriginal();
        }
    }

    // Runs after update to apply changes to object after ik solved
    lateUpdate()
    {
        super.lateUpdate();
        if(this.hipsMouseDown)
        {
            let hipsTarget = this.hipsControlTarget.target;
            let targetPosition = this.resourceManager.getVector3();
            let targetPos = this.resourceManager.getVector3();
            hipsTarget.getWorldPosition(targetPosition);
            hipsTarget.getWorldPosition(targetPos);

            targetPos.sub(this.objectTargetDiff);
            this.clonedObject.position.copy(targetPos);
            this.clonedObject.updateMatrixWorld(true);
            
            this.hips.parent.worldToLocal(targetPosition);
            this.hips.position.copy(targetPosition);
            this.hips.updateMatrix();
            this.originalObject.position.copy(this.clonedObject.position);
            this.resourceManager.release(targetPosition);
            this.resourceManager.release(targetPos);
        }
    }

    // Reintializes whole body and ik joints when character was changed
    // Changing character height, head size will fire reinitialization
    reinitialize()
    {    
        let chainObjects = this.chainObjectsValues;
        this.clonedObject.scale.copy(this.originalObject.worldScale());
        this.clonedObject.position.copy(this.originalObject.worldPosition());
        this.clonedObject.quaternion.copy(this.originalObject.worldQuaternion());
        this.clonedObject.updateMatrixWorld(true);
        for(let i = 0; i < chainObjects.length; i++)
        {
            let chain = chainObjects[i].chain;
            chain.reinitializeJoints();
        }
        this.resetControlPoints();
        this.calculteBackOffset();
        this.recalculateHipsDiff();
    }

    recalculateHipsDiff()
    {
        let hipsTarget = this.hipsControlTarget.target;
        let armatureInverseMatrixWorld = this.resourceManager.getMatrix4();
        armatureInverseMatrixWorld.getInverse(this.rigMesh.skeleton.bones[0].parent.matrixWorld);

        hipsTarget.applyMatrix(this.rigMesh.skeleton.bones[0].parent.matrixWorld);
        let hipsWP = this.resourceManager.getVector3().copy(hipsTarget.position);
        hipsTarget.applyMatrix(armatureInverseMatrixWorld);

        let originalObjectWp = this.resourceManager.getVector3().copy(this.originalObject.position);
        this.objectTargetDiff.subVectors(hipsWP, originalObjectWp);

        this.resourceManager.release(armatureInverseMatrixWorld);
        this.resourceManager.release(hipsWP);
        this.resourceManager.release(originalObjectWp);
    }

    // Removes object and all it's meshes from scene
    removeFromScene()
    {
        let scene = this.scene;
        super.removeFromScene(scene);
        this.controlTargetSelection.dispose();
    }   

    // Moves ragdoll hips when original object moved
    moveRagdoll()
    {
        this.originalObject.matrixWorld.decompose(  this.clonedObject.position,  this.clonedObject.quaternion,  this.clonedObject.scale );
    }
    //#endregion

    //#region Internal methods

    createPoleTargets(poleTargetMeshes)
    {
        let polePositions = {
            "LeftHand": new THREE.Vector3(0.3, 0.7, -0.5),
            "RightHand": new THREE.Vector3(-0.3, 0.7, -0.5),
            "LeftFoot": new THREE.Vector3(0, 0.4, 0.6),
            "RightFoot": new THREE.Vector3(0, 0.4, 0.6)
        };

        let chainObjects = this.chainObjectsValues;
        let backChain = this.chainObjects["Head"].chain;     
        for(let i = 0; i < poleTargetMeshes.length; i++)
        {
            let poleTargetMesh = poleTargetMeshes[i];
            let chainName = interpretatedPoleTargetsName(poleTargetMesh.name);
            let chain = this.chainObjects[chainName].chain;
            let poleTarget = null;
            if(poleTargetMesh.userData.isInitialized)
            {
                poleTarget = new PoleTarget();
                poleTarget.mesh = poleTargetMesh;
            }
            else
            {
                poleTarget = this.initPoleTargets(chain, polePositions[chainName], poleTargetMesh);
            }
            let poleConstraint = new PoleConstraint(chain, poleTarget);
            chain.joints[0].addIkConstraint(poleConstraint);
            chainObjects[i].poleConstraint = poleConstraint;
        }

        let copyRotation = new CopyRotation(backChain, backChain.joints[4]);
        copyRotation.influence = 50;
        backChain.joints[3].addIkConstraint(copyRotation);
        
    }

    // Initiallizes pole target for pole contraints
    initPoleTargets(chain, offset, poleTargetMesh)
    {
        let poleTarget = new PoleTarget();
        poleTarget.mesh = poleTargetMesh;
        poleTarget.initialOffset = offset.multiplyScalar(poleTargetMesh.userData.scaleAspect);
        this.calculatePoleTargetOffset(poleTarget, chain);
        poleTarget.initialize(poleTarget.poleOffset);
    
        return poleTarget;
    }

    // Calculates offset of pole target position
    // take in consideration current hips
    // so pole target binded to hips 
    calculatePoleTargetOffset(poleTarget, chain)
    {
        let offset = poleTarget.initialOffset;
        let bone = chain.joints[chain.joints.length - 2].bone;
        let boneMatrix = this.resourceManager.getMatrix4();
        this.takeBoneInTheMeshSpace(this.rigMesh, bone, boneMatrix);
        let bonePosition = new THREE.Vector3().setFromMatrixPosition(boneMatrix)
        this.takeBoneInTheMeshSpace(this.rigMesh, this.hips, boneMatrix);
        let hipsPosition = new THREE.Vector3().setFromMatrixPosition(boneMatrix)
        this.resourceManager.release(boneMatrix);
        let hipsOffset = bonePosition.sub(hipsPosition);
        hipsOffset.add(offset);
        poleTarget.offsetWithoutHips = hipsOffset.clone();
        hipsOffset.add(this.hips.position);
        poleTarget.poleOffset = hipsOffset;
    }

    changeControlPointsParent(parent)
    {
        let chainObjects = this.chainObjectsValues;
        parent.attach(this.hipsControlTarget.target);
        this.hipsControlTarget.target.updateMatrixWorld(true);
        for(let i = 0; i < chainObjects.length; i++)
        {
            parent.attach(chainObjects[i].controlTarget.target);
            chainObjects[i].controlTarget.target.updateMatrixWorld();
        }
    }

    // Resets pole target position when object moved his hips position changed
    resetPoleTarget()
    {
        let chainObjects = this.chainObjectsValues;
        let hipsTarget = this.hipsControlTarget.target;
        let {angle, axis} = this.hips.quaternion.toAngleAxis();
        let spineWorldQuat = this.resourceManager.getQuaternion();
        let hipsParentQuat = this.resourceManager.getQuaternion();
        this.hips.children[0].children[0].children[0].getWorldQuaternion(spineWorldQuat);

        this.hipsControlTarget.target.parent.getWorldQuaternion(hipsParentQuat).inverse()
        spineWorldQuat.premultiply(hipsParentQuat);
        let armsAngleAxis = spineWorldQuat.toAngleAxis();
        for(let i = 0; i < chainObjects.length; i++)
        {
            let constraint = chainObjects[i].poleConstraint;
            if(!constraint)
            {
                continue;
            }
            let targetPosition = hipsTarget.position;
            let poleOffset = constraint.poleTarget.offsetWithoutHips;
            let mesh = constraint.poleTarget.mesh;
            if(constraint.poleTarget.mesh.name === "leftArmPole" || constraint.poleTarget.mesh.name === "rightArmPole")
            {
                mesh.position.set(targetPosition.x + poleOffset.x, targetPosition.y + poleOffset.y, targetPosition.z - poleOffset.z);
                mesh.rotateAroundPoint(targetPosition, armsAngleAxis.axis, armsAngleAxis.angle);
            }
            else
            {
                mesh.position.set(targetPosition.x + poleOffset.x, targetPosition.y + poleOffset.y, targetPosition.z + poleOffset.z);
                mesh.rotateAroundPoint(targetPosition, axis, angle);
            }
        }
        this.resourceManager.release(spineWorldQuat);
        this.resourceManager.release(hipsParentQuat);
    }

    setUpControlTargetsInitialPosition()
    {
        let chainObjects = this.chainObjectsValues;
        for(let i = 0; i < chainObjects.length; i++)
        {
            let joints = chainObjects[i].chain.joints;
            let bone = joints[joints.length-1].bone;
            let target = chainObjects[i].controlTarget.target;

            let boneQuate = this.resourceManager.getQuaternion();
            let parentInverseQuat = this.resourceManager.getQuaternion();
            let targetWorldInverseQuat = this.resourceManager.getQuaternion();

            bone.getWorldQuaternion(boneQuate);
            this.hips.parent.getWorldQuaternion(parentInverseQuat).inverse();
            target.getWorldQuaternion(targetWorldInverseQuat).inverse()
            target.quaternion.multiply(targetWorldInverseQuat);
            target.quaternion.copy(boneQuate.premultiply(parentInverseQuat));
            
            this.resourceManager.release(parentInverseQuat);
            this.resourceManager.release(boneQuate);
            this.resourceManager.release(targetWorldInverseQuat);
        }
        //this.setUpHipsControlTargetRotation();
    }

    setUpHipsControlTargetRotation()
    {
        let bone = this.hips;
        let target = this.hipsControlTarget.target;

        let boneQuate = this.resourceManager.getQuaternion();
        let parentInverseQuat = this.resourceManager.getQuaternion();
        let targetWorldInverseQuat = this.resourceManager.getQuaternion();

        this.hips.parent.getWorldQuaternion(parentInverseQuat).inverse();
        bone.getWorldQuaternion(boneQuate);
        target.getWorldQuaternion(targetWorldInverseQuat);
        target.quaternion.multiply(targetWorldInverseQuat.inverse());
        target.quaternion.copy(boneQuate.premultiply(parentInverseQuat));
        
        this.resourceManager.release(parentInverseQuat);
        this.resourceManager.release(boneQuate);
        this.resourceManager.release(targetWorldInverseQuat);
    }

    resetControlPoints()
    {
        if(this.hipsMouseDown) return; 
        let chainObjects = this.chainObjectsValues;
        let boneMatrix = this.resourceManager.getMatrix4();
        this.takeBoneInTheMeshSpace(this.rigMesh, this.hips, boneMatrix);
        this.hipsControlTarget.target.position.setFromMatrixPosition(boneMatrix);
        for(let i = 0; i < chainObjects.length; i++)
        {
            let chain = chainObjects[i].chain;
            let jointBone = chain.joints[chain.joints.length - 1].bone;
            this.takeBoneInTheMeshSpace(this.rigMesh, jointBone, boneMatrix);
            chainObjects[i].controlTarget.target.position.setFromMatrixPosition(boneMatrix);
        }
        this.resourceManager.release(boneMatrix);
        this.calculteBackOffset();
    }

    updateReact()
    {        
        let ikBones = [];
        for (let bone of this.originalObject.getObjectByProperty("type", "SkinnedMesh").skeleton.bones)
        {
            if(!this.ikSwitcher.ikBonesName.some((boneName) => bone.name === boneName ))
            {
                continue;
            }
            ikBones.push(bone);
        }
        this.updatingReactSkeleton = true;
        this.updateCharacterSkeleton(ikBones);
    }

    // Sets limbs rotation to control target rotation
    limbsFollowRotation()
    {
        let chainObjects = this.chainObjectsValues;
        for(let i = 0; i < chainObjects.length; i++)
        {
            let joints = chainObjects[i].chain.joints;
            let bone = joints[joints.length -1].bone;

            let target = this.getTargetForSolve();
            let controlTarget = chainObjects[i].controlTarget.target;
            if((target && controlTarget.uuid !== target.uuid))
            {
              continue;
            }
            this.rotateBoneQuaternion(bone, controlTarget);   
            bone.updateMatrix();
            bone.updateMatrixWorld(true, true); 
        }
       // this.rotateBoneQuaternion(this.hips, this.hipsControlTarget.target);   
    }

    // Sets and quaternion angle for bones
    // Give the result of bone always faces direction set by euler
    // Affected by hips rotation
    // Effect like flat foot to earth can be achieved
    rotateBoneQuaternion(bone, boneTarget)
    {
        let targetQuat = this.resourceManager.getQuaternion();
        boneTarget.getWorldQuaternion(targetQuat);
        let quaternion = this.resourceManager.getQuaternion();
        bone.getWorldQuaternion(quaternion).inverse();
        bone.quaternion.multiply(quaternion);
        bone.quaternion.multiply(targetQuat);
        this.resourceManager.release(targetQuat);
        this.resourceManager.release(quaternion);
    }
    //#endregion
    takeBoneInTheMeshSpace(mesh, bone, boneMatrix)
    {
        let armatureInverseMatrixWorld = this.resourceManager.getMatrix4();
        armatureInverseMatrixWorld.getInverse(mesh.skeleton.bones[0].parent.matrixWorld);
        boneMatrix.multiplyMatrices(armatureInverseMatrixWorld, bone.matrixWorld);
        this.resourceManager.release(armatureInverseMatrixWorld);
    }
}

const interpretatedPoleTargetsName = name =>
{
    switch(name)
    {
        case "leftArmPole":
            return "LeftHand";
        case "rightArmPole":
            return "RightHand";
        case "leftLegPole":
            return "LeftFoot";
        case "rightLegPole":
            return "RightFoot";
    }
}

module.exports =  Ragdoll;<|MERGE_RESOLUTION|>--- conflicted
+++ resolved
@@ -60,11 +60,8 @@
             this.resetControlPoints();
             this.moveRagdoll();
             this.setUpControlTargetsInitialPosition();
-<<<<<<< HEAD
             this.setUpHipsControlTargetRotation();
-=======
             this.recalculateHipsDiff();
->>>>>>> 76f117aa
         }
         else
         {
