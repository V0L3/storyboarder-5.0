--- conflicted
+++ resolved
@@ -25,10 +25,7 @@
         this.applyingOffset = false;
         this.controlTargets = [];
         this.resourceManager = ResourceManager.getInstance();
-<<<<<<< HEAD
-=======
         this.backOffset = new THREE.Vector3();
->>>>>>> 76f117aa
     }
 
     //#region External Methods
