--- conflicted
+++ resolved
@@ -57,11 +57,8 @@
             this.resetControlPoints();
             this.moveRagdoll();
             this.setUpControlTargetsInitialPosition();
-<<<<<<< HEAD
             this.setUpHipsControlTargetRotation();
-=======
             this.recalculateHipsDiff();
->>>>>>> 76f117aa
         }
         else
         {
