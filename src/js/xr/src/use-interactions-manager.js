--- conflicted
+++ resolved
@@ -345,7 +345,6 @@
       // TODO handle if object3d no longer exists
       //      e.g.: if scene was changed externally
 
-<<<<<<< HEAD
       if (object3d) {
         // TODO position/rotate object3d based on controller3d
 
@@ -362,34 +361,6 @@
         wp.sub(controller.userData.selectOffset)
         // set the position
         object3d.position.copy(wp)
-
-        // DEBUG added to test BonesHelper
-        BonesHelper.getInstance().update()
-        BonesHelper.getInstance().position.copy(wp)
-=======
-      for (let i = 0; i < controllers.length; i++) {
-        let controller = controllers[i]
-
-        if (controller.pressed && controller.userData.selected) {
-          if (object3d) {
-            // TODO position/rotate object3d based on controller3d
-
-            // TODO constraints, snap
-
-            // find the cursor
-            let cursor = controller.getObjectByName('cursor')
-            // make sure its position is exact
-            controller.updateMatrixWorld()
-            // grab its world position
-            let wp = new THREE.Vector3()
-            cursor.getWorldPosition(wp)
-            // offset it
-            wp.sub(controller.userData.selectOffset)
-            // set the position
-            object3d.position.copy(wp)
-          }
-        }
->>>>>>> fd15834a
       }
     }
 
