const { useMemo, useState, useRef } = React = require('react')
const { useThree, useRender } = require('react-three-fiber')
const { useSelector, useDispatch } = require('react-redux')
const useReduxStore = require('react-redux').useStore

const { create } = require('zustand')
const { produce } = require('immer')

const useVrControllers = require('./hooks/use-vr-controllers')

const { log } = require('./components/Log')

const getControllerIntersections = require('./helpers/get-controller-intersections')
const findMatchingAncestor = require('./helpers/find-matching-ancestor')
const rotatePoint = require('./helpers/rotate-point')
const teleportParent = require('./helpers/teleport-parent')
const applyDeviceQuaternion = require('../../shot-generator/apply-device-quaternion')

const BonesHelper = require('./three/BonesHelper')
const GPUPicker = require('./three/GPUPickers/GPUPicker')

const { useMachine } = require('@xstate/react')
const interactionMachine = require('./machines/interactionMachine')

require('./three/GPUPickers/utils/Object3dExtension')

const {
  // selectors
  getSelections,
  getSelectedBone,

  // action creators
  selectObject,
  updateObject,
  updateCharacterSkeleton,

  selectBone
} = require('../../shared/reducers/shot-generator')

const WORLD_SCALE_LARGE = 1
const WORLD_SCALE_SMALL = 0.1

const getRotationMemento = (controller, object) => {
  let controllerRot = new THREE.Matrix4().extractRotation(controller.matrixWorld)
  let startingDeviceRotation = new THREE.Quaternion().setFromRotationMatrix(controllerRot)
  let startingDeviceOffset = new THREE.Quaternion()
    .clone()
    .inverse()
    .multiply(startingDeviceRotation)
    .normalize()
    .inverse()

  let startingObjectQuaternion = object.quaternion.clone()
  let startingObjectOffset = new THREE.Quaternion()
    .clone()
    .inverse()
    .multiply(startingObjectQuaternion)

  return {
    startingDeviceOffset,
    startingObjectOffset,
    startingObjectQuaternion
  }
}

const getSelectOffset = (controller, object, distance, point) => {
  let cursor = controller.getObjectByName('cursor')
  cursor.position.z = -distance
  const pos = object.getWorldPosition(new THREE.Vector3())
  const offset = new THREE.Vector3().subVectors(point, pos)
  return offset
}

const moveObjectZ = (object, event, worldScale) => {
  if (Math.abs(event.axes[1]) < Math.abs(event.axes[0])) return

  const amount = event.axes[1] * 0.08

  if (Math.abs(amount) > 0.01) {
    const worldScaleMult = worldScale === 1 ? 1 : worldScale * 2

    object.position.add(new THREE.Vector3(0, 0, amount * worldScaleMult))
    object.position.z = Math.min(object.position.z, -0.5 * worldScaleMult)
  }
}

const rotateObjectY = (object, event) => {
  if (Math.abs(event.axes[0]) < Math.abs(event.axes[1])) return

  const amount = event.axes[0] * 0.07

  if (Math.abs(amount) > 0.01) {
    object.rotateY(amount)
  }
}

const snapObjectRotation = object => {
  // setup for rotation
  object.userData.order = object.rotation.order
  object.rotation.reorder('YXZ')

  // snap rotation y by 22.5°
  const sign = Math.sign(object.rotation.y)
  let degreeY = THREE.Math.radToDeg(Math.abs(object.rotation.y)) / 22.5
  degreeY = THREE.Math.degToRad(Math.round(degreeY) * 22.5) * sign

  // snap rotation z to 180°
  let degreeZ = THREE.Math.radToDeg(Math.abs(object.rotation.z)) / 180
  degreeZ = THREE.Math.degToRad(Math.round(degreeZ) * 180)

  // update rotation
  object.rotation.x = 0
  object.rotation.z = degreeZ
  object.rotation.y = degreeY
  object.rotation.order = object.userData.order
  object.updateMatrixWorld()
}

const teleportState = ({ teleportPos, teleportRot }, camera, x, y, z, r) => {
  // create virtual parent and child
  let parent = new THREE.Object3D()
  parent.position.set(teleportPos.x, teleportPos.y, teleportPos.z)
  parent.rotation.set(teleportRot.x, teleportRot.y, teleportRot.z)

  let child = new THREE.Object3D()
  child.position.copy(camera.position)
  child.rotation.copy(camera.rotation)
  parent.add(child)
  parent.updateMatrixWorld()

  // teleport the virtual parent
  teleportParent(parent, child, x, y, z, r)

  // update state from new position of virtual parent
  teleportPos.x = parent.position.x
  teleportPos.y = parent.position.y
  teleportPos.z = parent.position.z

  teleportRot.x = parent.rotation.x
  teleportRot.y = parent.rotation.y
  teleportRot.z = parent.rotation.z
}

const [useStore, useStoreApi] = create((set, get) => ({
  // values
  teleportPos: { x: 0, y: 0, z: 0 },
  teleportRot: { x: 0, y: 0, z: 0 },

  worldScale: WORLD_SCALE_LARGE,
  standingMemento: null,

  didMoveCamera: null,
  didRotateCamera: null,

  teleportMaxDist: 20,
  teleportTargetPos: [0, 0, 0],
  teleportTargetValid: false,

  boneRotationMemento: {},

  // actions
  setDidMoveCamera: value => set(produce(state => { state.didMoveCamera = value })),
  setDidRotateCamera: value => set(produce(state => { state.didRotateCamera = value })),

  moveCameraByDistance: (camera, distance) => set(produce(state => {
    let center = new THREE.Vector3()
    camera.getWorldPosition(center)
    let gr = camera.rotation.y + state.teleportRot.y

    let target = new THREE.Vector3(center.x, 0, center.z + distance)
    let d = rotatePoint(target, center, -gr)
    teleportState(state, camera, d.x, null, d.z, null)
  })),

  rotateCameraByRadians: (camera, radians) => set(produce(state => {
    let center = new THREE.Vector3()
    camera.getWorldPosition(center)
    let gr = camera.rotation.y + state.teleportRot.y

    teleportState(state, camera, null, null, null, gr + radians)
  })),

  teleport: (camera, x, y, z, r) => set(produce(state => {
    teleportState(state, camera, x, y, z, r)
  })),

  setMiniMode: (value, camera) => set(produce(state => {
    if (value) {
      // switch to mini mode
      state.worldScale = WORLD_SCALE_SMALL

      // alter the camera position
      let offsetVector = new THREE.Vector3(0, 0, 0.5)
      offsetVector.applyMatrix4(new THREE.Matrix4().extractRotation(camera.matrixWorld))
      offsetVector = offsetVector.multiply(new THREE.Vector3(1, 0, 1))

      teleportState(state, camera,
        (state.teleportPos.x + camera.position.x) * state.worldScale + offsetVector.x,
        -(camera.position.y - 0.75),
        (state.teleportPos.z + camera.position.z) * state.worldScale + offsetVector.z
      )
    } else {
      // set the world scale
      state.worldScale = WORLD_SCALE_LARGE
    }
  })),

  // remember where we were standing
  saveStandingMemento: camera => set(state => {
    let v = new THREE.Vector3()
    camera.getWorldPosition(v)

    return {
      ...state,

      standingMemento: {
        position: {
          x: v.x,
          y: 0,
          z: v.z
        }
      }
    }
  }),

  // return to where we were standing
  restoreStandingMemento: camera => set(state => produce(state, draft => {
    if (state.standingMemento) {
      let { x, z } = state.standingMemento.position

      teleportState(draft, camera, x, 0, z, null)
    }
  })),

  // clear the memento
  clearStandingMemento: () => set(state => ({ ...state,
    standingMemento: null
  })),

  set: fn => set(produce(fn))
}))

const useInteractionsManager = ({
  groundRef,
  rootRef,
  uiService
}) => {
  const { gl, camera, scene } = useThree()

  const selections = useSelector(getSelections)

  const gpuPicker = useRef(null)

  const getGpuPicker = () => {
    if (gpuPicker.current === null) {
      gpuPicker.current = new GPUPicker(gl)
    }
    return gpuPicker.current
  }

  // values
  const didMoveCamera = useStore(state => state.didMoveCamera)
  const didRotateCamera = useStore(state => state.didRotateCamera)
  const teleportTargetValid = useStore(state => state.teleportTargetValid)
  const teleportMaxDist = useStore(state => state.teleportMaxDist)

  // actions
  const setDidMoveCamera = useStore(state => state.setDidMoveCamera)
  const setDidRotateCamera = useStore(state => state.setDidRotateCamera)
  const moveCameraByDistance = useStore(state => state.moveCameraByDistance)
  const rotateCameraByRadians = useStore(state => state.rotateCameraByRadians)
  const teleport = useStore(state => state.teleport)
  const setMiniMode = useStore(state => state.setMiniMode)
  const saveStandingMemento = useStore(state => state.saveStandingMemento)
  const restoreStandingMemento = useStore(state => state.restoreStandingMemento)
  const clearStandingMemento = useStore(state => state.clearStandingMemento)
  const set = useStore(state => state.set)

  const store = useReduxStore()
  const dispatch = useDispatch()

  const onTriggerStart = event => {
    const controller = event.target
    let intersection = null

    let uis = scene.__interaction.filter(o => o.userData.type == 'ui')
    let intersections = getControllerIntersections(controller, uis)
    intersection = intersections.length && intersections[0]
    if (intersection) {
      let u = intersection.uv.x
      let v = intersection.uv.y
      uiService.send({
        type: 'TRIGGER_START',
        controller: event.target,
        intersection: {
          id: intersection.object.userData.id,
          type: 'ui',

          object: intersection.object,
          distance: intersection.distance,
          point: intersection.point,
          uv: intersection.uv
        }
      })
      return
    }



    // if the BonesHelper instance is in the scene ...
    if ( BonesHelper.getInstance().isSelected ) {
      // ... check bones helper bone intersections
      intersection = getControllerIntersections(controller, [BonesHelper.getInstance()]).find(h => h.bone)
      if (intersection) {
        interactionService.send({
          type: 'TRIGGER_START',
          controller: event.target,
          intersection: {
            id: intersection.object.userData.id,
            type: 'bone',

            object: intersection.object,
            distance: intersection.distance,
            point: intersection.point,

            bone: intersection.bone
          }
        })
        return
      }
    }

    let match = null

    // include all interactables (Model Object, Character, Virtual Camera, etc)
    let list = scene.__interaction

    // setup the GPU picker
    getGpuPicker().setupScene(list)

    // gather all hits to tracked scene object3ds
    let hits = getGpuPicker().pick(controller.worldPosition(), controller.worldQuaternion())

    // if one intersects
    if (hits.length) {
      // grab the first intersection
      let child = hits[0].object
      // find either the child or one of its parents on the list of interaction-ables
      match = child.onController === null ? null : findMatchingAncestor(child, list)
      if (match) {
        intersection = hits[0]
      }
    }

    if (match) {
      // console.log('found sceneObject:', sceneObjects[match.userData.id])
      // console.log('intersection', intersection)
      // log(`select ${sceneObjects[match.userData.id].name || sceneObjects[match.userData.id].displayName}`)
      log(`trigger start on: ${match.userData.id.slice(0, 7)}`)

      interactionService.send({
        type: 'TRIGGER_START',
        controller: event.target,
        intersection: {
          id: match.userData.id,
          type: match.userData.type,
          object: match,
          distance: intersection.distance,
          point: intersection.point
        }
      })
    } else {
      // console.log('clearing selection')
      log(`trigger start on: none`)
      interactionService.send({ type: 'TRIGGER_START', controller: event.target })
    }
  }

  const onTriggerEnd = event => {
    const controller = event.target

    let intersection = null

    let uis = scene.__interaction.filter(o => o.userData.type == 'ui')
    let intersections = getControllerIntersections(controller, uis)
    intersection = intersections.length && intersections[0]
    if (intersection) {
      let u = intersection.uv.x
      let v = intersection.uv.y
      uiService.send({
        type: 'TRIGGER_END',
        controller: event.target,
        intersection: {
          id: intersection.object.userData.id,
          type: 'ui',

          object: intersection.object,
          distance: intersection.distance,
          point: intersection.point,
          uv: intersection.uv
        }
      })
    } else {
      uiService.send({
        type: 'TRIGGER_END',
        controller: event.target
      })
    }

    interactionService.send({ type: 'TRIGGER_END', controller: event.target })
  }

  const onGripDown = event => {
    const controller = event.target

    if (BonesHelper.getInstance().isSelected) {
      const intersection = getControllerIntersections(controller, [BonesHelper.getInstance()]).find(h => h.bone)
      if (intersection) {
        interactionService.send({
          type: 'GRIP_DOWN',
          controller: event.target,

          intersection: intersection ? { ...intersection, type: 'bone' } : undefined
        })
        return
      }
    }

    let match = null

    // include all interactables (Model Object, Character, etc)
    let list = scene.__interaction

    // setup the GPU picker
    getGpuPicker().setupScene(list)

    // gather all hits to tracked scene object3ds
    let hits = getGpuPicker().pick(controller.worldPosition(), controller.worldQuaternion())

    // if one intersects
    if (hits.length) {
      // grab the first intersection
      let child = hits[0].object
      // find either the child or one of its parents on the list of interaction-ables
      match = child.onController === null ? null : findMatchingAncestor(child, list)
      if (match) {
        intersection = hits[0]
      }
    }

    if (match) {
      interactionService.send({
        type: 'GRIP_DOWN',
        controller: event.target,

        intersection: {
          id: match.userData.id,
          type: match.userData.type,
          object: match,
          distance: intersection.distance,
          point: intersection.point
        }
      })
    } else {
      interactionService.send({
        type: 'GRIP_DOWN',
        controller: event.target,

        intersection: undefined
      })
    }
  }

  const onGripUp = event => {
    interactionService.send({ type: 'GRIP_UP', controller: event.target })
  }

  const onAxesChanged = event => {
    interactionService.send({ type: 'AXES_CHANGED', controller: event.target, axes: event.axes })
  }

  const onMoveCamera = event => {
    if (didMoveCamera != null) {
      if (event.axes[1] === 0) {
        setDidMoveCamera(null)
      }
    } else {
      if (Math.abs(event.axes[1]) < Math.abs(event.axes[0])) return

      let distance
      let value = event.axes[1]

      // backward
      if (value > 0.075) {
        distance = +0.5
      }

      // forward
      if (value < -0.075) {
        distance = -0.5
      }

      if (distance != null) {
        setDidMoveCamera(distance)
        moveCameraByDistance(camera, distance)
      }
    }
  }

  const onRotateCamera = event => {
    if (didRotateCamera != null) {
      if (event.axes[0] === 0) {
        setDidRotateCamera(null)
      }
    } else {
      if (Math.abs(event.axes[0]) < Math.abs(event.axes[1])) return

      // right
      if (event.axes[0] > 0.075) {
        setDidRotateCamera(-45)
        rotateCameraByRadians(camera, THREE.Math.degToRad(-45))
      }

      // left
      if (event.axes[0] < -0.075) {
        setDidRotateCamera(45)
        rotateCameraByRadians(camera, THREE.Math.degToRad(45))
      }
    }
  }

  // controller state via THREE.VRController
  const controllers = useVrControllers({
    onTriggerStart,
    onTriggerEnd,
    onGripDown,
    onGripUp,
    onAxesChanged
  })

  const reusableVector = useRef()
  const getReusableVector = () => {
    if (!reusableVector.current) {
      reusableVector.current = new THREE.Vector3()
    }
    return reusableVector.current
  }

  // TODO could model these as ... activities? exec:'render' actions?
  useRender(() => {
    // don't wait for a React update
    // read values directly from stores
    let selections = getSelections(store.getState())
    let selectedId = selections.length ? selections[0] : null

    let mode = interactionService.state.value
    let context = interactionService.state.context

    // highlight hovered bone
    if (mode == 'selected') {
      let match
      for (let i = 0, n = controllers.length; i < n; i++) {
        let controller = controllers[i]
        let intersection = getControllerIntersections(controller, [BonesHelper.getInstance()]).find(h => h.bone)
        if (intersection) {
          match = intersection
          BonesHelper.getInstance().selectBone(intersection.bone)
        }
      }
      if (!match) {
        BonesHelper.getInstance().resetSelection()
      }
    }

    if (mode === 'drag_teleport') {
      let controller = gl.vr.getController(context.teleportDragController)

      let hits = getControllerIntersections(controller, [groundRef.current])
      if (hits.length) {
        let hit = hits[0]
        if (hit.distance < teleportMaxDist) {
          let worldScale = useStoreApi.getState().worldScale

          let teleportTargetPos = hit.point.multiplyScalar(1 / worldScale).toArray()

          set(state => ({ ...state, teleportTargetPos, teleportTargetValid: true }))
        } else {
          set(state => ({ ...state, teleportTargetValid: false }))
        }
      }
    }

    if (mode == 'drag_object') {
      let controller = gl.vr.getController(context.draggingController)
      let object3d = scene.__interaction.find(o => o.userData.id === context.selection)

      let shouldMoveWithCursor = (object3d.userData.type == 'character') || object3d.userData.staticRotation
      if (shouldMoveWithCursor) {
        // update position via cursor
        const cursor = controller.getObjectByName('cursor')
        const wp = cursor.getWorldPosition(getReusableVector())
        wp.sub(controller.userData.selectOffset)
        wp.applyMatrix4(object3d.parent.getInverseMatrixWorld())

        if (object3d.userData.staticRotation) {
          let quaternion = object3d.parent.worldQuaternion().conjugate()
          let rotation = quaternion.multiply(object3d.userData.staticRotation)
          object3d.quaternion.copy(rotation)
        }

        object3d.position.copy(wp)
        object3d.updateMatrix()
        object3d.updateMatrixWorld()
      }
    }

    if (mode == 'rotate_bone') {
      let controller = gl.vr.getController(context.draggingController)
      let selectedBone = getSelectedBone(store.getState())

      // find the bone
      let bone = scene.getObjectByProperty('uuid', selectedBone)

      let {
        startingDeviceOffset,
        startingObjectOffset,
        startingObjectQuaternion
      } = useStoreApi.getState().boneRotationMemento

      let currControllerRot = new THREE.Matrix4().extractRotation(controller.matrixWorld)
      let deviceQuaternion = new THREE.Quaternion().setFromRotationMatrix(currControllerRot)

      let objectQuaternion = applyDeviceQuaternion({
        parent: bone.parent,

        startingDeviceOffset,
        startingObjectOffset,
        startingObjectQuaternion,

        deviceQuaternion,

        camera,
        useCameraOffset: true
      })

      bone.quaternion.copy(objectQuaternion.normalize())
    }
  }, false, [set, controllers])

  // update ui every frame
  useRender(() => {
    if (uiService.state.value.input == 'dragging') {
      let controller = uiService.state.context.draggingController

      let uis = scene.__interaction.filter(o => o.userData.type == 'ui')
      let intersections = getControllerIntersections(controller, uis)
      let intersection = intersections.length && intersections[0]

      if (intersection) {
        let u = intersection.uv.x
        let v = intersection.uv.y
        uiService.send({
          type: 'CONTROLLER_INTERSECTION',
          controller,
          intersection
        })
      }
    }
  }, false, [uiService.state.value.input])

  useMemo(() => {
    // TODO why is this memo called multiple times?
    console.log('useInteractionsManager')
  }, [])

  const [interactionServiceCurrent, interactionServiceSend, interactionService] = useMachine(
    interactionMachine,
    {
      actions: {
        onDragTeleportStart: (context, event) => {
          log('-- onDragTeleportStart')
          // the target position value will be old until the next gl render
          // so consider teleportTargetValid to be false, to hide the mesh, until then
          set(state => ({ ...state, teleportTargetValid: false }))
        },
        onDragTeleportEnd: (context, event) => {
          log('-- onDragTeleportEnd')
          set(state => ({ ...state, teleportTargetValid: false }))
        },
        onTeleport: (context, event) => {
          log('-- teleport')
          if (teleportTargetValid) {
            let pos = useStoreApi.getState().teleportTargetPos

            // world scale is always reset to large
            setMiniMode(false, camera)

            // reposition
            teleport(camera, pos[0], 0, pos[2], null)

            // clear any prior memento
            clearStandingMemento()
          }
        },

        onSelected: (context, event) => {
          let controller = event.controller
          let { object, distance, point } = event.intersection
          log('-- onSelected')

          controller.userData.selectOffset = getSelectOffset(controller, object, distance, point)
          dispatch(selectObject(context.selection))
        },

        onSelectNone: (context, event) => {
          let controller = event.controller
          log('-- onSelectNone', controller)

          controller.userData.selectOffset = null
          dispatch(selectObject(null))
          BonesHelper.getInstance().resetSelection()
        },

        onDragObjectEntry: (context, event) => {
          let controller = gl.vr.getController(context.draggingController)
          let object = event.intersection.object

          if (object.userData.type != 'character') {
            controller.attach(object)
            object.updateMatrixWorld(true)
          }

          // TODO soundBeam
          // soundBeam.current.play()
        },
        onDragObjectExit: (context, event) => {
          let object = scene.__interaction.find(o => o.userData.id === context.selection)

          let root = rootRef.current
          if (object.parent != root) {
            root.attach(object)
            object.updateMatrixWorld()
          }

<<<<<<< HEAD
          if (object.userData.type == 'light' || object.userData.type == "virtual-camera") {
=======
          // TODO soundBeam
          // soundBeam.current.stop()

          if (object.userData.type === "virtual-camera") {
>>>>>>> c8468288
            const euler = new THREE.Euler().setFromQuaternion(object.quaternion, 'YXZ')
            dispatch(updateObject(context.selection, {
              x: object.position.x,
              y: object.position.z,
              z: object.position.y,
              rotation: euler.y,
              roll: euler.z,
              tilt: euler.x
            }))
          } else {
            let rotation = object.userData.type == 'character'
              ? object.rotation.y
              : { x: object.rotation.x, y: object.rotation.y, z: object.rotation.z }
            dispatch(updateObject(context.selection, {
              x: object.position.x,
              y: object.position.z,
              z: object.position.y,
              rotation
            }))
          }
        },
        onSnapStart: (context, event) => {
          let controller = gl.vr.getController(context.draggingController)
          let object = scene.__interaction.find(o => o.userData.id === context.selection)

          // translate
          object.matrix.premultiply(controller.matrixWorld)
          object.matrix.decompose(object.position, object.quaternion, new THREE.Vector3())

          // rotate
          snapObjectRotation(object)
          object.userData.staticRotation = object.quaternion.clone()

          // translate back
          object.matrix.premultiply(controller.getInverseMatrixWorld())
          object.matrix.decompose(object.position, object.quaternion, new THREE.Vector3())

          object.updateMatrixWorld(true)

          getGpuPicker().setupScene([object])
          let intersections = getGpuPicker().pick(controller.worldPosition(), controller.worldQuaternion())
          if (intersections.length) {
            let { distance, point } = intersections[0]

            controller.userData.selectOffset = getSelectOffset(controller, object, distance, point)
          } else {
            controller.userData.selectOffset = new THREE.Vector3()
            log('WARNING GPU picker lost object')
          }
        },
        onSnapEnd: (context, event) => {
          let controller = gl.vr.getController(context.draggingController)
          let object = scene.__interaction.find(o => o.userData.id === context.selection)

          if (object.userData.staticRotation) {
            object.userData.staticRotation = null
          }

          controller.userData.selectOffset = null
        },

        moveAndRotateCamera: (context, event) => {
          onMoveCamera(event)
          onRotateCamera(event)
        },

        moveAndRotateObject: (context, event) => {
          let controller = gl.vr.getController(context.draggingController)
          let object = scene.__interaction.find(o => o.userData.id === context.selection)

          let { worldScale } = useStoreApi.getState()

          let shouldMoveWithCursor = (object.userData.type == 'character') || object.userData.staticRotation
          let target = shouldMoveWithCursor
            ? controller.getObjectByName('cursor')
            : object
          moveObjectZ(target, event, worldScale)

          rotateObjectY(object, event, controller)
        },


        onRotateBoneEntry: (context, event) => {
          let controller = event.controller
          let bone = event.intersection.bone

          useStoreApi.setState({
            boneRotationMemento: getRotationMemento(controller, bone)
          })

          // select by UUID, like shot generator does
          dispatch(selectBone(bone.uuid))
          BonesHelper.getInstance().selectBone(bone)
        },
        onRotateBoneExit: (context, event) => {
          useStoreApi.setState({
            boneRotationMemento: {}
          })

          let selectedBone = getSelectedBone(store.getState())
          let bone = scene.getObjectByProperty('uuid', selectedBone)

          let parent
          bone.traverseAncestors(ancestor => {
            if (parent == null && ancestor.userData.type == 'character') {
              parent = ancestor
            }
          })

          let rotation = new THREE.Euler()
          rotation.setFromQuaternion(bone.quaternion.clone().normalize(), 'XYZ')

          let id = parent.userData.id
          let name = bone.name

          // TODO wrap in an undo group
          dispatch(
            updateCharacterSkeleton({
              id,
              name,
              rotation: {
                x: rotation.x,
                y: rotation.y,
                z: rotation.z
              }
            })
          )
          dispatch(selectBone(null))
          BonesHelper.getInstance().resetSelection()
        },

        onToggleMiniMode: (context, event) => {
          let { worldScale } = useStoreApi.getState()

          if (worldScale === WORLD_SCALE_LARGE) {
            saveStandingMemento(camera)

            setMiniMode(true, camera)
          } else {
            setMiniMode(false, camera)

            restoreStandingMemento(camera)
            clearStandingMemento()
          }
        }
      },

      // services: {
      //   example: (context, event) => new Promise(resolve => {
      //     console.log('an example service')
      //     resolve()
      //   })
      // },

      logger: log
    }
  )

  return { controllers, interactionServiceCurrent }
}

module.exports = {
  useStore,
  useStoreApi,
  useInteractionsManager
}<|MERGE_RESOLUTION|>--- conflicted
+++ resolved
@@ -742,14 +742,7 @@
             object.updateMatrixWorld()
           }
 
-<<<<<<< HEAD
           if (object.userData.type == 'light' || object.userData.type == "virtual-camera") {
-=======
-          // TODO soundBeam
-          // soundBeam.current.stop()
-
-          if (object.userData.type === "virtual-camera") {
->>>>>>> c8468288
             const euler = new THREE.Euler().setFromQuaternion(object.quaternion, 'YXZ')
             dispatch(updateObject(context.selection, {
               x: object.position.x,
