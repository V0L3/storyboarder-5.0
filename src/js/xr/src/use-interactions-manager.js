const { useMemo, useRef } = React = require('react')
const { useThree, useRender } = require('react-three-fiber')
const { useSelector, useDispatch } = require('react-redux')
const useReduxStore = require('react-redux').useStore

const { create } = require('zustand')
const { produce } = require('immer')

const { ActionCreators } = require('redux-undo')

const useVrControllers = require('./hooks/use-vr-controllers')

const { log } = require('./components/Log')

const getControllerIntersections = require('./helpers/get-controller-intersections')
const findMatchingAncestor = require('./helpers/find-matching-ancestor')
const rotatePoint = require('./helpers/rotate-point')
const teleportParent = require('./helpers/teleport-parent')
const applyDeviceQuaternion = require('../../shot-generator/apply-device-quaternion')

const BonesHelper = require('./three/BonesHelper')
const GPUPicker = require('./three/GPUPickers/GPUPicker')

const { useMachine } = require('@xstate/react')
const interactionMachine = require('./machines/interactionMachine')

require('./three/GPUPickers/utils/Object3dExtension')

const {
  // selectors
  getSelections,
  getSelectedBone,

  // action creators
  selectObject,
  updateObject,
  updateCharacterSkeleton,

  selectBone
} = require('../../shared/reducers/shot-generator')

const WORLD_SCALE_LARGE = 1
const WORLD_SCALE_SMALL = 0.1

const getRotationMemento = (controller, object) => {
  let controllerRot = new THREE.Matrix4().extractRotation(controller.matrixWorld)
  let startingDeviceRotation = new THREE.Quaternion().setFromRotationMatrix(controllerRot)
  let startingDeviceOffset = new THREE.Quaternion()
    .clone()
    .inverse()
    .multiply(startingDeviceRotation)
    .normalize()
    .inverse()

  let startingObjectQuaternion = object.quaternion.clone()
  let startingObjectOffset = new THREE.Quaternion()
    .clone()
    .inverse()
    .multiply(startingObjectQuaternion)

  return {
    startingDeviceOffset,
    startingObjectOffset,
    startingObjectQuaternion
  }
}

const getSelectOffset = (controller, object, distance, point) => {
  let cursor = controller.getObjectByName('cursor')
  cursor.position.z = -distance
  const pos = object.getWorldPosition(new THREE.Vector3())
  const offset = new THREE.Vector3().subVectors(point, pos)
  return offset
}

const moveObjectZ = (object, event, worldScale) => {
  if (Math.abs(event.axes[1]) < Math.abs(event.axes[0])) return

  const amount = event.axes[1] * 0.08

  if (Math.abs(amount) > 0.01) {
    const worldScaleMult = worldScale === 1 ? 1 : worldScale * 2

    object.position.add(new THREE.Vector3(0, 0, amount * worldScaleMult))
    object.position.z = Math.min(object.position.z, -0.5 * worldScaleMult)
  }
}

const rotateObjectY = (object, event) => {
  if (Math.abs(event.axes[0]) < Math.abs(event.axes[1])) return

  const amount = event.axes[0] * 0.07

  if (Math.abs(amount) > 0.01) {
    object.rotateY(amount)
  }
}

const snapObjectRotation = object => {
  // setup for rotation
  object.userData.order = object.rotation.order
  object.rotation.reorder('YXZ')

  // snap rotation y by 22.5°
  const sign = Math.sign(object.rotation.y)
  let degreeY = THREE.Math.radToDeg(Math.abs(object.rotation.y)) / 22.5
  degreeY = THREE.Math.degToRad(Math.round(degreeY) * 22.5) * sign

  // snap rotation z to 180°
  let degreeZ = THREE.Math.radToDeg(Math.abs(object.rotation.z)) / 180
  degreeZ = THREE.Math.degToRad(Math.round(degreeZ) * 180)

  // update rotation
  object.rotation.x = 0
  object.rotation.z = degreeZ
  object.rotation.y = degreeY
  object.rotation.order = object.userData.order
  object.updateMatrixWorld()
}

const teleportState = ({ teleportPos, teleportRot }, camera, x, y, z, r) => {
  // create virtual parent and child
  let parent = new THREE.Object3D()
  parent.position.set(teleportPos.x, teleportPos.y, teleportPos.z)
  parent.rotation.set(teleportRot.x, teleportRot.y, teleportRot.z)

  let child = new THREE.Object3D()
  child.position.copy(camera.position)
  child.rotation.copy(camera.rotation)
  parent.add(child)
  parent.updateMatrixWorld()

  // teleport the virtual parent
  teleportParent(parent, child, x, y, z, r)

  // update state from new position of virtual parent
  teleportPos.x = parent.position.x
  teleportPos.y = parent.position.y
  teleportPos.z = parent.position.z

  teleportRot.x = parent.rotation.x
  teleportRot.y = parent.rotation.y
  teleportRot.z = parent.rotation.z
}

const [useStore, useStoreApi] = create((set, get) => ({
  // values
  teleportPos: { x: 0, y: 0, z: 0 },
  teleportRot: { x: 0, y: 0, z: 0 },

  worldScale: WORLD_SCALE_LARGE,
  standingMemento: null,

  didMoveCamera: null,
  didRotateCamera: null,

  teleportMaxDist: 20,
  teleportTargetPos: [0, 0, 0],
  teleportTargetValid: false,

  boneRotationMemento: {},

  // actions
  setDidMoveCamera: value => set(produce(state => { state.didMoveCamera = value })),
  setDidRotateCamera: value => set(produce(state => { state.didRotateCamera = value })),

  moveCameraByDistance: (camera, distance) => set(produce(state => {
    let center = new THREE.Vector3()
    camera.getWorldPosition(center)
    let gr = camera.rotation.y + state.teleportRot.y

    let target = new THREE.Vector3(center.x, 0, center.z + distance)
    let d = rotatePoint(target, center, -gr)
    teleportState(state, camera, d.x, null, d.z, null)
  })),

  rotateCameraByRadians: (camera, radians) => set(produce(state => {
    let center = new THREE.Vector3()
    camera.getWorldPosition(center)
    let gr = camera.rotation.y + state.teleportRot.y

    teleportState(state, camera, null, null, null, gr + radians)
  })),

  teleport: (camera, x, y, z, r) => set(produce(state => {
    teleportState(state, camera, x, y, z, r)
  })),

  setMiniMode: (value, camera) => set(produce(state => {
    if (value) {
      // switch to mini mode
      state.worldScale = WORLD_SCALE_SMALL

      // alter the camera position
      let offsetVector = new THREE.Vector3(0, 0, 0.5)
      offsetVector.applyMatrix4(new THREE.Matrix4().extractRotation(camera.matrixWorld))
      offsetVector = offsetVector.multiply(new THREE.Vector3(1, 0, 1))

      teleportState(state, camera,
        (state.teleportPos.x + camera.position.x) * state.worldScale + offsetVector.x,
        -(camera.position.y - 0.75),
        (state.teleportPos.z + camera.position.z) * state.worldScale + offsetVector.z
      )
    } else {
      // set the world scale
      state.worldScale = WORLD_SCALE_LARGE
    }
  })),

  // remember where we were standing
  saveStandingMemento: camera => set(state => {
    let v = new THREE.Vector3()
    camera.getWorldPosition(v)

    return {
      ...state,

      standingMemento: {
        position: {
          x: v.x,
          y: 0,
          z: v.z
        }
      }
    }
  }),

  // return to where we were standing
  restoreStandingMemento: camera => set(state => produce(state, draft => {
    if (state.standingMemento) {
      let { x, z } = state.standingMemento.position

      teleportState(draft, camera, x, 0, z, null)
    }
  })),

  // clear the memento
  clearStandingMemento: () => set(state => ({ ...state,
    standingMemento: null
  })),

  set: fn => set(produce(fn))
}))

const getExcludeList = parent => {
  let list = []
  parent.traverse(child => {
    if (child.userData.preventInteraction) {
      list.push(child)
    }
  })
  return list
}

const useInteractionsManager = ({
  groundRef,
  rootRef,
  uiService,
  playSound,
  stopSound
}) => {
  const { gl, camera, scene } = useThree()

  const selections = useSelector(getSelections)

  const gpuPicker = useRef(null)

  const getGpuPicker = () => {
    if (gpuPicker.current === null) {
      gpuPicker.current = new GPUPicker(gl)
    }
    return gpuPicker.current
  }

  // values
  const didMoveCamera = useStore(state => state.didMoveCamera)
  const didRotateCamera = useStore(state => state.didRotateCamera)
  const teleportTargetValid = useStore(state => state.teleportTargetValid)
  const teleportMaxDist = useStore(state => state.teleportMaxDist)

  // actions
  const setDidMoveCamera = useStore(state => state.setDidMoveCamera)
  const setDidRotateCamera = useStore(state => state.setDidRotateCamera)
  const moveCameraByDistance = useStore(state => state.moveCameraByDistance)
  const rotateCameraByRadians = useStore(state => state.rotateCameraByRadians)
  const teleport = useStore(state => state.teleport)
  const setMiniMode = useStore(state => state.setMiniMode)
  const saveStandingMemento = useStore(state => state.saveStandingMemento)
  const restoreStandingMemento = useStore(state => state.restoreStandingMemento)
  const clearStandingMemento = useStore(state => state.clearStandingMemento)
  const set = useStore(state => state.set)

  const store = useReduxStore()
  const dispatch = useDispatch()

  const onTriggerStart = event => {
    const controller = event.target
    let intersection = null

    let uis = scene.__interaction.filter(o => o.userData.type == 'ui')
    let intersections = getControllerIntersections(controller, uis)
    intersection = intersections.length && intersections[0]
    if (intersection) {
      let u = intersection.uv.x
      let v = intersection.uv.y
      uiService.send({
        type: 'TRIGGER_START',
        controller: event.target,
        intersection: {
          id: intersection.object.userData.id,
          type: 'ui',

          object: intersection.object,
          distance: intersection.distance,
          point: intersection.point,
          uv: intersection.uv
        }
      })
      return
    }



    // if the BonesHelper instance is in the scene ...
    if ( BonesHelper.getInstance().isSelected ) {
      // ... check bones helper bone intersections
      intersection = getControllerIntersections(controller, [BonesHelper.getInstance()]).find(h => h.bone)
      if (intersection) {
        interactionService.send({
          type: 'TRIGGER_START',
          controller: event.target,
          intersection: {
            id: intersection.object.userData.id,
            type: 'bone',

            object: intersection.object,
            distance: intersection.distance,
            point: intersection.point,

            bone: intersection.bone
          }
        })
        return
      }
    }

    let match = null

    // include all interactables (Model Object, Character, Virtual Camera, etc)
    let list = scene.__interaction

    // setup the GPU picker
    getGpuPicker().setupScene(list, getExcludeList(scene))

    // gather all hits to tracked scene object3ds
    let hits = getGpuPicker().pick(controller.worldPosition(), controller.worldQuaternion())

    // if one intersects
    if (hits.length) {
      // grab the first intersection
      let child = hits[0].object
      // find either the child or one of its parents on the list of interaction-ables
      match = findMatchingAncestor(child, list)
      if (match) {
        intersection = hits[0]
      }
    }

    if (match) {
      // console.log('found sceneObject:', sceneObjects[match.userData.id])
      // console.log('intersection', intersection)
      // log(`select ${sceneObjects[match.userData.id].name || sceneObjects[match.userData.id].displayName}`)
      log(`trigger start on: ${match.userData.id.slice(0, 7)}`)

      interactionService.send({
        type: 'TRIGGER_START',
        controller: event.target,
        intersection: {
          id: match.userData.id,
          type: match.userData.type,
          object: match,
          distance: intersection.distance,
          point: intersection.point
        }
      })
    } else {
      // console.log('clearing selection')
      log(`trigger start on: none`)
      interactionService.send({ type: 'TRIGGER_START', controller: event.target })
    }
  }

  const onTriggerEnd = event => {
    const controller = event.target

    let intersection = null

    let uis = scene.__interaction.filter(o => o.userData.type == 'ui')
    let intersections = getControllerIntersections(controller, uis)
    intersection = intersections.length && intersections[0]
    if (intersection) {
      let u = intersection.uv.x
      let v = intersection.uv.y
      uiService.send({
        type: 'TRIGGER_END',
        controller: event.target,
        intersection: {
          id: intersection.object.userData.id,
          type: 'ui',

          object: intersection.object,
          distance: intersection.distance,
          point: intersection.point,
          uv: intersection.uv
        }
      })
    } else {
      uiService.send({
        type: 'TRIGGER_END',
        controller: event.target
      })
    }

    interactionService.send({ type: 'TRIGGER_END', controller: event.target })
  }

  const onGripDown = event => {
    const controller = event.target

    if (BonesHelper.getInstance().isSelected) {
      const intersection = getControllerIntersections(controller, [BonesHelper.getInstance()]).find(h => h.bone)
      if (intersection) {
        interactionService.send({
          type: 'GRIP_DOWN',
          controller: event.target,

          intersection: intersection ? { ...intersection, type: 'bone' } : undefined
        })
        return
      }
    }

    let match = null

    // include all interactables (Model Object, Character, etc)
    let list = scene.__interaction

    // setup the GPU picker
    getGpuPicker().setupScene(list, getExcludeList(scene))

    // gather all hits to tracked scene object3ds
    let hits = getGpuPicker().pick(controller.worldPosition(), controller.worldQuaternion())

    // if one intersects
    if (hits.length) {
      // grab the first intersection
      let child = hits[0].object
      // find either the child or one of its parents on the list of interaction-ables
      match = findMatchingAncestor(child, list)
      if (match) {
        intersection = hits[0]
      }
    }

    if (match) {
      interactionService.send({
        type: 'GRIP_DOWN',
        controller: event.target,

        intersection: {
          id: match.userData.id,
          type: match.userData.type,
          object: match,
          distance: intersection.distance,
          point: intersection.point
        }
      })
    } else {
      interactionService.send({
        type: 'GRIP_DOWN',
        controller: event.target,

        intersection: undefined
      })
    }
  }

  const onGripUp = event => {
    interactionService.send({ type: 'GRIP_UP', controller: event.target })
  }

  const onAxesChanged = event => {
    interactionService.send({ type: 'AXES_CHANGED', controller: event.target, axes: event.axes })
  }

  const onPressEndA = event => {
    // to relay through state machine instead:
    // interactionService.send({ type: 'PRESS_END_A', controller: event.target })

    dispatch(ActionCreators.undo())
  }

  const onPressEndB = event => {
    // to relay through state machine instead:
    // interactionService.send({ type: 'PRESS_END_B', controller: event.target })

    dispatch(ActionCreators.redo())
  }

  const onMoveCamera = event => {
    if (didMoveCamera != null) {
      if (event.axes[1] === 0) {
        setDidMoveCamera(null)
      }
    } else {
      if (Math.abs(event.axes[1]) < Math.abs(event.axes[0])) return

      let distance
      let value = event.axes[1]

      // backward
      if (value > 0.075) {
        distance = +0.5
      }

      // forward
      if (value < -0.075) {
        distance = -0.5
      }

      if (distance != null) {
        setDidMoveCamera(distance)
        moveCameraByDistance(camera, distance)
      }
    }
  }

  const onRotateCamera = event => {
    if (didRotateCamera != null) {
      if (event.axes[0] === 0) {
        setDidRotateCamera(null)
      }
    } else {
      if (Math.abs(event.axes[0]) < Math.abs(event.axes[1])) return

      // right
      if (event.axes[0] > 0.075) {
        setDidRotateCamera(-45)
        rotateCameraByRadians(camera, THREE.Math.degToRad(-45))
      }

      // left
      if (event.axes[0] < -0.075) {
        setDidRotateCamera(45)
        rotateCameraByRadians(camera, THREE.Math.degToRad(45))
      }
    }
  }

  // controller state via THREE.VRController
  const controllers = useVrControllers({
    onTriggerStart,
    onTriggerEnd,
    onGripDown,
    onGripUp,
    onAxesChanged,
    onPressEndA,
    onPressEndB
  })

  const reusableVector = useRef()
  const getReusableVector = () => {
    if (!reusableVector.current) {
      reusableVector.current = new THREE.Vector3()
    }
    return reusableVector.current
  }

  // TODO could model these as ... activities? exec:'render' actions?
  useRender(() => {
    // don't wait for a React update
    // read values directly from stores
    let selections = getSelections(store.getState())
    let selectedId = selections.length ? selections[0] : null

    let mode = interactionService.state.value
    let context = interactionService.state.context

    // highlight hovered bone
    if (mode == 'selected') {
      let match
      for (let i = 0, n = controllers.length; i < n; i++) {
        let controller = controllers[i]
        let intersection = getControllerIntersections(controller, [BonesHelper.getInstance()]).find(h => h.bone)
        if (intersection) {
          match = intersection
          BonesHelper.getInstance().selectBone(intersection.bone)
        }
      }
      if (!match) {
        BonesHelper.getInstance().resetSelection()
      }
    }

    if (mode === 'drag_teleport') {
      let controller = gl.vr.getController(context.teleportDragController)

      let hits = getControllerIntersections(controller, [groundRef.current])
      if (hits.length) {
        let hit = hits[0]
        if (hit.distance < teleportMaxDist) {
          let worldScale = useStoreApi.getState().worldScale

          let teleportTargetPos = hit.point.multiplyScalar(1 / worldScale).toArray()

          set(state => ({ ...state, teleportTargetPos, teleportTargetValid: true }))
        } else {
          set(state => ({ ...state, teleportTargetValid: false }))
        }
      }
    }

    if (mode == 'drag_object') {
      let controller = gl.vr.getController(context.draggingController)
      let object3d = scene.__interaction.find(o => o.userData.id === context.selection)

      let shouldMoveWithCursor = (object3d.userData.type == 'character') || object3d.userData.staticRotation
      if (shouldMoveWithCursor) {
        // update position via cursor
        const cursor = controller.getObjectByName('cursor')
        const wp = cursor.getWorldPosition(getReusableVector())
        wp.sub(controller.userData.selectOffset)
        wp.applyMatrix4(object3d.parent.getInverseMatrixWorld())

        if (object3d.userData.staticRotation) {
          let quaternion = object3d.parent.worldQuaternion().conjugate()
          let rotation = quaternion.multiply(object3d.userData.staticRotation)
          object3d.quaternion.copy(rotation)
        }

        object3d.position.copy(wp)
        object3d.updateMatrix()
        object3d.updateMatrixWorld()
      }
    }

    if (mode == 'rotate_bone') {
      let controller = gl.vr.getController(context.draggingController)
      let selectedBone = getSelectedBone(store.getState())

      // find the bone
      let bone = scene.getObjectByProperty('uuid', selectedBone)

      let {
        startingDeviceOffset,
        startingObjectOffset,
        startingObjectQuaternion
      } = useStoreApi.getState().boneRotationMemento

      let currControllerRot = new THREE.Matrix4().extractRotation(controller.matrixWorld)
      let deviceQuaternion = new THREE.Quaternion().setFromRotationMatrix(currControllerRot)

      let objectQuaternion = applyDeviceQuaternion({
        parent: bone.parent,

        startingDeviceOffset,
        startingObjectOffset,
        startingObjectQuaternion,

        deviceQuaternion,

        camera,
        useCameraOffset: true
      })

      bone.quaternion.copy(objectQuaternion.normalize())
    }
  }, false, [set, controllers])

  // update ui every frame
  useRender(() => {
    if (uiService.state.value.input == 'dragging') {
      let controller = uiService.state.context.draggingController

      let uis = scene.__interaction.filter(o => o.userData.type == 'ui')
      let intersections = getControllerIntersections(controller, uis)
      let intersection = intersections.length && intersections[0]

      if (intersection) {
        let u = intersection.uv.x
        let v = intersection.uv.y
        uiService.send({
          type: 'CONTROLLER_INTERSECTION',
          controller,
          intersection
        })
      }
    }
  }, false, [uiService.state.value.input])

  useMemo(() => {
    // TODO why is this memo called multiple times?
    console.log('useInteractionsManager')
  }, [])

  const [interactionServiceCurrent, interactionServiceSend, interactionService] = useMachine(
    interactionMachine,
    {
      actions: {
        onDragTeleportStart: (context, event) => {
          log('-- onDragTeleportStart')
          // the target position value will be old until the next gl render
          // so consider teleportTargetValid to be false, to hide the mesh, until then
          set(state => ({ ...state, teleportTargetValid: false }))
        },
        onDragTeleportEnd: (context, event) => {
          log('-- onDragTeleportEnd')
          set(state => ({ ...state, teleportTargetValid: false }))
        },
        onTeleport: (context, event) => {
          log('-- teleport')
          if (teleportTargetValid) {
            let pos = useStoreApi.getState().teleportTargetPos

            // world scale is always reset to large
            setMiniMode(false, camera)

            // reposition
            teleport(camera, pos[0], 0, pos[2], null)

            // clear any prior memento
            clearStandingMemento()

            playSound('teleport')
          }
        },

        onSelected: (context, event) => {
          let controller = event.controller
          let { object, distance, point } = event.intersection
          log('-- onSelected')

          controller.userData.selectOffset = getSelectOffset(controller, object, distance, point)
          dispatch(selectObject(context.selection))
        },

        onSelectNone: (context, event) => {
          let controller = event.controller
          log('-- onSelectNone', controller)

          controller.userData.selectOffset = null
          dispatch(selectObject(null))
          BonesHelper.getInstance().resetSelection()
        },

        onDragObjectEntry: (context, event) => {
          let controller = gl.vr.getController(context.draggingController)
          let object = event.intersection.object

          if (object.userData.type != 'character') {
            controller.attach(object)
            object.updateMatrixWorld(true)
          }

<<<<<<< HEAD
          playSound('beam', object)
=======
          // TODO soundBeam
          // soundBeam.current.play()

          uiService.send({ type: 'LOCK' })
>>>>>>> 912f27ab
        },
        onDragObjectExit: (context, event) => {
          let object = scene.__interaction.find(o => o.userData.id === context.selection)

          let root = rootRef.current
          if (object.parent != root) {
            root.attach(object)
            object.updateMatrixWorld()
          }

          stopSound('beam', object)

          if (object.userData.type == 'light' || object.userData.type == "virtual-camera") {
            const euler = new THREE.Euler().setFromQuaternion(object.quaternion, 'YXZ')
            dispatch(updateObject(context.selection, {
              x: object.position.x,
              y: object.position.z,
              z: object.position.y,
              rotation: euler.y,
              roll: euler.z,
              tilt: euler.x
            }))
          } else {
            let rotation = object.userData.type == 'character'
              ? object.rotation.y
              : { x: object.rotation.x, y: object.rotation.y, z: object.rotation.z }
            dispatch(updateObject(context.selection, {
              x: object.position.x,
              y: object.position.z,
              z: object.position.y,
              rotation
            }))
          }

          uiService.send({ type: 'UNLOCK' })
        },
        onSnapStart: (context, event) => {
          let controller = gl.vr.getController(context.draggingController)
          let object = scene.__interaction.find(o => o.userData.id === context.selection)

          // translate
          object.matrix.premultiply(controller.matrixWorld)
          object.matrix.decompose(object.position, object.quaternion, new THREE.Vector3())

          // rotate
          snapObjectRotation(object)
          object.userData.staticRotation = object.quaternion.clone()

          // translate back
          object.matrix.premultiply(controller.getInverseMatrixWorld())
          object.matrix.decompose(object.position, object.quaternion, new THREE.Vector3())

          object.updateMatrixWorld(true)

          getGpuPicker().setupScene([object], getExcludeList(scene))
          let intersections = getGpuPicker().pick(controller.worldPosition(), controller.worldQuaternion())
          if (intersections.length) {
            let { distance, point } = intersections[0]

            controller.userData.selectOffset = getSelectOffset(controller, object, distance, point)
          } else {
            controller.userData.selectOffset = new THREE.Vector3()
            log('WARNING GPU picker lost object')
          }
        },
        onSnapEnd: (context, event) => {
          let controller = gl.vr.getController(context.draggingController)
          let object = scene.__interaction.find(o => o.userData.id === context.selection)

          if (object.userData.staticRotation) {
            object.userData.staticRotation = null
          }

          controller.userData.selectOffset = null
        },

        moveAndRotateCamera: (context, event) => {
          onMoveCamera(event)
          onRotateCamera(event)
        },

        moveAndRotateObject: (context, event) => {
          let controller = gl.vr.getController(context.draggingController)
          let object = scene.__interaction.find(o => o.userData.id === context.selection)

          let { worldScale } = useStoreApi.getState()

          let shouldMoveWithCursor = (object.userData.type == 'character') || object.userData.staticRotation
          let target = shouldMoveWithCursor
            ? controller.getObjectByName('cursor')
            : object
          moveObjectZ(target, event, worldScale)

          rotateObjectY(object, event, controller)
        },


        onRotateBoneEntry: (context, event) => {
          let controller = event.controller
          let bone = event.intersection.bone

          useStoreApi.setState({
            boneRotationMemento: getRotationMemento(controller, bone)
          })

          // select by UUID, like shot generator does
          dispatch(selectBone(bone.uuid))
          BonesHelper.getInstance().selectBone(bone)
        },
        onRotateBoneExit: (context, event) => {
          useStoreApi.setState({
            boneRotationMemento: {}
          })

          let selectedBone = getSelectedBone(store.getState())
          let bone = scene.getObjectByProperty('uuid', selectedBone)

          let parent
          bone.traverseAncestors(ancestor => {
            if (parent == null && ancestor.userData.type == 'character') {
              parent = ancestor
            }
          })

          let rotation = new THREE.Euler()
          rotation.setFromQuaternion(bone.quaternion.clone().normalize(), 'XYZ')

          let id = parent.userData.id
          let name = bone.name

          // TODO wrap in an undo group
          dispatch(
            updateCharacterSkeleton({
              id,
              name,
              rotation: {
                x: rotation.x,
                y: rotation.y,
                z: rotation.z
              }
            })
          )
          dispatch(selectBone(null))
          BonesHelper.getInstance().resetSelection()
        },

        onToggleMiniMode: (context, event) => {
          let { worldScale } = useStoreApi.getState()

          if (worldScale === WORLD_SCALE_LARGE) {
            saveStandingMemento(camera)

            setMiniMode(true, camera)
          } else {
            setMiniMode(false, camera)

            restoreStandingMemento(camera)
            clearStandingMemento()
          }
        }
      },

      // services: {
      //   example: (context, event) => new Promise(resolve => {
      //     console.log('an example service')
      //     resolve()
      //   })
      // },

      logger: log
    }
  )

  return { controllers, interactionServiceCurrent }
}

module.exports = {
  useStore,
  useStoreApi,
  useInteractionsManager
}<|MERGE_RESOLUTION|>--- conflicted
+++ resolved
@@ -762,14 +762,9 @@
             object.updateMatrixWorld(true)
           }
 
-<<<<<<< HEAD
           playSound('beam', object)
-=======
-          // TODO soundBeam
-          // soundBeam.current.play()
 
           uiService.send({ type: 'LOCK' })
->>>>>>> 912f27ab
         },
         onDragObjectExit: (context, event) => {
           let object = scene.__interaction.find(o => o.userData.id === context.selection)
