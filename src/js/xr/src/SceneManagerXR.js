const THREE = require('three')
window.THREE = window.THREE || THREE
const { Canvas, useThree, useUpdate } = require('react-three-fiber')

const { connect, Provider, useSelector } = require('react-redux')
const useReduxStore = require('react-redux').useStore
const { useMemo, useRef, useState, useEffect } = React = require('react')
require('./three/GPUPickers/utils/Object3dExtension')
const { WEBVR } = require('three/examples/jsm/vr/WebVR')

const {
  // selectors
  getSceneObjects,
  getWorld,
  getActiveCamera,
  getSelections,

  // action creators
  selectObject,
  updateObject
} = require('../../shared/reducers/shot-generator')

const useRStats = require('./hooks/use-rstats')
const useTextureLoader = require('./hooks/use-texture-loader')
const useImageBitmapLoader = require('./hooks/use-texture-loader')

const { useStore, useStoreApi, useInteractionsManager } = require('./use-interactions-manager')
const { useUiManager, UI_ICON_FILEPATHS } = require('./use-ui-manager')

const { useAssetsManager } = require('./hooks/use-assets-manager')
const getFilepathForModelByType = require('./helpers/get-filepath-for-model-by-type')

const Stats = require('./components/Stats')
const Ground = require('./components/Ground')
const Room = require('./components/Room')
const Character = require('./components/Character')
const ModelObject = require('./components/ModelObject')
const Light = require('./components/Light')
const VirtualCamera = require('./components/VirtualCamera')
const Environment = require('./components/Environment')
const Controller = require('./components/Controller')
const TeleportTarget = require('./components/TeleportTarget')
const { Log } = require('./components/Log')

const Controls = require('./components/ui/Controls')

const BonesHelper = require('./three/BonesHelper')

const { createSelector } = require('reselect')

// TODO move to selectors if useful
// TODO optimize to only change if top-level keys change
const getSceneObjectCharacterIds = createSelector(
  [getSceneObjects],
  sceneObjects => Object.values(sceneObjects).filter(o => o.type === 'character').map(o => o.id)
)
const getSceneObjectModelObjectIds = createSelector(
  [getSceneObjects],
  sceneObjects => Object.values(sceneObjects).filter(o => o.type === 'object').map(o => o.id)
)

const getSceneObjectLightIds = createSelector(
  [getSceneObjects],
  sceneObjects => Object.values(sceneObjects).filter(o => o.type === 'light').map(o => o.id)
)

const getSceneObjectVirtualCamerasIds = createSelector(
  [getSceneObjects],
  sceneObjects => Object.values(sceneObjects).filter(o => o.type === 'camera').map(o => o.id)
)

const SceneContent = connect(
  state => ({
    aspectRatio: state.aspectRatio,
    sceneObjects: getSceneObjects(state),
    world: getWorld(state),
    activeCamera: getActiveCamera(state),
    selections: getSelections(state),
    models: state.models,

    characterIds: getSceneObjectCharacterIds(state),
    modelObjectIds: getSceneObjectModelObjectIds(state),
    lightIds: getSceneObjectLightIds(state),
    virtualCameraIds: getSceneObjectVirtualCamerasIds(state),
  }),
  {
    selectObject,
    updateObject
  }
)(
  ({
    aspectRatio, sceneObjects, world, activeCamera, selections, models,

<<<<<<< HEAD
    characterIds, modelObjectIds, lightIds, virtualCameraIds
=======
    characterIds, modelObjectIds, virtualCameraIds,

    resources, getAsset
>>>>>>> eeecf21d
  }) => {
    const { gl, camera, scene } = useThree()

    const teleportRef = useRef()

    // actions
    const set = useStore(state => state.set)

    // initialize behind the camera, on the floor
    useMemo(() => {
      const { x, y, rotation } = sceneObjects[activeCamera]

      const behindCam = {
        x: Math.sin(rotation),
        y: Math.cos(rotation)
      }

      set(state => {
        state.teleportPos.x = x + behindCam.x
        state.teleportPos.y = 0
        state.teleportPos.z = y + behindCam.y

        state.teleportRot.x = 0
        state.teleportRot.y = rotation
        state.teleportRot.z = 0
      })
    }, [])

    // values
    const teleportPos = useStore(state => state.teleportPos)
    const teleportRot = useStore(state => state.teleportRot)
    const teleportTargetValid = useStore(state => state.teleportTargetValid)
    const worldScale = useStore(state => state.worldScale)

    useMemo(() => {
      scene.background = new THREE.Color(world.backgroundColor)
      scene.fog = new THREE.Fog(world.backgroundColor, -10, 40)
    }, [world.backgroundColor])

    const rStats = useRStats()

    const groundRef = useRef()
    const rootRef = useRef()

    const { uiService, uiCurrent, getCanvasRenderer } = useUiManager()

    const { controllers, interactionServiceCurrent } = useInteractionsManager({
      groundRef,
      rootRef,
      uiService
    })

    // initialize the BonesHelper
    useMemo(() => {
      const mesh = resources.boneGltf.scene.children.find(child => child.isMesh)
      BonesHelper.getInstance(mesh)
    }, [resources.boneGltf])

    const ambientLightRef = useUpdate(self => {
      self.layers.enable(VirtualCamera.VIRTUAL_CAMERA_LAYER)
    })

    const directionalLightRef = useUpdate(ref => {
      ref.add(ref.target)

      ref.rotation.x = 0
      ref.rotation.z = 0
      ref.rotation.y = world.directional.rotation

      ref.rotateX(world.directional.tilt + Math.PI / 2)

      ref.layers.enable(VirtualCamera.VIRTUAL_CAMERA_LAYER)
    }, [world.directional.rotation, world.directional.tilt])

    return (
      <>
        <group
          ref={teleportRef}
          position={[teleportPos.x, teleportPos.y, teleportPos.z]}
          rotation={[teleportRot.x, teleportRot.y, teleportRot.z]}
        >
          <primitive object={camera}>
            <Stats rStats={rStats} position={[0, 0, -1]} />
            <Log position={[0, -0.15, -1]} />
          </primitive>

          {controllers.filter(Boolean).map(controller =>
            <primitive key={controller.uuid} object={controller} >
              <Controller gltf={resources.controllerGltf} />
              {
                navigator.getGamepads()[controller.userData.gamepad.index] &&
                navigator.getGamepads()[controller.userData.gamepad.index].hand === 'right' &&
                <Controls
                  gltf={resources.controlsGltf}
                  mode={uiCurrent.value.controls}
                  getCanvasRenderer={getCanvasRenderer} />
              }
            </primitive>
          )}
        </group>

        <group ref={rootRef} scale={[worldScale, worldScale, worldScale]}>
          <ambientLight
            ref={ambientLightRef}
            color={0xffffff}
            intensity={world.ambient.intensity} />

          <directionalLight
            ref={directionalLightRef}
            color={0xffffff}
            intensity={world.directional.intensity}
            position={[0, 1.5, 0]}
            target-position={[0, 0, 0.4]}
          />

          {
            characterIds.map(id =>
              getAsset(getFilepathForModelByType(sceneObjects[id]))
                ? <Character
                  key={id}
                  gltf={getAsset(getFilepathForModelByType(sceneObjects[id]))}
                  sceneObject={sceneObjects[id]}
                  modelSettings={models[sceneObjects[id].model] || undefined}
                  isSelected={selections.includes(id)} />
                : null
            )
          }

          {
            modelObjectIds.map(id => {
              let sceneObject = sceneObjects[id]

              if (
                // not a box
                sceneObject.model != 'box' &&
                // but the gltf is missing
                getAsset(getFilepathForModelByType(sceneObject)) == null
              ) {
                // return null until it loads
                return null
              }

              let gltf = sceneObject.model != 'box'
                ? getAsset(getFilepathForModelByType(sceneObject))
                : null

              return <ModelObject
                key={id}
                gltf={gltf}
                sceneObject={sceneObject}
                isSelected={selections.includes(id)} />
            })
          }

          {
            lightIds.map(id =>
              <Suspense key={id} fallback={null}>
                <Light
                  sceneObject={sceneObjects[id]}
                  isSelected={selections.includes(id)}
                  texture={teleportTexture} />
                {/* TODO sound beam when selected */}
              </Suspense>
            )
          }
          {
            virtualCameraIds.map(id =>
              <VirtualCamera
                key={id}
                gltf={resources.virtualCameraGltf}
                aspectRatio={aspectRatio}
                sceneObject={sceneObjects[id]}
                isSelected={selections.includes(id)} />
            )
          }

          {
            world.environment.file &&
            getAsset(getFilepathForModelByType({
              type: 'environment',
              model: world.environment.file
            }))
              ? <Environment
                gltf={getAsset(getFilepathForModelByType({
                  type: 'environment',
                  model: world.environment.file
                }))}
                environment={world.environment}
                visible={world.environment.visible} />
              : null
          }

          <Ground
            objRef={groundRef}
            texture={resources.groundTexture}
            visible={!world.room.visible && world.ground} />

          <Room
            texture={resources.roomTexture}
            width={world.room.width}
            length={world.room.length}
            height={world.room.height}
            visible={world.room.visible} />

          <TeleportTarget
            api={useStoreApi}
            texture={resources.teleportTexture}
            visible={
              interactionServiceCurrent.value.match('drag_teleport') &&
              teleportTargetValid
            }
          />
        </group>
      </>
    )
  })

const XRStartButton = ({ }) => {
  const { gl } = useThree()
  useMemo(() => document.body.appendChild(WEBVR.createButton(gl)), [])
  return null
}

const APP_GLTFS = [
  '/data/system/xr/sgcontroller.glb',
  '/data/system/xr/ui/controls.glb',
  '/data/system/dummies/bone.glb',
  `/data/system/objects/camera.glb`
]

const SceneManagerXR = () => {
  useMemo(() => {
    THREE.Cache.enabled = true
  }, [])

  const store = useReduxStore()

  const [appAssetsLoaded, setAppAssetsLoaded] = useState(false)

  const { assets, requestAsset, getAsset } = useAssetsManager()

  // preload textures
  const groundTexture = useTextureLoader('/data/system/grid_floor_1.png')
  const roomTexture = useTextureLoader('/data/system/grid_wall2.png')
  const teleportTexture = useTextureLoader('/data/system/xr/teleport.png')

  // preload icons
  const uiResources = UI_ICON_FILEPATHS.map(useImageBitmapLoader)

  // preload app gltfs
  useEffect(
    () => APP_GLTFS.forEach(requestAsset),
    []
  )

  // scene
  const sceneObjects = useSelector(getSceneObjects)
  const world = useSelector(getWorld)

  useEffect(() => {
    Object.values(sceneObjects)
      // has a value for model
      .filter(o => o.model != null)
      // is not a box
      .filter(o => !(o.type === 'object' && o.model === 'box'))
      // what's the filepath?
      .map(getFilepathForModelByType)
      // has not been requested
      .filter(filepath => getAsset(filepath) == null)
      // request the file
      .forEach(requestAsset)
  }, [sceneObjects])

  // world model files
  useEffect(() => {
    if (world.environment.file) {
      requestAsset(
        getFilepathForModelByType({
          type: 'environment',
          model: world.environment.file
        })
      )
    }
  }, [world.environment])

  useEffect(() => {
    if (!appAssetsLoaded) {
      let appResources = [groundTexture, roomTexture, teleportTexture]

      // fail if any app resources are missing
      if ([ ...appResources, ...uiResources].some(n => n == null)) return
      if (APP_GLTFS.map(getAsset).some(n => n == null)) return

      setAppAssetsLoaded(true)
    }
  }, [appAssetsLoaded, groundTexture, roomTexture, teleportTexture, uiResources, APP_GLTFS, assets])

  const [isLoading, setIsLoading] = useState(false)
  const [sceneObjectsPreloaded, setSceneObjectsPreloaded] = useState(false)
  useMemo(() => {
    let incomplete = a => a.status !== 'Success' && a.status !== 'Error'
    let remaining = Object.values(assets).filter(incomplete)

    if (isLoading && !sceneObjectsPreloaded && remaining.length === 0) {
      setSceneObjectsPreloaded(true)
      setIsLoading(false)
    } else if (remaining.length > 0) {
      setIsLoading(true)
    }
  }, [assets, sceneObjects, sceneObjectsPreloaded, isLoading])

  const ready = appAssetsLoaded && sceneObjectsPreloaded

  return (
    <>
      {
        !ready && <div className='loading-button'>LOADING …</div>
      }
      <Canvas vr>
        <Provider store={store}>
          {
            ready && <XRStartButton />
          }
          {
            ready
              ? <SceneContent
                resources={{
                  groundTexture,
                  roomTexture,
                  teleportTexture,
                  controllerGltf: getAsset('/data/system/xr/sgcontroller.glb'),
                  controlsGltf: getAsset('/data/system/xr/ui/controls.glb'),
                  boneGltf: getAsset('/data/system/dummies/bone.glb'),
                  virtualCameraGltf: getAsset(`/data/system/objects/camera.glb`)
                }}
                getAsset={getAsset} />
              : null
          }
        </Provider>
      </Canvas>
      <div className='scene-overlay' />
    </>
  )
}

module.exports = SceneManagerXR<|MERGE_RESOLUTION|>--- conflicted
+++ resolved
@@ -91,13 +91,9 @@
   ({
     aspectRatio, sceneObjects, world, activeCamera, selections, models,
 
-<<<<<<< HEAD
-    characterIds, modelObjectIds, lightIds, virtualCameraIds
-=======
-    characterIds, modelObjectIds, virtualCameraIds,
+    characterIds, modelObjectIds, lightIds, virtualCameraIds,
 
     resources, getAsset
->>>>>>> eeecf21d
   }) => {
     const { gl, camera, scene } = useThree()
 
