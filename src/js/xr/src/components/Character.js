const THREE = require('three')
const { useMemo, useRef } = React = require('react')

const useGltf = require('../hooks/use-gltf')
const cloneGltf = require('../helpers/clone-gltf')
const getFilepathForModelByType = require('../helpers/get-filepath-for-model-by-type')
const isUserModel = require('../helpers/is-user-model')

const BonesHelper = require('../three/BonesHelper')

const Character = React.memo(({ sceneObject, modelSettings, isSelected }) => {
  const ref = useRef()

  const filepath = useMemo(
    () => getFilepathForModelByType(sceneObject),
    [sceneObject.model]
  )

  const gltf = useGltf(filepath)

  const [skeleton, lod, originalSkeleton, armature, originalHeight] = useMemo(
    () => {
      let lod = new THREE.LOD()

      let { scene } = cloneGltf(gltf)
      let meshes = scene.children.filter(child => child.isSkinnedMesh)

      let map

      // if there's only 1 mesh
      let startAt = meshes.length == 1
        // start at mesh index 0 (for custom characters)
        ? 0
        // otherwise start at mesh index 1 (for built-in characters)
        : 1

      for (let i = startAt, d = 0; i < meshes.length; i++, d++) {
        let mesh = meshes[i]
        mesh.matrixAutoUpdate = false
        map = mesh.material.map
        mesh.material = new THREE.MeshBasicMaterial({
          map: map,
          skinning: true,
          morphTargets: true,
          color: 0xffffff
        })
        lod.addLevel(mesh, d * 4)
      }

      let skeleton = lod.children[0].skeleton
      skeleton.pose()

      let originalSkeleton = skeleton.clone()
      originalSkeleton.bones = originalSkeleton.bones.map(bone => bone.clone())

      let armature = scene.children[0].children[0]

      let originalHeight
      if (isUserModel(sceneObject.model)) {
        originalHeight = 1
      } else {
        let bbox = new THREE.Box3().setFromObject(lod)
        originalHeight = bbox.max.y - bbox.min.y
      }


      return [skeleton, lod, originalSkeleton, armature, originalHeight]
    },
    [gltf]
  )

  useMemo(() => {
    if (!skeleton) return

    // has the user entered data for at least one bone?
    let hasModifications = Object.values(sceneObject.skeleton).length > 0

    if (hasModifications) {
      // go through all the bones in the skeleton
      for (bone of skeleton.bones) {
        // if user data exists for a bone, use it
        let modified = sceneObject.skeleton[bone.name]
        // otherwise, use our original skeleton for reference
        let original = originalSkeleton.getBoneByName(bone.name)

        // call this state
        let state = modified || original

        // if the state differs for this bone
        if (bone.rotation.equals(state.rotation) == false) {
          // rotate the bone
          bone.rotation.setFromVector3(state.rotation)
          // and update
          bone.updateMatrixWorld()
        }
      }
    } else {
      // reset the pose
      skeleton.pose()
    }
  }, [skeleton, sceneObject.skeleton])

  const bodyScale = useMemo(
    () => sceneObject.height / originalHeight,
    [sceneObject.height]
  )

  // headScale (0.8...1.2)
  useMemo(() => {
    let headBone = skeleton.getBoneByName('Head')
    if (headBone) {
      // in prior versions, the head was scaled proportionally to the body
      // before applying the user's percentage adjustment
      //
      // now we just use the user's percentage value directly
      headBone.scale.setScalar(sceneObject.headScale)
    }
  }, [skeleton, sceneObject.headScale])

  useMemo(() => {
<<<<<<< HEAD
    if (modelSettings.validMorphTargets) {
=======
    if (modelSettings && modelSettings.validMorphTargets) {
>>>>>>> 6dd5e25c
      lod.children.forEach(skinnedMesh => {
        modelSettings.validMorphTargets.forEach((name, index) => {
          skinnedMesh.morphTargetInfluences[index] = sceneObject.morphTargets[name]
        })
      })
    }
<<<<<<< HEAD
  }, [sceneObject.morphTargets])
=======
  }, [modelSettings, sceneObject.morphTargets])
>>>>>>> 6dd5e25c

  useMemo(() => {
    if (isSelected) {
      BonesHelper.getInstance().initialize(lod.children[0])
      ref.current && ref.current.add(BonesHelper.getInstance())
    } else {
      ref.current && ref.current.remove(BonesHelper.getInstance())
    }
  }, [ref.current, isSelected])

  return lod
    ? <group
      ref={ref}

      onController={sceneObject.visible ? () => null : null}
      userData={{
        type: 'character',
        id: sceneObject.id
      }}

      position={[sceneObject.x, sceneObject.z, sceneObject.y]}
      rotation-y={sceneObject.rotation}
      scale={[bodyScale, bodyScale, bodyScale]}
    >
      <primitive object={lod} />
      <primitive object={armature} />
    </group>
    : null
})

module.exports = Character<|MERGE_RESOLUTION|>--- conflicted
+++ resolved
@@ -118,22 +118,14 @@
   }, [skeleton, sceneObject.headScale])
 
   useMemo(() => {
-<<<<<<< HEAD
-    if (modelSettings.validMorphTargets) {
-=======
     if (modelSettings && modelSettings.validMorphTargets) {
->>>>>>> 6dd5e25c
       lod.children.forEach(skinnedMesh => {
         modelSettings.validMorphTargets.forEach((name, index) => {
           skinnedMesh.morphTargetInfluences[index] = sceneObject.morphTargets[name]
         })
       })
     }
-<<<<<<< HEAD
-  }, [sceneObject.morphTargets])
-=======
   }, [modelSettings, sceneObject.morphTargets])
->>>>>>> 6dd5e25c
 
   useMemo(() => {
     if (isSelected) {
