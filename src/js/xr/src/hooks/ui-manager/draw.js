const {
  selectObject,
  updateObject,
  setActiveCamera,
  undoGroupStart,
  undoGroupEnd,
  initialState
} = require('../../../../shared/reducers/shot-generator')

const {createdMirroredHand, applyChangesToSkeleton, getOppositeHandName} = require("../../../../utils/handSkeletonUtils")

const getPoseImageFilepathById = id => `/data/presets/poses/${id}.jpg`
const getHandPoseImageFilepathById = id => `/data/presets/handPoses/${id}.jpg`
const getModelImageFilepathById = id => `/data/system/objects/${id}.jpg`
const getCharacterImageFilepathById = id => `/data/system/dummies/gltf/${id}.jpg`
const getFovAsFocalLength = (fov, aspect) => new THREE.PerspectiveCamera(fov, aspect).getFocalLength()

const drawText = ({ ctx, label, size, weight = '', align = 'left', baseline = 'top', color = '#fff' }) => {
  ctx.save()
  ctx.font = `${weight} ${size}px Arial`
  ctx.textAlign = align
  ctx.textBaseline = baseline
  ctx.fillStyle = color
  ctx.fillText(label, 0, 0)
  ctx.restore()
}

const drawImageButton = ({
  ctx,
  width,
  height,
  image,
  fill = '#000',
  flip = false,
  flipY = false,
  drawBG = false,
  padding = 0,
<<<<<<< HEAD
  rounding = 25
=======
  state = false,
  stroke = false,
  drawSquare = false
>>>>>>> 38b4a5a8
}) => {
  ctx.save()

  ctx.fillStyle = fill
<<<<<<< HEAD
  if (drawBG) roundRect(ctx, -padding, -padding, width + padding * 2, height + padding * 2, rounding, true, false)

=======
  if (state > 0) { 
    ctx.fillStyle = '#6E6E6E'
    roundRect(ctx, 0, 0, width - 10, height, 12, true, false) 
  }
  if (drawBG) roundRect(ctx, -padding, -padding, width + padding * 2, height + padding * 2, 25, true, false)
  if (stroke) {
    ctx.strokeStyle = '#fff'
    ctx.lineWidth = 3
    roundRect(ctx, 0, 0, width - 10, height, 12, false, true)
  }
>>>>>>> 38b4a5a8
  if (flip) ctx.scale(-1, 1)
  if (flipY) ctx.scale(1, -1)

  if(drawSquare) {
    let x = (width / 2) - (height / 2)
    ctx.drawImage(image, x, 0, height, height)
  } else {
    ctx.drawImage(image, flip ? -width : 0, flipY ? -height : 0, width, height)
  }
  ctx.restore()
}

const drawButton = ({ ctx, width, height, label, fill = 'rgba(0, 0, 0, 0)', fontSize = 20, fontWeight = 500 }) => {
  ctx.save()
  ctx.fillStyle = fill
  roundRect(ctx, 0, 0, width, height, 12, true, false)
  ctx.translate(width / 2, height / 2)
  ctx.font = `${fontWeight} ${fontSize}px Arial`
  ctx.textAlign = 'center'
  ctx.textBaseline = 'middle'
  ctx.fillStyle = 'white'
  ctx.fillText(label || '', 0, 0)
  ctx.restore()
}

const drawSlider = ({ ctx, width, height, state, label }) => {
  // value
  ctx.save()
  ctx.fillStyle = '#6E6E6E'
  if (state > 0) roundRect(ctx, 0, 0, (width - 10) * state, height, 12, true, false)

  ctx.strokeStyle = '#fff'
  ctx.lineWidth = 3
  roundRect(ctx, 0, 0, width - 10, height, 12, false, true)

  // label
  ctx.translate(width / 2, height / 2)
  ctx.font = '24px Arial'
  ctx.textAlign = 'center'
  ctx.textBaseline = 'middle'
  ctx.fillStyle = '#fff'
  ctx.fillText(label.charAt(0).toUpperCase() + label.slice(1), 0, 0)
  ctx.restore()
}

const drawToggleButton = ({ ctx, width, height, cookieBoolean }) => {
  ctx.save()
  ctx.fillStyle = '#000'
  roundRect(ctx, 0, 0, width - 10, height, 36, true, false)

  ctx.fillStyle = '#6E6E6E'
  roundRect(ctx, (width - 10) * (cookieBoolean ? 0.5 : 0), 0, (width - 10) * 0.5, height, 36, true, false)

  ctx.strokeStyle = '#fff'
  ctx.lineWidth = 3
  roundRect(ctx, 0, 0, width - 10, height, 36, false, true)
  ctx.restore()
}

const roundRect = (ctx, x, y, width, height, radius, fill, stroke) => {
  if (typeof stroke == 'undefined') {
    stroke = true
  }
  if (typeof radius === 'undefined') {
    radius = 5
  }
  if (typeof radius === 'number') {
    radius = { tl: radius, tr: radius, br: radius, bl: radius }
  } else {
    var defaultRadius = { tl: 0, tr: 0, br: 0, bl: 0 }
    for (var side in defaultRadius) {
      radius[side] = radius[side] || defaultRadius[side]
    }
  }
  ctx.beginPath()
  ctx.moveTo(x + radius.tl, y)
  ctx.lineTo(x + width - radius.tr, y)
  ctx.quadraticCurveTo(x + width, y, x + width, y + radius.tr)
  ctx.lineTo(x + width, y + height - radius.br)
  ctx.quadraticCurveTo(x + width, y + height, x + width - radius.br, y + height)
  ctx.lineTo(x + radius.bl, y + height)
  ctx.quadraticCurveTo(x, y + height, x, y + height - radius.bl)
  ctx.lineTo(x, y + radius.tl)
  ctx.quadraticCurveTo(x, y, x + radius.tl, y)
  ctx.closePath()
  if (fill) {
    ctx.fill()
  }
  if (stroke) {
    ctx.stroke()
  }
}


const wrapText = (context, text, x, y, maxWidth, lineHeight) => {
  var words = text.split(' '),
    line = '',
    lineCount = 0,
    i,
    test,
    metrics

  for (i = 0; i < words.length; i++) {
    test = words[i]
    metrics = context.measureText(test)
    while (metrics.width > maxWidth) {
      // Determine how much of the word will fit
      test = test.substring(0, test.length - 1)
      metrics = context.measureText(test)
    }
    if (words[i] != test) {
      words.splice(i + 1, 0, words[i].substr(test.length))
      words[i] = test
    }

    test = line + words[i] + ' '
    metrics = context.measureText(test)

    if (metrics.width > maxWidth && i > 0) {
      context.fillText(line, x, y)
      line = words[i] + ' '
      y += lineHeight
      lineCount++
    } else {
      line = test
    }
  }

  context.fillText(line, x, y)
}

const drawPaneBGs = (ctx) => {
  ctx.fillStyle = 'rgba(0,0,0)'
  // property
  roundRect(ctx, 4, 6, 439, 666, 25, true, false)
  // extended property
  roundRect(ctx, 554, 6, 439, 666, 25, true, false)
  roundRect(ctx, 6, 682, 439, 325 - 114, 25, true, false)
  // roundRect(ctx, 483, 288, 66, 105, 25, true, false)
  // home
  roundRect(ctx, 667, 684, 200, 200, 25, true, false)
  //roundRect(ctx, 667, 684, 200, 200, 25, true, false)
  roundRect(ctx, 456, 684, 200, 200, 25, true, false)
  roundRect(ctx, 909, 684, 88, 88, 25, true, false)
  // back plane
  roundRect(ctx, 453, 889, 440, 132, 25, true, false)
}

const drawGrid = function drawGrid(ctx, x, y, width, height, items, type, rowCount = 4, sceneObject, selectedHand) {
  ctx.save()
  ctx.fillStyle = '#000'
  ctx.fillRect(x, y, width, height)
  ctx.beginPath()
  ctx.rect(x, y, width, height)
  ctx.clip()

  let cols = rowCount
  let itemHeight = width / cols / 0.68
  let gutter = 5
  let offset = this.state.grids[type].scrollTop || 0

  const gridHeight = Math.ceil(items.length / cols) * itemHeight
  let itemWidth = (width - gutter * (cols - 1)) / cols
  let visibleRows = Math.min(Math.ceil(height / itemHeight) + 1, items.length / cols)
  let startItem = Math.floor(offset / itemHeight) * cols

  offset = offset % itemHeight

  ctx.font = '30px Arial'
  ctx.textBaseline = 'top'

  for (let i2 = 0; i2 < visibleRows; i2++) {
    for (let i = 0; i < cols; i++) {
      if (startItem >= items.length) break
      const item = items[startItem]

      let filepath
      switch (type) {
        case 'pose':
          filepath = getPoseImageFilepathById(item.id)
          break
        case 'character':
          filepath = getCharacterImageFilepathById(item.id)
          break
        case 'object':
          filepath = getModelImageFilepathById(item.id)
          break
        case 'handPoses':
          filepath = getHandPoseImageFilepathById(item.id)
          break
      }

      this.drawLoadableImage(
        filepath,

        image => {
          // loaded state
          // object should allow selection
          ctx.drawImage(image, x + i * itemWidth + i * gutter, y + itemHeight * i2 - offset, itemWidth, itemHeight - gutter)
        },

        () => {
          // loading state
          // object should not allow selection
          ctx.save()
          ctx.fillStyle = '#222'
          ctx.fillRect(x + i * itemWidth + i * gutter, y + itemHeight * i2 - offset, itemWidth, itemHeight - gutter)
          ctx.restore()
        }
      )

      this.paneComponents['grid'][item.name] = {
        id: item.id,
        name: item.name,
        type: 'button',
        x: x + i * itemWidth + i * gutter,
        y: y + itemHeight * i2 - offset,
        width: itemWidth,
        height: itemHeight - gutter,
        invisible: true
      }

      ctx.fillStyle = 'white'
      ctx.font = '24px Arial'
      ctx.textBaseline = 'top'
      ctx.fillText(startItem + 1, x + i * itemWidth + i * gutter + 8, y + itemHeight * i2 - offset + 8)

      ctx.font = '12px Arial'
      ctx.textBaseline = 'bottom'
      ctx.fillText(
        item.name.slice(0, 15),
        x + i * itemWidth + i * gutter + 2,
        y + itemHeight * i2 - offset + itemHeight - gutter - 2
      )
      startItem++
    }
  }

  this.paneComponents['grid']['grid-background'] = {
    id: 'grid-background',
    type: 'button',
    x,
    y,
    width,
    height,
    onSelect: (x, y) => {
      this.state.grids.startCoords = this.state.grids.prevCoords = { x, y }
    },
    onDrag: (x, y) => {
      const { grids } = this.state
      const offset = Math.floor((grids.prevCoords.y - y) * height)
      grids[type].scrollTop = Math.min(Math.max(grids[type].scrollTop + offset, 0), Math.max(gridHeight - height, 0))
      grids.prevCoords = { x, y }
      this.needsRender = true
    },
    onDrop: (x, y, u, v) => {
      const { startCoords } = this.state.grids
      const distance = new THREE.Vector2(startCoords.x, startCoords.y).distanceTo(new THREE.Vector2(x, y))
      if (distance < 0.1) {
        let canvasIntersection = this.getCanvasIntersection(u, v, false)

        if (canvasIntersection && canvasIntersection.id !== 'grid-background') {
          const name = canvasIntersection.id
          const id = this.state.selections[0]
          
          if (type === 'pose') {
            const pose = this.state.poses.find(pose => pose.id === name)
            const skeleton = pose.state.skeleton
            this.dispatch(updateObject(id, { posePresetId: name, skeleton }))
          } else if (type === 'handPoses') {
            let currentSkeleton = sceneObject.handSkeleton
            if(!currentSkeleton) currentSkeleton = {}
            const pose = this.state.handPoses.find(pose => pose.id === name)
            let handSkeleton = pose.state.handSkeleton
            let skeletonBones = Object.keys(handSkeleton) 
            let currentSkeletonBones = Object.keys(currentSkeleton) 
            
            if(skeletonBones.length !== 0) {
              let presetHand = skeletonBones[0].includes("RightHand") ? "RightHand" : "LeftHand"
              let oppositeSkeleton = createdMirroredHand(handSkeleton, presetHand)

              if (selectedHand === "BothHands") {
                handSkeleton = Object.assign(oppositeSkeleton, handSkeleton)
              } 
              else if (selectedHand !== presetHand) {
                if(currentSkeletonBones.some(bone => bone.includes(presetHand))) {
                  handSkeleton = applyChangesToSkeleton(currentSkeleton, oppositeSkeleton)
                }
                else {
                    handSkeleton = oppositeSkeleton
                }
              }
              else {
                if(currentSkeletonBones.some(bone => bone.includes(getOppositeHandName(presetHand)))) {
                  handSkeleton = applyChangesToSkeleton(currentSkeleton, handSkeleton)
                }
              }
            }
            this.dispatch(updateObject(id, { handPosePresetId: name, handSkeleton }))
          } else if (type === 'character') {
            this.dispatch(undoGroupStart())
            this.dispatch(selectObject(null))
            this.dispatch(updateObject(id, { model: name, height: initialState.models[name].height }))
            this.dispatch(undoGroupEnd())
          } else if (type === 'object') {
            this.dispatch(updateObject(id, { model: name, depth: 1, height: 1, width: 1 }))
          }
        }
      }
    }
  }

  ctx.restore()
  if (gridHeight > height) {
  this.paneComponents['grid']['scrollbar'] = {
    id: 'scrollbar',
    type: 'button',
    x: width + 37 - 6,
    y,
    width: 24,
    height,
    onDrag: (x, y) => {
      const { grids } = this.state
      grids[type].scrollTop = Math.min(Math.max((gridHeight - height) * y, 0), Math.max(gridHeight - height, 0))
      this.needsRender = true
    }
  }

  // Indicator
  const scrollPosition = this.state.grids[type].scrollTop / (gridHeight - height)

  ctx.fillStyle = '#000'
  roundRect(ctx, width + 37, y, 12, height, 6, true, false)

  ctx.fillStyle = '#6E6E6E'
  roundRect(ctx, width + 37, y + scrollPosition * height * 0.75, 12, height * 0.25, 6, true, false)

  // ctx.strokeStyle = '#fff'
  // ctx.lineWidth = 1
  // roundRect(ctx, width + 37, y, 12, height, 6, false, true)
  }
}

const drawRow = function drawRow(ctx, x, y, width, height, items, type, activeIndex) {
  ctx.save()
  ctx.fillStyle = '#000'
  ctx.fillRect(x, y, width, height)
  ctx.beginPath()
  ctx.rect(x, y, width, height)
  ctx.clip()

  const padding = 24
  const textHeight = 16

  const itemHeight = height - 2 * padding - textHeight
  const itemWidth = itemHeight * this.cameraAspectRatio
  const rowWidth = items.length * itemWidth + padding * 3
  const visibleItems = Math.min(Math.ceil(width / itemWidth) + 1, items.length)

  if (this.state.boards[type].scrollTop === null) {
    this.state.boards[type].scrollTop = Math.max(Math.min((activeIndex) * itemWidth + 0.01, Math.max(rowWidth - width, 0)), 0)
  }
  
  let startItem = Math.floor(this.state.boards[type].scrollTop / itemWidth)
  const offset = this.state.boards[type].scrollTop % itemWidth

  for (let i = 0; i < visibleItems; i++) {
    if (startItem >= items.length) break
    const item = items[startItem]

    const activeBoard = this.state.sgCurrentState.board && item.uid === this.state.sgCurrentState.board.uid
    const isActive = type === 'boards' ? activeBoard : item.id === this.state.activeCamera
    ctx.fillStyle = isActive ? '#7256ff' : '#6E6E6E'
    roundRect(
      ctx,
      x + (itemWidth + padding * 0.5) * i - offset,
      y + padding,
      itemWidth,
      itemHeight + textHeight,
      12,
      true,
      false
    )

    ctx.font = '12px Arial'
    ctx.fillStyle = '#ffffff'
    ctx.textBaseline = 'Middle'
    const text = type === 'boards' ? item.shot : item.name || item.displayName

    ctx.textAlign = 'start'
    ctx.fillText(text, x + 8 + (itemWidth + padding * 0.5) * i - offset, y + padding + itemHeight + textHeight * 0.5)

    if (type === 'boards') {
      const filepath = this.client.uriForThumbnail(item.thumbnail)

      this.drawLoadableImage(
        filepath,

        image => {
          // loaded state
          // object should allow selection
          ctx.drawImage(
            image,
            x + 8 + (itemWidth + padding * 0.5) * i - offset,
            y + padding + 8,
            itemWidth - 16,
            itemHeight - 16
          )
        },

        () => {
          // loading state
          // object should not allow selection
          ctx.save()
          ctx.fillStyle = '#222'
          ctx.fillRect(x + 8 + (itemWidth + padding * 0.5) * i - offset, y + padding + 8, itemWidth - 16, itemHeight - 16)
          ctx.restore()
        }
      )
    } else {
      const fov = parseInt(getFovAsFocalLength(item.fov, this.cameraAspectRatio))
      ctx.textAlign = 'end'
      ctx.fillText(
        `${fov}mm`,
        x - 8 + itemWidth + (itemWidth + padding * 0.5) * i - offset,
        y + padding + itemHeight + textHeight * 0.5
      )

      const thumbnailName = `${this.state.sgCurrentState.board.uid}_${item.displayName}`
      const cameraThumbnail = this.state.cameraThumbnails[thumbnailName]
      
      if (cameraThumbnail) {
        ctx.drawImage(
          cameraThumbnail,
          x + 8 + (itemWidth + padding * 0.5) * i - offset,
          y + padding + 8,
          itemWidth - 16,
          itemHeight - 16
        )
      } else {
        ctx.save()
        ctx.fillStyle = '#222'
        ctx.fillRect(x + 8 + (itemWidth + padding * 0.5) * i - offset, y + padding + 8, itemWidth - 16, itemHeight - 16)
        ctx.restore()
      }
    }

    this.paneComponents['boards'][item.id || item.uid] = {
      id: item.id || item.uid,
      name: item.id || item.uid,
      type: 'button',
      row: type,
      x: x + (itemWidth + padding * 0.5) * i - offset,
      y: y + padding,
      width: itemWidth,
      height: itemHeight + textHeight,
      invisible: true
    }

    startItem++
  }

  this.paneComponents['boards'][`${type}-background`] = {
    id: `${type}-background`,
    type: 'button',
    x,
    y: y + padding,
    width,
    height: itemHeight + textHeight,
    onSelect: (xClick, yClick) => {
      this.state.boards.startCoords = this.state.boards.prevCoords = { x: xClick - 1 - (x * 2) / width, y: yClick }
    },
    onDrag: (x, y) => {
      const { boards } = this.state
      const offset = Math.floor((boards.prevCoords.x - x) * width)
      boards[type].scrollTop = Math.min(Math.max(boards[type].scrollTop + offset, 0), Math.max(rowWidth - width, 0))
      boards.prevCoords = { x, y }
      this.boardsNeedsRender = true
    },
    onDrop: (xClick, yClick, u, v) => {
      const { startCoords } = this.state.boards
      const distance = new THREE.Vector2(startCoords.x, startCoords.y).distanceTo(
        new THREE.Vector2(xClick - 1 - (x * 2) / width, yClick)
      )

      if (distance < 0.15) {
        let canvasIntersection = this.getCanvasIntersection(u, v, false)

        if (canvasIntersection && !canvasIntersection.id.includes('-background')) {
          const component = this.getComponentById(canvasIntersection.id)
          if (component.row === 'cameras') {
            this.dispatch(setActiveCamera(component.id))
          } else {
            this.send('CHANGE_BOARD', { uid: canvasIntersection.id })
          }
        }
      }
    }
  }

  ctx.restore()
  if (rowWidth > width) {
    this.paneComponents['boards'][`${type}-scrollbar`] = {
      id: `${type}-scrollbar`,
      type: 'button',
      x,
      y: y + padding + itemHeight + textHeight + 12,
      width,
      height: 12,
      onDrag: (x, y) => {
        const { boards } = this.state
        boards[type].scrollTop = Math.min(Math.max((rowWidth - width) * x, 0), Math.max(rowWidth - width, 0))
        this.boardsNeedsRender = true
      }
    }

    // Indicator
    const scrollPosition = this.state.boards[type].scrollTop / (rowWidth - width)

    ctx.fillStyle = '#000'
    roundRect(ctx, x, y + padding + itemHeight + textHeight + 12, width, 12, 6, true, false)

    ctx.fillStyle = '#6E6E6E'
    roundRect(
      ctx,
      x + scrollPosition * width * 0.75,
      y + padding + itemHeight + textHeight + 12,
      width * 0.25,
      12,
      6,
      true,
      false
    )

    // ctx.strokeStyle = '#fff'
    // ctx.lineWidth = 1
    // roundRect(ctx, x, y + padding + itemHeight + textHeight + 12, width, 12, 6, false, true)
  }
}

module.exports = {
  drawText,
  drawImageButton,
  drawButton,
  drawSlider,
  drawToggleButton,
  roundRect,
  wrapText,
  drawPaneBGs,
  drawGrid,
  drawRow
}<|MERGE_RESOLUTION|>--- conflicted
+++ resolved
@@ -35,21 +35,16 @@
   flipY = false,
   drawBG = false,
   padding = 0,
-<<<<<<< HEAD
-  rounding = 25
-=======
+  rounding = 25,
   state = false,
   stroke = false,
   drawSquare = false
->>>>>>> 38b4a5a8
 }) => {
   ctx.save()
 
   ctx.fillStyle = fill
-<<<<<<< HEAD
   if (drawBG) roundRect(ctx, -padding, -padding, width + padding * 2, height + padding * 2, rounding, true, false)
 
-=======
   if (state > 0) { 
     ctx.fillStyle = '#6E6E6E'
     roundRect(ctx, 0, 0, width - 10, height, 12, true, false) 
@@ -60,7 +55,6 @@
     ctx.lineWidth = 3
     roundRect(ctx, 0, 0, width - 10, height, 12, false, true)
   }
->>>>>>> 38b4a5a8
   if (flip) ctx.scale(-1, 1)
   if (flipY) ctx.scale(1, -1)
 
