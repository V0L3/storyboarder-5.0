--- conflicted
+++ resolved
@@ -89,8 +89,7 @@
       .filter(([_, o]) => o.status === 'NotAsked')
       .filter(([id]) => id !== false)
       .forEach(([id]) => {
-<<<<<<< HEAD
-        if (!id.includes('/images/')) {
+        if (!id.includes('/images/') && !id.includes('/emotions/')) {
           SGConnection.getResource('gltf', id)
           .then(({data}) => {
             onGLTFBufferLoad(data)
@@ -102,15 +101,7 @@
               console.log('GLTF loading error', error)
               dispatch({ type: 'ERROR', payload: { id, error } })
             })
-=======
-        if (!id.includes('/images/') && !id.includes('/emotions/')) {
-          load(loader, id, {
-            onload: value => dispatch({ type: 'SUCCESS', payload: { id, value } }),
-            onprogress: progress => dispatch({ type: 'PROGRESS', payload: { id, progress } }),
-            onerror: error => dispatch({ type: 'ERROR', payload: { id, error } })
->>>>>>> 76180c7e
           })
-
           dispatch({ type: 'LOAD', payload: { id } })
         } else {
           SGConnection.getResource('image', id)
