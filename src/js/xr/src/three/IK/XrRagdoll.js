const {IK}  = require("../../../../shot-generator/IK/core/three-ik");
const XRIKObject = require( "./XrIkObject");
const THREE = require( "three");
const XrPoleConstraint = require( "./Constraints/XrPoleConstraint");
const PoleTarget = require( "../../../../shot-generator/IK/objects/PoleTarget");
const CopyRotation = require( "../../../../shot-generator/IK/constraints/CopyRotation");
const ResourceManager = require("./ResourceManager");
require("../../../../shot-generator/IK/utils/Object3dExtension");
// Ragdoll is class which is used to set all specific details to ikrig
// Like head upward, contraints to limb, transformControls events etc.
let boneMatrix = new THREE.Matrix4();
let tempMatrix = new THREE.Matrix4();
let armatureInverseMatrixWorld = new THREE.Matrix4();

const takeBoneInTheMeshSpace = (mesh, bone) =>
{
    armatureInverseMatrixWorld = mesh.skeleton.bones[0].parent.getInverseMatrixWorld();
    tempMatrix.multiplyMatrices(armatureInverseMatrixWorld, bone.matrixWorld);
    return tempMatrix;
}
class XRRagdoll extends XRIKObject
{
    constructor()
    {
        super();
        this.updatingReactPosition = [];
        this.resourceManager = ResourceManager.getInstance();
    }
    
    //#region External Methods
    // Initializes ragdoll set up all neccessary information 
    initObject(scene, object, controlTargets, poleTargets )
    {
        super.initObject(scene, object, controlTargets );
        this.createPoleTargets(poleTargets);
    }

    updateSkeleton(updateCharacterSkeleton)
    {
        this.updateCharacterSkeleton = updateCharacterSkeleton;
    }

    updateCharacterRotation(updateCharacterRotation)
    {
        this.updateCharacterRotation = updateCharacterRotation;
    }

    // Runs cycle which is updating object
    update()
    {
        super.update();
        if(IK.firstRun)
        {
            IK.firstRun = false;
        }
        if(!this.isEnabledIk)
        {
            if(this.hipsControlTarget.mode === "rotate" && this.attached)
            {
                this.updateCharacterRotation(this.originalObject.children[0].name, this.hipsControlTarget.rotation)
            }
            this.ikSwitcher.applyToIk();
            this.resetControlPoints();
            this.moveRagdoll();
            this.setUpControlTargetsInitialPosition();
        }
        else
        {
            //this.resetControlPoints();
            this.limbsFollowRotation();
            this.ikSwitcher.applyChangesToOriginal();
        }
    }

    // Runs after update to apply changes to object after ik solved
    lateUpdate()
    {
        super.lateUpdate();
        if(this.hipsMouseDown)
        {
            let hipsTarget = this.hipsControlTarget;
            let targetPosition = hipsTarget.worldPosition();            
            let targetPos = this.hipsControlTarget.worldPosition();
            
            targetPos.sub(this.objectTargetDiff);
            this.clonedObject.position.copy(targetPos);
            this.clonedObject.updateMatrixWorld(true); 
            
            this.hips.parent.worldToLocal(targetPosition);
            this.hips.position.copy(targetPosition);
            this.hips.updateMatrix();
            this.originalObject.position.copy(this.clonedObject.position);
        }
    }

    // Reintializes whole body and ik joints when character was changed
    // Changing character height, head size will fire reinitialization
    reinitialize()
    {    
        let chainObjects = this.chainObjects;
        this.clonedObject.scale.copy(this.originalObject.worldScale());
        this.clonedObject.position.copy(this.originalObject.worldPosition());
        this.clonedObject.quaternion.copy(this.originalObject.worldQuaternion());
        this.clonedObject.updateMatrixWorld(true);
        for(let i = 0; i < chainObjects.length; i++)
        {
            let chain = chainObjects[i].chain;
<<<<<<< HEAD
            let poleConstraints = this.chainObjects[i].poleConstraint;
            if(poleConstraints != null)
            {
                let poleTarget = poleConstraints.poleTarget;
                let polePosition = poleConstraints.poleTarget.mesh.position;
                let targetPosition = new THREE.Vector3();
                if(poleConstraints.poleTarget.mesh.userData.isInitialized) continue;
                chain.joints[chain.joints.length - 2].bone.getWorldPosition(targetPosition);
                poleConstraints.poleTarget.mesh.position.set(targetPosition.x + polePosition.x, targetPosition.y + polePosition.y, targetPosition.z + polePosition.z);
                this.calculatePoleTargetOffset(poleTarget, chain);
                poleTarget.initialize(poleTarget.poleOffset);
            }
=======
>>>>>>> 330ea9eb
            chain.reinitializeJoints();
        }
        this.resetControlPoints();
        this.calculteBackOffset();
        this.ikSwitcher.applyToIk();
        let hipsTarget = this.hipsControlTarget;

        hipsTarget.applyMatrix(this.rigMesh.skeleton.bones[0].parent.matrixWorld);
        let hipsWP = hipsTarget.position.clone();
        //hipsTarget.parent.localToWorld(hipsWP)
        hipsTarget.applyMatrix(this.rigMesh.skeleton.bones[0].parent.getInverseMatrixWorld());

        let originalObjectWp = this.originalObject.position.clone();
        this.objectTargetDiff = new THREE.Vector3().subVectors(hipsWP, originalObjectWp);
    }

    // Moves ragdoll hips when original object moved
    moveRagdoll()
    {
        this.originalObject.matrixWorld.decompose(  this.clonedObject.position,  this.clonedObject.quaternion,  this.clonedObject.scale );
    }
    //#endregion

    //#region Internal methods
    //#region Pole targets manipulations
    createPoleTargets(poleTargetMeshes)
    {
        let polePositions = {
            "leftArmPole": new THREE.Vector3(0.3, 0.7, -0.5),
            "rightArmPole": new THREE.Vector3(-0.3, 0.7, -0.5),
            "leftLegPole": new THREE.Vector3(0, 0.4, 0.6),
            "rightLegPole": new THREE.Vector3(0, 0.4, 0.6)
        };

        let leftArmPole = poleTargetMeshes.find(point => point.name === "leftArmPole");
        let rightArmPole = poleTargetMeshes.find(point => point.name === "rightArmPole");
        let leftLegPole = poleTargetMeshes.find(point => point.name === "leftLegPole");
        let rightLegPole = poleTargetMeshes.find(point => point.name === "rightLegPole");
        let poleMeshes = [leftArmPole, rightArmPole, leftLegPole, rightLegPole];
        let backChain = this.ik.chains[0];        
        for(let i = 1; i < 5; i++)
        {
            let poleTargetMesh = poleMeshes[i - 1];
            let chain = this.ik.chains[i];
            let poleTarget = null;
            if(poleTargetMesh.userData.isInitialized)
            {
                poleTarget = new PoleTarget();
                poleTarget.mesh = poleTargetMesh;
            }
            else
            {
                poleTarget = this.initPoleTargets(chain, polePositions[poleTargetMesh.name], poleTargetMesh);
            }
            let poleConstraint = new XrPoleConstraint(chain, poleTarget);
            chain.joints[0].addIkConstraint(poleConstraint);
            this.chainObjects[i].poleConstraint = poleConstraint;
        }

        let copyRotation = new CopyRotation(backChain, backChain.joints[4]);
        copyRotation.influence = 50;
        backChain.joints[3].addIkConstraint(copyRotation);
    }

    // Initiallizes pole target for pole contraints
    initPoleTargets(chain, offset, poleTargetMesh)
    {
        let poleTarget = new PoleTarget();
        poleTarget.mesh = poleTargetMesh;
        poleTarget.initialOffset = offset.multiplyScalar(poleTargetMesh.userData.scaleAspect);
        this.calculatePoleTargetOffset(poleTarget, chain);
        poleTarget.initialize(poleTarget.poleOffset);
        
        return poleTarget;
    }

    // Calculates offset of pole target position
    // take in consideration current hips
    // so pole target binded to hips 
    calculatePoleTargetOffset(poleTarget, chain)
    {
        let offset = poleTarget.initialOffset;
        let position = chain.joints[chain.joints.length - 2].bone.worldPosition();
        let hipsOffset = position.clone().sub(this.hips.worldPosition())
        hipsOffset.add(this.hips.position);
        hipsOffset.add(offset);
        poleTarget.poleOffset = hipsOffset;
    }

    changeControlPointsParent(parent)
    {
        let chainObjects = this.chainObjects;
        for(let i = 0; i < chainObjects.length; i++)
        {
            parent.attach(chainObjects[i].controlTarget);
            chainObjects[i].controlTarget.updateMatrixWorld();
        }
    }
    
    //#endregion
    //#region Control points manipulations 
    resetControlPoints()
    {
        let chainObjects = this.chainObjects;
        boneMatrix = takeBoneInTheMeshSpace(this.rigMesh, this.hips);
        this.hipsControlTarget.position.setFromMatrixPosition(boneMatrix);
        for(let i = 0; i < chainObjects.length; i++)
        {
            let chain = chainObjects[i].chain;
            let jointBone = chain.joints[chain.joints.length - 1].bone;
            // Sets target position to ik last joints in each chain 
            if(jointBone.name === "LeftFoot" || jointBone.name === "RightFoot" ||
            jointBone.name === "LeftHand" || jointBone.name === "RightHand" ||
            jointBone.name === "Head")
            {
                boneMatrix = takeBoneInTheMeshSpace(this.rigMesh, jointBone);
                chainObjects[i].controlTarget.position.setFromMatrixPosition(boneMatrix);
            }
        }
        this.calculteBackOffset();
    }

    setUpControlTargetsInitialPosition()
    {
        for(let i = 0; i < this.chainObjects.length; i++)
        {
            let joints = this.ik.chains[i].joints;
            let bone = joints[joints.length-1].bone;
            let target = this.controlTargets[i];
            target.quaternion.multiply(target.worldQuaternion().inverse());
            target.quaternion.copy(bone.worldQuaternion().premultiply(this.hips.parent.worldQuaternion().inverse()));
            target.localQuaternion = bone.parent.worldToLocalQuaternion(bone.worldQuaternion());
        }
    }
    //#endregion

    // Resets targets position
    // After ik has been turned off and on resets
    // pole position with consideration of offset
    resetTargets()
    {
        super.resetTargets();
    }

    updateReact()
    {        
        let ikBones = [];
        for (let bone of this.originalObject.getObjectByProperty("type", "SkinnedMesh").skeleton.bones)
        {
            if(!this.ikSwitcher.ikBonesName.some((boneName) => bone.name === boneName ))
            {
                continue;
            }
            ikBones.push(bone);
        }
        this.updateCharacterSkeleton(ikBones);
    }

    // Sets limbs rotation to control target rotation
    limbsFollowRotation()
    {
        for(let i = 0; i < this.chainObjects.length; i++)
        {
            let joints = this.ik.chains[i].joints;
            let bone = joints[joints.length -1].bone;

            let target = this.getTargetForSolve();
            let controlTarget = this.chainObjects[i].controlTarget;
            if((target && controlTarget.uuid !== target.uuid))
            {
              continue;
            }
            this.rotateBoneQuaternion(bone, controlTarget);   
        }
    }

    // Sets and quaternion angle for bones
    // Give the result of bone always faces direction set by euler
    // Affected by hips rotation
    // Effect like flat foot to earth can be achieved
    rotateBoneQuaternion(bone, boneTarget)
    {
        let targetQuat = this.resourceManager.getQuaternion();
        boneTarget.getWorldQuaternion(targetQuat);
        let quaternion = bone.worldQuaternion().inverse();
        bone.quaternion.multiply(quaternion);
        bone.quaternion.multiply(targetQuat);
        this.resourceManager.release(targetQuat);
    }
    //#endregion
}
module.exports =  XRRagdoll;<|MERGE_RESOLUTION|>--- conflicted
+++ resolved
@@ -105,21 +105,6 @@
         for(let i = 0; i < chainObjects.length; i++)
         {
             let chain = chainObjects[i].chain;
-<<<<<<< HEAD
-            let poleConstraints = this.chainObjects[i].poleConstraint;
-            if(poleConstraints != null)
-            {
-                let poleTarget = poleConstraints.poleTarget;
-                let polePosition = poleConstraints.poleTarget.mesh.position;
-                let targetPosition = new THREE.Vector3();
-                if(poleConstraints.poleTarget.mesh.userData.isInitialized) continue;
-                chain.joints[chain.joints.length - 2].bone.getWorldPosition(targetPosition);
-                poleConstraints.poleTarget.mesh.position.set(targetPosition.x + polePosition.x, targetPosition.y + polePosition.y, targetPosition.z + polePosition.z);
-                this.calculatePoleTargetOffset(poleTarget, chain);
-                poleTarget.initialize(poleTarget.poleOffset);
-            }
-=======
->>>>>>> 330ea9eb
             chain.reinitializeJoints();
         }
         this.resetControlPoints();
@@ -129,7 +114,6 @@
 
         hipsTarget.applyMatrix(this.rigMesh.skeleton.bones[0].parent.matrixWorld);
         let hipsWP = hipsTarget.position.clone();
-        //hipsTarget.parent.localToWorld(hipsWP)
         hipsTarget.applyMatrix(this.rigMesh.skeleton.bones[0].parent.getInverseMatrixWorld());
 
         let originalObjectWp = this.originalObject.position.clone();
