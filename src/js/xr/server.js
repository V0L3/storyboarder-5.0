--- conflicted
+++ resolved
@@ -9,13 +9,11 @@
 const log = require('electron-log')
 
 const app = express()
-<<<<<<< HEAD
-const http = require('http').Server(app)
-const io = require('socket.io')(http, { wsEngine: 'ws', serveClient: false })
+
+//const http = require('http').Server(app)
+const https = require('https')
+const io = require('socket.io')//(https, { wsEngine: 'ws', serveClient: false })
 const {serve} = require('./sockets')
-=======
-const https = require('https')
->>>>>>> aca0af7a
 
 const fs = require('fs-extra')
 const forge = require('node-forge')
@@ -159,7 +157,7 @@
   constructor ({ store, service, staticPath = window.__dirname }) {
     const validSameBoard = uid => store.getState().board.uid === uid
 
-    serve(io, store, service)
+    //serve(io(https, { wsEngine: 'ws', serveClient: false }), store, service)
 
     app.use(express.json({
       limit: '5mb'
@@ -340,6 +338,7 @@
 
       // via https://expressjs.com/en/4x/api.html#app.listen
       const server = https.createServer({ ...generateCertificate() }, app)
+      serve(io(server, { wsEngine: 'ws', serveClient: false }), store, service)
 
       server.on('error', err => {
         console.error(err)
