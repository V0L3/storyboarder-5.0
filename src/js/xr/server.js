--- conflicted
+++ resolved
@@ -2,143 +2,8 @@
 import electron from 'electron'
 import {useState, useMemo, useEffect, useCallback} from 'react'
 
-<<<<<<< HEAD
-import {updateServer} from '../shared/reducers/shot-generator'
-=======
-const express = require('express')
-const electron = require('electron')
-const electronApp = electron.app ? electron.app : electron.remote.app
-
-const isDev = require('electron-is-dev')
-
-const log = require('electron-log')
-
-const app = express()
-
-const https = require('https')
-const io = require('socket.io')
-const {serve} = require('./sockets')
-const fs = require('fs-extra')
-const forge = require('node-forge')
-// via https://github.com/parcel-bundler/parcel/blob/8e80016d8b61c5d68759bfd1caa9fb827e46643c/packages/core/utils/src/generateCertificate.js
-function generateCertificate (host) {
-  let certDirectory = electronApp.getPath('userData')
-
-  let privateKeyPath = path.join(certDirectory, 'key.pem')
-  let certPath = path.join(certDirectory, 'cert.pem')
-
-  const cachedKey = fs.existsSync(privateKeyPath) && fs.readFileSync(privateKeyPath)
-  const cachedCert = fs.existsSync(certPath) && fs.readFileSync(certPath)
-
-  if (cachedKey && cachedCert) {
-    log.info('Using existing key.pem and cert.pem from', certDirectory)
-    return {
-      key: cachedKey,
-      cert: cachedCert
-    }
-  }
-
-  log.info('Generating SSL Certificate …')
-
-  const pki = forge.pki
-  const keys = pki.rsa.generateKeyPair(2048)
-  const cert = pki.createCertificate()
-
-  cert.publicKey = keys.publicKey
-  cert.serialNumber = Date.now().toString()
-  cert.validity.notBefore = new Date()
-  cert.validity.notAfter = new Date()
-  cert.validity.notAfter.setFullYear(cert.validity.notBefore.getFullYear() + 1)
-
-  const attrs = [
-    {
-      name: 'commonName',
-      value: 'wonderunit.com',
-    },
-    {
-      name: 'countryName',
-      value: 'US',
-    },
-    {
-      shortName: 'ST',
-      value: 'New York',
-    },
-    {
-      name: 'localityName',
-      value: 'New York',
-    },
-    {
-      name: 'organizationName',
-      value: 'wonderunit',
-    },
-    {
-      shortName: 'OU',
-      value: 'Test',
-    },
-  ]
-
-  let altNames = [
-    {
-      type: 2, // DNS
-      value: 'localhost',
-    },
-    {
-      type: 7, // IP
-      ip: '127.0.0.1',
-    },
-  ]
-
-  if (host) {
-    altNames.push({
-      type: 2, // DNS
-      value: host,
-    })
-  }
-
-  cert.setSubject(attrs)
-  cert.setIssuer(attrs)
-  cert.setExtensions([
-    {
-      name: 'basicConstraints',
-      cA: false,
-    },
-    {
-      name: 'keyUsage',
-      keyCertSign: true,
-      digitalSignature: true,
-      nonRepudiation: true,
-      keyEncipherment: true,
-      dataEncipherment: true,
-    },
-    {
-      name: 'extKeyUsage',
-      serverAuth: true,
-      clientAuth: true,
-      codeSigning: true,
-      emailProtection: true,
-      timeStamping: true,
-    },
-    {
-      name: 'nsCertType',
-      client: true,
-      server: true,
-      email: true,
-      objsign: true,
-      sslCA: true,
-      emailCA: true,
-      objCA: true,
-    },
-    {
-      name: 'subjectAltName',
-      altNames,
-    },
-    {
-      name: 'subjectKeyIdentifier',
-    },
-  ])
->>>>>>> c7d01242
-
 import {serve} from './sockets'
+import { updateServer } from '../shared/reducers/shot-generator'
 
 const electronApp = electron.app ? electron.app : electron.remote.app
 
@@ -151,165 +16,12 @@
   service: null
 }
 
-<<<<<<< HEAD
 export const SERVER_STATUS = {
   DISABLED: 0,
   CONNECTING: 1,
   ACTIVE: 2,
   ERROR: 3
 }
-=======
-const PORT = 1234
-
-const { getSerializedState, updateServer, updateSceneFromXR, getHash } = require('../shared/reducers/shot-generator')
-const getIpAddress = require('../utils/getIpAddress')
-
-class XRServer {
-  constructor ({ store, service, staticPath = window.__dirname }) {
-    const validSameBoard = uid => store.getState().board.uid === uid
-    
-    const projectPath = path.dirname(store.getState().meta.storyboarderFilePath)
-    const userDataPath = electronApp.getPath('userData')
-
-    app.use(express.json({
-      limit: '5mb'
-    }))
-
-    // Enable CORS for testing in development
-    if (isDev) {
-      app.use((req, res, next) => {
-        res.header('Access-Control-Allow-Origin', '*')
-        res.header('Access-Control-Allow-Headers', 'Origin, X-Requested-With, Content-Type, Accept')
-        res.header('Access-Control-Allow-Methods', 'GET, PUT, POST, DELETE')
-
-        // intercept OPTIONS method
-        if (req.method === 'OPTIONS') {
-          res.sendStatus(200)
-        } else {
-          next()
-        }
-      })
-    }
-
-    app.use('/data/locales', express.static(
-      path.join(staticPath, 'js', 'locales')
-    ))
-
-    app.use('/data/customLocales', express.static(
-      path.join(userDataPath, 'locales')
-    ))
-
-    app.use('/data/system', express.static(
-      path.join(staticPath, 'data', 'shot-generator'),
-      {etag: false}
-    ))
-
-    app.use('/data/user', express.static(
-      path.join(projectPath, 'models'),
-      {etag: false}
-    ))
-
-    app.use('/data/snd', express.static(
-      path.join(staticPath, 'public', 'snd')
-    ))
-
-    app.use('/data/presets/poses', express.static(
-      path.join(userDataPath, 'presets', 'poses')
-    ))
-
-    app.use('/data/presets/handPoses', express.static(
-      path.join(userDataPath, 'presets', 'handPoses')
-    ))
-
-    app.use('/boards/images', express.static(
-      path.join(projectPath, 'images')
-    ))
-
-    /**
-     * Middleware functions are executed sequentially, therefore the order of middleware inclusion is important.
-     * http://expressjs.com/en/4x/api.html#app.use
-     * So it will match each route described before, that's why it should be placed after previous USEs
-     */
-    app.use('/', express.static(
-      path.join(staticPath, 'js/xr/dist')
-    ))
-
-    app.get('/', function(req, res) {
-      res.sendFile(path.join(staticPath, 'js/xr/dist', 'index.html'))
-    })
-
-    app.get('/sg.json', (req, res) => {
-      const state = store.getState()
-      const serializedState = getSerializedState(state)
-
-      const { aspectRatio, meta: { lastSavedHash } } = state
-
-      let hash = getHash(state)
-
-      res.json({
-        aspectRatio,
-
-        // data in-memory
-        hash,
-        // data when last saved
-        lastSavedHash
-      })
-    })
-    /*
-    To test changing the current board:
-
-        npm start test/fixtures/example/example.storyboarder
-
-        curl -X POST \
-          -H "Content-Type: application/json" \
-          -d '{"uid":"RRO6K"}' \
-          https://localhost:1234/sg.json
-
-    */
-    app.post('/sg.json', async (req, res) => {
-      let { uid } = req.body
-      if (uid) {
-        let boards = await service.getBoards()
-        if (boards.find(board => board.uid === uid)) {
-          // trigger Shot Generator to update its board
-          // TODO could wait for SG update to succeed before updating VR?
-          await service.loadBoardByUid(uid)
-          // get the board data
-          let board = await service.getBoard(uid)
-          // send it to VR
-          res.json(board)
-          return
-        }
-      }
-
-      res.status(500).send('Error')
-    })
-
-    app.get('/presets/poses.json', (req, res) => {
-      const { presets } = store.getState()
-      res.json(presets.poses)
-    })
-
-    app.get('/presets/handPoses.json', (req, res) => {
-      const { presets } = store.getState()
-      res.json(presets.handPoses)
-    })
-
-    app.get('/boards.json', async (req, res) => {
-      let boards = await service.getBoards()
-      res.json(boards)
-    })
-
-    app.get('/boards/:uid.json', async (req, res, next) => {
-      let { uid } = req.params
-      let board = await service.getBoard(uid)
-      if (board) {
-        res.json(board)
-      } else {
-        next()
-      }
-    })
->>>>>>> c7d01242
 
 export const initServer = ({ store, service, staticPath = window.__dirname }) => {
   ServerInfo.projectPath = path.dirname(store.getState().meta.storyboarderFilePath)
