--- conflicted
+++ resolved
@@ -470,13 +470,10 @@
           "hair":{
              "no-value":"No Hair"
           },
-<<<<<<< HEAD
           "emotions": {
              "no-value":"None",
              "search-list-label": "Search emotions …"
           },
-=======
->>>>>>> 175dd4f9
           "object":{
              "drop-object":"Drop Object to the floor"
           },
