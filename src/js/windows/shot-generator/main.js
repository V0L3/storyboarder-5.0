<<<<<<< HEAD
const { BrowserWindow, ipcMain, app } = electron = require('electron')
const isDev = require('electron-is-dev')
=======
const { BrowserWindow, ipcMain, app, dialog } = electron = require('electron')
>>>>>>> dc6b0f24

const path = require('path')
const url = require('url')

let win
let hasRendered = false

process.env['ELECTRON_DISABLE_SECURITY_WARNINGS'] = true

const reveal = (onComplete) => {
  if (hasRendered) {
    win.show()
    win.focus()
    onComplete(win)
  } else {
    hasRendered = true
    // wait for the DOM to render
    setTimeout(() => {

      win.show()
      win.focus()
      onComplete(win)
    }, 125)
  }
}

const show = (onComplete) => {
  if (win) {
    reveal(onComplete)
    return
  }

  win = new BrowserWindow({
    width: 1500,
    height: 1080,
    minWidth: isDev ? undefined : 1200,
    minHeight: isDev ? undefined : 800,
    // x: 0,
    // y: 0,
    show: false,
    center: true,
    frame: true,

    backgroundColor: '#333333',
    titleBarStyle: 'hiddenInset',

    acceptFirstMouse: true,
    simpleFullscreen: true,
    webPreferences: {
      plugins: true,
      webSecurity: false,
      allowRunningInsecureContent: true,
      experimentalFeatures: true,
      backgroundThrottling: true,
    }
  })

  // via https://github.com/electron/electron/blob/master/docs/api/web-contents.md#event-will-prevent-unload
  //     https://github.com/electron/electron/pull/9331
  //
  // if beforeunload is telling us to prevent unload ...
  win.webContents.on('will-prevent-unload', event => {
    const choice = dialog.showMessageBox({
      type: 'question',
      buttons: ['Yes', 'No'],
      title: 'Confirm',
      message: 'Your scene is not saved. Are you sure you want to close Shot Generator?'
    })

    const leave = (choice === 0)

    if (leave) {
      // ignore the default behavior of preventing unload
      // ... which means we'll actually ... _allow_ unload :)
      event.preventDefault()
    }
  })

  win.once('closed', () => {
    win = null
  })
  win.loadURL(url.format({
    pathname: path.join(__dirname, '..', '..', '..', 'shot-generator.html'),
    protocol: 'file:',
    slashes: true
  }))
  win.once('ready-to-show', () => {
    reveal(onComplete)
  })
}

ipcMain.on('shot-generator:menu:view:fps-meter', (event, value) => {
  win && win.webContents.send('shot-generator:menu:view:fps-meter', value)
})

// are we testing locally?
// SHOT_GENERATOR_STANDALONE=true npx electron src/js/windows/shot-generator/main.js
if (process.env.SHOT_GENERATOR_STANDALONE) {
  console.log('testing locally!')
  app.on('ready', () => {
    show(win => {})
  })
}

module.exports = {
  show,
  getWindow: () => win
}<|MERGE_RESOLUTION|>--- conflicted
+++ resolved
@@ -1,9 +1,5 @@
-<<<<<<< HEAD
-const { BrowserWindow, ipcMain, app } = electron = require('electron')
+const { BrowserWindow, ipcMain, app, dialog } = electron = require('electron')
 const isDev = require('electron-is-dev')
-=======
-const { BrowserWindow, ipcMain, app, dialog } = electron = require('electron')
->>>>>>> dc6b0f24
 
 const path = require('path')
 const url = require('url')
