const THREE = require('three')

const { ipcRenderer, remote } = require('electron')
const { dialog } = remote
const fs = require('fs')
const path = require('path')

const React = require('react')
const { useState, useEffect, useRef, useContext } = React
const { Provider, connect } = require('react-redux')
const ReactDOM = require('react-dom')
const Stats = require('stats.js')
const { VariableSizeList } = require('react-window')
const classNames = require('classnames')
const prompt = require('electron-prompt')

const { createSelector } = require('reselect')

//const h = require('../h')
//const useComponentSize = require('../use-component-size')
const h = require('../utils/h')
const useComponentSize = require('../hooks/use-component-size')

const {
  //
  //
  // action creators
  //
  selectObject,
  createObject,
  updateObject,
  deleteObject,

  duplicateObject,

  selectBone,
  setMainViewCamera,
  loadScene,
  saveScene,
  updateCharacterSkeleton,
  setActiveCamera,
  resetScene,
  createScenePreset,
  updateScenePreset,
  deleteScenePreset,

  createCharacterPreset,

  createPosePreset,
  updatePosePreset,
  deletePosePreset,

  updateWorld,
  updateWorldRoom,
  updateWorldEnvironment,
  
  markSaved,

  //
  //
  // selectors
  //
  getSerializedState,
  getIsSceneDirty
//} = require('../state')
} = require('../shared/reducers/shot-generator')

const { Machine } = require('xstate')
//const useMachine = require('../useMachine')
const useMachine = require('../hooks/use-machine')

const CameraControls = require('./CameraControls')
const DragControls = require('./DragControls')

const Character = require('./Character')
const SpotLight = require('./SpotLight')

const SceneObject = require('./SceneObject')

const BonesHelper = require('./BonesHelper')

const presetsStorage = require('../shared/store/presetsStorage')
//const presetsStorage = require('../presetsStorage')

const WorldObject = require('./World')

const ModelLoader = require('../services/model-loader')

const NumberSlider = require('./NumberSlider')
const NumberSliderTransform = {
  degrees: (prev, delta, { min, max, step, fine }) => {
    // inc/dec
    let value = prev + (delta * (step * (fine ? 0.01 : 1)))
    // mod
    if (value > 180) { return value - 360 }
    if (value < -180) { return value + 360 }
    return value
  }
}
const NumberSliderFormatter = {
  degrees: value => Math.round(value).toString() + '°',
  percent: value => Math.round(value).toString() + '%',
}

const ModelSelect = require('./ModelSelect')
const ServerInspector = require('./ServerInspector')

require('../vendor/OutlineEffect.js')


window.THREE = THREE

const draggables = (sceneObjects, scene) =>
  //scene.children.filter(o => o.userData.type === 'object' || o instanceof BoundingBoxHelper)
  scene.children.filter(o => o.userData.type === 'object' || o.userData.type === 'character' || o.userData.type === 'light' )

const animatedUpdate = (fn) => (dispatch, getState) => fn(dispatch, getState())

const metersAsFeetAndInches = meters => {
  let heightInInches = meters * 39.3701
  let heightFeet = Math.floor(heightInInches / 12)
  let heightInches = Math.floor(heightInInches % 12)
  return [heightFeet, heightInches]
}

const feetAndInchesAsString = (feet, inches) => `${feet}′${inches}″`

const shortId = id => id.toString().substr(0, 7).toLowerCase()

const preventDefault = (fn, ...args) => e => {
  e.preventDefault()
  fn(e, ...args)
}

/**
 * Return the first index containing an *item* which is greater than *item*.
 * @arguments _(item)_
 * @example
 *  indexOfGreaterThan([10, 5, 77, 55, 12, 123], 70) // => 2
 * via mohayonao/subcollider
 */
const indexOfGreaterThan = (array, item) => {
  for (var i = 0, imax = array.length; i < imax; ++i) {
    if (array[i] > item) { return i }
  }
  return -1
}
/**
 * Returns the closest index of the value in the array (collection must be sorted).
 * @arguments _(item)_
 * @example
 *  indexIn([2, 3, 5, 6], 5.2) // => 2
 * via mohayonao/subcollider
 */
 const indexIn = (array, item) => {
  var i, j = indexOfGreaterThan(array, item)
  if (j === -1) { return array.length - 1 }
  if (j ===  0) { return j }
  i = j - 1
  return ((item - array[i]) < (array[j] - item)) ? i : j
}

const SceneContext = React.createContext()

const SceneManager = connect(
  state => ({
    world: state.world,
    sceneObjects: state.sceneObjects,
    remoteInput: state.input,
    selection: state.selection,
    selectedBone: state.selectedBone,
    mainViewCamera: state.mainViewCamera,
    activeCamera: state.activeCamera,
    aspectRatio: state.aspectRatio,
    devices:state.devices
  }),
  {
    updateObject,
    selectObject,
    animatedUpdate,
    selectBone,
    updateCharacterSkeleton,
    createPosePreset
  }
)(
  ({ world, sceneObjects, updateObject, selectObject, remoteInput, largeCanvasRef, smallCanvasRef, selection, selectedBone, machineState, transition, animatedUpdate, selectBone, mainViewCamera, updateCharacterSkeleton, largeCanvasSize, activeCamera, aspectRatio, devices }) => {
    const { scene } = useContext(SceneContext)

    let [camera, setCamera] = useState(null)
    const [shouldRaf, setShouldRaf] = useState(true)

    let largeRenderer = useRef(null)
    let largeRendererEffect = useRef(null)
    let smallRenderer = useRef(null)
    let animator = useRef(null)
    let animatorId = useRef(null)

    let cameraControlsView = useRef(null)
    let dragControlsView = useRef(null)
    let orthoDragControlsView = useRef(null)
    let bonesHelper = useRef(null)
    let lightHelper = useRef(null)

    let clock = useRef(new THREE.Clock())

    let orthoCamera = useRef(new THREE.OrthographicCamera( -4, 4, 4, -4, 0, 1000 ))

    let cameraHelper = useRef(null)

    useEffect(() => {
      console.log('new SceneManager')

      scene.background = new THREE.Color(world.backgroundColor)
      //scene.add(new THREE.AmbientLight(0x161616, 1))

      // let directionalLight = new THREE.DirectionalLight(0xFFFFFF, 1)
      // directionalLight.position.set(0, 1, 3)
      // scene.add(directionalLight)

      orthoCamera.current.position.y = 900
      orthoCamera.current.rotation.x = -Math.PI / 2
    }, [])

    useEffect(() => {
      const onVisibilityChange = event => {
        // console.log('SceneManager onVisibilityChange', document.hidden, event)
        if (document.hidden) {
          setShouldRaf(false)
        } else {
          setShouldRaf(true)
        }
      }

      const onBlur = event => {
        // console.log('SceneManager onBlur')
        setShouldRaf(false)
      }

      const onFocus = event => {
        // console.log('SceneManager onFocus')
        setShouldRaf(true)
      }

      document.addEventListener('visibilitychange', onVisibilityChange)
      window.addEventListener('blur', onBlur)
      window.addEventListener('focus', onFocus)

      return function cleanup () {
        document.removeEventListener('visibilitychange', onVisibilityChange)
        window.removeEventListener('blur', onBlur)
        window.removeEventListener('focus', onFocus)
      }
    }, [])

    useEffect(() => {
      largeRenderer.current = new THREE.WebGLRenderer({
        canvas: largeCanvasRef.current,
        antialias: true
      })
      // largeRenderer.current.setSize(
      //   largeCanvasSize.width,
      //   largeCanvasSize.height
      // )

      largeRendererEffect.current = new THREE.OutlineEffect( largeRenderer.current )

      smallRenderer.current = new THREE.WebGLRenderer({
        canvas: smallCanvasRef.current,
        antialias: true
      })
      smallRenderer.current.setSize(
        300,
        300,
      )
    }, [])

    // resize the renderers (large and small)
    // FIXME this is running _after_ the animation frame, causing a visible jump
    useEffect(() => {
      // how wide is the canvas which will render the large view?
      let width = Math.ceil(largeCanvasSize.width)
      // assign a target height, based on scene aspect ratio
      let height = Math.ceil(width / aspectRatio)

      let minMax = [9999,-9999,9999,-9999]

      // go through all appropriate opbjects and get the min max
      for (child of scene.children) {
        if (
          child.userData &&
          child.userData.type === 'object' ||
          child.userData.type === 'character' ||
          child.userData.type === 'light' ||
          child instanceof THREE.PerspectiveCamera
        ) {
          minMax[0] = Math.min(child.position.x, minMax[0])
          minMax[1] = Math.max(child.position.x, minMax[1])
          minMax[2] = Math.min(child.position.z, minMax[2])
          minMax[3] = Math.max(child.position.z, minMax[3])
        }
      }

      // add some padding
      minMax[0] -= 2
      minMax[1] += 2
      minMax[2] -= 2
      minMax[3] += 2

      // get the aspect ratio of the container window
      // target aspect ratio
      let rs = (mainViewCamera === 'live')
        ? 1
        : aspectRatio

      // make sure the min max box fits in the aspect ratio
      let mWidth = minMax[1]-minMax[0]
      let mHeight = minMax[3]-minMax[2]
      let mAspectRatio = (mWidth/mHeight)

      if (mAspectRatio>rs) {
        let padding = (mWidth / (1/rs))-mHeight
        minMax[2] -= padding/2
        minMax[3] += padding/2
      } else {
        let padding = (mHeight / (1/rs))-mWidth
        minMax[0] -= padding/2
        minMax[1] += padding/2
      }

      orthoCamera.current.position.x = minMax[0]+((minMax[1]-minMax[0])/2)
      orthoCamera.current.position.z = minMax[2]+((minMax[3]-minMax[2])/2)
      orthoCamera.current.left = -(minMax[1]-minMax[0])/2
      orthoCamera.current.right = (minMax[1]-minMax[0])/2
      orthoCamera.current.top = (minMax[3]-minMax[2])/2
      orthoCamera.current.bottom = -(minMax[3]-minMax[2])/2
      orthoCamera.current.near = -1000
      orthoCamera.current.far = 1000

      orthoCamera.current.updateProjectionMatrix()

      orthoCamera.current.layers.enable(2)

      // resize the renderers
      if (mainViewCamera === 'live') {
        // perspective camera is large
        largeRenderer.current.setSize(width, height)
        // ortho camera is small
        smallRenderer.current.setSize(300, 300)
      } else {
        // ortho camera is large
        largeRenderer.current.setSize(width, height)
        // perspective camera is small
        smallRenderer.current.setSize(
          Math.floor(300),
          Math.floor(300 / aspectRatio)
        )
      }
    }, [sceneObjects, largeCanvasSize, mainViewCamera, aspectRatio])

    useEffect(() => {
      setCamera(scene.children.find(o => o.userData.id === activeCamera))
    }, [activeCamera])

    useEffect(() => {
      if (camera) {
        console.log('camera changed')

        // state of the active camera
        let cameraState = Object.values(sceneObjects).find(o => o.id === camera.userData.id)

        if (!cameraControlsView.current) {
          //console.log(cameraState)
          console.log('new CameraControls')
          cameraControlsView.current = new CameraControls(
            {},
            largeCanvasRef.current
          )
        }

        if (!dragControlsView.current) {
          console.log('new DragControls')
          dragControlsView.current = new DragControls(
            draggables(sceneObjects, scene),
            camera,
            largeCanvasRef.current,
            selectObject,
            updateObject,
            selectBone
          )
          dragControlsView.current.addEventListener('pointerdown', event => {
            transition('TYPING_EXIT')
          })
          dragControlsView.current.addEventListener(
            'dragstart',
            function ( event ) {
              transition('EDITING_ENTER')
            }.bind(this)
          )
          dragControlsView.current.addEventListener( 'dragend', function ( event ) {
            transition('EDITING_EXIT')
          }.bind(this) )
        }

        if (!orthoDragControlsView.current) {
          orthoDragControlsView.current = new DragControls(
            draggables(sceneObjects, scene),
            orthoCamera.current,
            smallCanvasRef.current,
            selectObject,
            updateObject,
            selectBone
          )
          orthoDragControlsView.current.addEventListener( 'dragstart', function ( event ) {
            transition('EDITING_ENTER')
          }.bind(this) )
          orthoDragControlsView.current.addEventListener( 'dragend', function ( event ) {
            transition('EDITING_EXIT')
          }.bind(this) )
        }

        cameraHelper.current = new THREE.CameraHelper(camera)
        cameraHelper.current.layers.disable(0)
        cameraHelper.current.layers.enable(2)
        scene.add(cameraHelper.current)

        animator.current = () => {
          if (stats) { stats.begin() }
          if (scene && camera) {

            animatedUpdate((dispatch, state) => {
              let cameraForSmall = state.mainViewCamera === 'ortho' ? camera : orthoCamera.current
              let cameraForLarge = state.mainViewCamera === 'live' ? camera : orthoCamera.current

              dragControlsView.current.setCamera(cameraForLarge)
              orthoDragControlsView.current.setCamera(cameraForSmall)

              if (cameraControlsView.current && cameraControlsView.current.enabled) {
                let cameraState = Object.values(state.sceneObjects).find(o => o.id === camera.userData.id)

                if (!cameraState) {
                  // FIXME
                  // when loading a new scene, rAF might run with a state reference
                  // should reset reset animator.current when loading
                  // for now, just prevent attempting to render when in conflicting state
                  console.warn('prevented render with missing camera state')
                  return
                }

                cameraControlsView.current.object = {
                  x: cameraState.x,
                  y: cameraState.y,
                  z: cameraState.z,
                  rotation: cameraState.rotation,
                  tilt: cameraState.tilt,
                  fov: cameraState.fov
                }

                // step
                cameraControlsView.current.update( clock.current.getDelta(), state )
                dragControlsView.current.update( clock.current.getDelta(), state )

                // update object state with the latest values
                let cameraId = camera.userData.id
                let { x, y, z, rotation, tilt, fov } = cameraControlsView.current.object

                // if props changed
                if (
                  cameraState.x != x ||
                  cameraState.y != y ||
                  cameraState.z != z ||
                  cameraState.rotation != rotation ||
                  cameraState.tilt != tilt ||
                  cameraState.fov != fov
                ) {
                  // update the camera state
                  updateObject(cameraId, {
                    x,
                    y,
                    z,
                    rotation,
                    tilt,
                    fov
                  })
                }
              }

              if (state.mainViewCamera === 'live') {
                largeRendererEffect.current.render(scene, cameraForLarge)
              } else {
                largeRenderer.current.render(scene, cameraForLarge)
              }

              cameraHelper.current.update()
              smallRenderer.current.render(scene, cameraForSmall)
            })
          }
          if (stats) { stats.end() }
          animatorId.current = requestAnimationFrame(animator.current)
        }

        if (shouldRaf) {
          animatorId.current = requestAnimationFrame(animator.current)
        }
      }

      return function cleanup () {
        console.log('cameraControls setter cleanup')

        cancelAnimationFrame(animatorId.current)
        animator.current = () => {}
        animatorId.current = null

        scene.remove(cameraHelper.current)
        cameraHelper.current = null

        if (cameraControlsView.current) {
          // remove camera controls event listeners and null the reference
          cameraControlsView.current.dispose()
          cameraControlsView.current = null
        }
      }
    }, [camera, shouldRaf])

    // see code in rAF
    // useEffect(() => {}, [mainViewCamera])

    useEffect(() => {
      // TODO update sceneObjects[character.id].loaded when loaded

      let sceneObject = null
      let child = null

      if (selection != null) {
        child = scene.children.find(o => o.userData.id === selection)
        sceneObject = sceneObjects[selection]
        //if light - add helper
        if (sceneObject.type === 'light') {
          if (lightHelper.current !== child)
          {
            scene.remove(lightHelper.current)
            lightHelper.current = child.helper
            scene.add(lightHelper.current)
          }
        } else {
          if (lightHelper.current)
          {
            scene.remove(lightHelper.current)
            lightHelper.current = null
          }
        }

        //if character
        //if (child && ((child.children[0] && child.children[0].skeleton) || (child.children[1] && child.children[1].skeleton) || (child.children[2] && child.children[2].skeleton)) && sceneObject.visible) {
        if (child && child.userData.type === 'character') {
          let skel = child.children.find(cld => cld instanceof THREE.SkinnedMesh) ||
            child.children[0].children.find(cld => cld instanceof THREE.SkinnedMesh)

          if (
            // there is not a BonesHelper instance
            !bonesHelper.current ||
            // or, there is a BonesHelper instance pointing to the wrong object
            bonesHelper.current.root !== skel.skeleton.bones[0]
          ) {
            bonesHelper.current = child.bonesHelper
          }
        } else {
          bonesHelper.current = null
        }
      } else {

        //if nothing selected
        bonesHelper.current = null
      }

      if (dragControlsView.current) {
        //console.log('bones helper current: ', bonesHelper.current)
        dragControlsView.current.setBones(bonesHelper.current)
        dragControlsView.current.setSelected(child)
      }
      if (orthoDragControlsView.current) {
        orthoDragControlsView.current.setBones(bonesHelper.current)
        orthoDragControlsView.current.setSelected(child)
      }
    }, [selection, sceneObjects])

    useEffect(() => {
      if (dragControlsView.current) {
        // TODO read-only version?
        dragControlsView.current.setObjects(draggables(sceneObjects, scene))

        // TODO update if there are changes to the camera(s) in the scene
        //
        // let cameraState = Object.values(sceneObjects).find(o => o.type === 'camera')
        // cameraControlsView.current.object = JSON.parse(JSON.stringify(cameraState))
      }
    }, [sceneObjects, camera])

    useEffect(() => {
      if (orthoDragControlsView.current) {
        orthoDragControlsView.current.setObjects(draggables(sceneObjects, scene))
      }
    }, [sceneObjects, orthoCamera])

    useEffect(() => {
      if (camera && cameraControlsView.current) {
        if (mainViewCamera === 'ortho') {
          cameraControlsView.current.enabled = false
          return
        }

        if (machineState.matches('idle')) {
          cameraControlsView.current.reset()
          cameraControlsView.current.enabled = true
        } else {
          cameraControlsView.current.reset()
          cameraControlsView.current.enabled = false
        }
      }
    }, [machineState.value, camera, cameraControlsView.current, mainViewCamera])

    // console.log('SceneManager render', sceneObjects)
    const components = Object.values(sceneObjects).map(props => {
        switch (props.type) {
          case 'object':
            return [
              SceneObject, {
                key: props.id,
                scene,

                remoteInput,
                isSelected: props.id === selection,

                camera,

                updateObject,

                loaded: props.loaded ? props.loaded : false,

                ...props
              }
            ]

          case 'character':
            return [
              Character, {
                key: props.id,
                scene,

                remoteInput,
                isSelected: selection === props.id,
                selectedBone,

                camera,

                updateCharacterSkeleton,
                updateObject,

                loaded: props.loaded ? props.loaded : false,
                devices,
                ...props
              }
            ]

          case 'camera':
            return [
              Camera, {
                key: props.id,
                scene,

                setCamera,

                aspectRatio,

                ...props
              }
            ]

            case 'light':
              return [
                SpotLight, {
                  key: props.id,
                  scene,

                  ...props
                }
              ]

        }
    })

    const worldComponent = [WorldObject, { key: 'world', world, scene }]

    // TODO Scene parent object?
    return [
      [worldComponent, ...components].map(c => h(c))
    ]
  }
)

// const DebugObject = React.memo(({ id, type }) => {
//   useEffect(() => {
//     console.log(type, id, 'added')
//
//     return function cleanup () {
//       console.log(type, id, 'removed')
//     }
//   }, [])
//   console.log(type, id, 'render')
//
//   return null
// })



const Camera = React.memo(({ scene, id, type, setCamera, ...props }) => {
  let camera = useRef(
    new THREE.PerspectiveCamera(
    props.fov,
    props.aspectRatio,
    // near
    0.01,
    // far
    1000
  ))

  useEffect(() => {
    console.log(type, id, 'added')

    // TODO do we ever need these?  - we do at least some (aspectRatio breaks)
    // camera.current.position.x = props.x
    // camera.current.position.y = props.z
    // camera.current.position.z = props.y
    // camera.current.rotation.x = 0
    // camera.current.rotation.z = 0
    // camera.current.rotation.y = props.rotation
    // camera.current.rotateX(props.tilt)
    // camera.current.rotateZ(props.roll)
    // camera.current.userData.type = type
    // camera.current.userData.id = id
    camera.current.aspect = props.aspectRatio

    // camera.current.fov = props.fov
    // camera.current.updateProjectionMatrix()
    scene.add(camera.current)
    // setCamera(camera.current)

    // console.log(
    //   'focal length:',
    //   camera.current.getFocalLength(),
    //   'fov',
    //   camera.current.fov,
    //   'h',
    //   camera.current.getFilmHeight(),
    //   'gauge',
    //   camera.current.filmGauge,
    //   'aspect',
    //   camera.current.aspect
    // )

    return function cleanup () {
      console.log(type, id, 'removed')
      scene.remove(camera.current)
      // setCamera(null)
    }
  }, [])

  // console.log('updating camera from props')
  camera.current.position.x = props.x
  camera.current.position.y = props.z
  camera.current.position.z = props.y
  camera.current.rotation.x = 0
  camera.current.rotation.z = 0
  camera.current.rotation.y = props.rotation
  camera.current.rotateX(props.tilt)
  camera.current.rotateZ(props.roll)
  camera.current.userData.type = type
  camera.current.userData.id = id
  camera.current.aspect = props.aspectRatio

  camera.current.fov = props.fov
  camera.current.updateProjectionMatrix()

  camera.current.layers.enable(1)

  return null
})

const WorldElement = React.memo(({ index, world, isSelected, selectObject, style = {} }) => {
  const onClick = () => {
    selectObject(null)
  }

  let className = classNames({
    'selected': isSelected,
    'zebra': index % 2
  })

  return h([
    'div.element', { className, style: { height: ELEMENT_HEIGHT, ...style } }, [
      [
        'a.title[href=#]',
        { onClick },
        ['span.type', 'Scene']
      ]
    ]
  ])
})

const ListItem = ({ index, style, isScrolling, data }) => {
  const { items, models, selection, selectObject, updateObject, deleteObject, activeCamera, setActiveCamera } = data

  const isWorld = index === 0

  const sceneObject = index === 0
    ? items[0]
    : items[index]

  // HACK this should be based directly on state.sceneObjects, or cached in the sceneObject data
  const number = items.filter(o => o.type === sceneObject.type).indexOf(sceneObject) + 1
  const capitalize = string => string.charAt(0).toUpperCase() + string.slice(1)
  const calculatedName = capitalize(`${sceneObject.type} ${number}`)

  return h(
    isWorld
    ? [
      WorldElement, {
        index,
        world: items[0],
        isSelected: selection == null,
        selectObject
      }
    ]
    : [
        Element, {
          index,
          style,
          sceneObject,
          calculatedName,
          isSelected: sceneObject.id === selection,
          isActive: sceneObject.type === 'camera' && sceneObject.id === activeCamera,
          allowDelete: (
            sceneObject.type != 'camera' ||
            sceneObject.type == 'camera' && activeCamera !== sceneObject.id
          ),
          selectObject,
          updateObject,
          deleteObject,
          setActiveCamera
        }
      ]
  )
}

const Inspector = ({
  world,
  kind, data,
  models, updateObject, deleteObject,
  machineState, transition,
  selectedBone,
  selectBone,
  updateCharacterSkeleton,
  updateWorld,
  updateWorldRoom,
  updateWorldEnvironment,
  calculatedName
}) => {
  const { scene } = useContext(SceneContext)

  const ref = useRef()

  const onFocus = event => transition('TYPING_ENTER')
  const onBlur = event => transition('TYPING_EXIT')

  let sceneObject = data

  // try to exit typing if there is nothing to inspect
  useEffect(() => {
    if (!data) transition('TYPING_EXIT')
  }, [data])

  useEffect(() => {
    // automatically blur if typing mode was exited but a child of ours is focused
    if (!machineState.matches('typing')) {
      if (document.hasFocus()) {
        const el = document.activeElement
        if (ref.current.contains(el)) {
          el.blur()
        }
      }
    }
  }, [machineState])

  return h([
    'div#inspector',
    { ref, onFocus, onBlur },
    (kind && data)
      ? [
          InspectedElement, {
            sceneObject,
            models,
            updateObject,
            selectedBone: scene.getObjectByProperty('uuid', selectedBone),
            machineState,
            transition,
            selectBone,
            updateCharacterSkeleton,

            calculatedName
          }
        ]
      : [
        InspectedWorld, {
          world,

          transition,

          updateWorld,
          updateWorldRoom,
          updateWorldEnvironment
        }
      ],
      [ServerInspector]
  ])
}

const InspectedWorld = ({ world, transition, updateWorld, updateWorldRoom, updateWorldEnvironment }) => {
  const onGroundClick = event => {
    event.preventDefault()
    updateWorld({ ground: !world.ground })
  }

  return h([
    'div',
    ['h4', { style: { margin: 0 } }, 'Scene'],
    [
      'div', { style: { marginBottom: 12 }},

      [
        'div.row',
        { style: { alignItems: 'center', margin: '6px 0 3px 0' } }, [

          ['div', { style: { width: 50 } }, 'ground'],

          ['input', {
            type: 'checkbox',
            checked: world.ground,
            readOnly: true,
            style: {

            }
          }],

          ['label', {
            onClick: onGroundClick,
          }, [
            'span'
          ]]
        ]
      ],

      [NumberSlider,
        {
          label: 'bg color',
          value: world.backgroundColor / 0xFFFFFF,
          min: 0,
          max: 1,
          onSetValue: value => {
            // value is 0..1, scale to component value of 0x00...0xFF (0...255)
            let c = 0xFF * value
            // monochrome
            let backgroundColor = (c << 16) | (c << 8) | c
            updateWorld({ backgroundColor })
          }
        }
      ],

    ],

    [
      'div', { style: { marginBottom: 12 }},
      [
        ['h5', { style: { margin: 0 } }, 'Room'],

        [
          'div.row',
          { style: { alignItems: 'center', margin: '6px 0 3px 0' } }, [

            ['div', { style: { width: 50 } }, 'visible'],

            ['input', {
              type: 'checkbox',
              checked: world.room.visible,
              readOnly: true,
              style: {

              }
            }],

            ['label', {
              onClick: preventDefault(event => {
                updateWorldRoom({ visible: !world.room.visible })
              }),
            }, [
              'span'
            ]]
          ]
        ],

        ['div.column', [
          [NumberSlider, { label: 'width', value: world.room.width, min: 12, max: 250, onSetValue: value => updateWorldRoom({ width: value }) } ],
          [NumberSlider, { label: 'length', value: world.room.length, min: 10, max: 250, onSetValue: value => updateWorldRoom({ length: value }) } ],
          [NumberSlider, { label: 'height', value: world.room.height, min: 8, max: 40, onSetValue: value => updateWorldRoom({ height: value }) } ],
        ]]
      ]
    ],

    [
      'div', { style: { marginBottom: 12 }},
      [
        ['h5', { style: { margin: 0 } }, 'Environment'],

        [
          'div.row',
          { style: { alignItems: 'center', margin: '6px 0 3px 0' } }, [

            ['div', { style: { width: 50 } }, 'visible'],

            ['input', {
              type: 'checkbox',
              checked: world.environment.visible,
              readOnly: true,
              style: {

              }
            }],

            ['label', {
              onClick: preventDefault(event => {
                updateWorldEnvironment({ visible: !world.environment.visible })
              }),
            }, [
              'span'
            ]]
          ]
        ],

        ['div.row', [
          ['div', { style: { width: 50 } }, 'file'],
          ['div', [
            'a[href=#]',
            {
              onClick: event => {
                let filepaths = dialog.showOpenDialog(null, {})
                if (filepaths) {
                  let filepath = filepaths[0]
                  updateWorldEnvironment({ file: filepath })
                } else {
                  updateWorldEnvironment({ file: undefined })
                }
                // automatically blur to return keyboard control
                document.activeElement.blur()
                transition('TYPING_EXIT')
              },
              style: {
                fontStyle: 'italic',
                textDecoration: 'none',
                borderBottomWidth: '1px',
                borderBottomStyle: 'dashed'
              }
            },
            world.environment.file ? path.basename(world.environment.file) : '(none)'
          ]]
        ]],

        ['div.column', [
          [NumberSlider, { label: 'x', value: world.environment.x, min: -30, max: 30, onSetValue: value => updateWorldEnvironment({ x: value }) } ],
          [NumberSlider, { label: 'y', value: world.environment.y, min: -30, max: 30, onSetValue: value => updateWorldEnvironment({ y: value }) } ],
          [NumberSlider, { label: 'z', value: world.environment.z, min: -30, max: 30, onSetValue: value => updateWorldEnvironment({ z: value }) } ],
        ]],

        ['div.row', [
          [
            NumberSlider, {
              label: 'scale',
              value: world.environment.scale,
              min: 0.001,
              max: 2,
              onSetValue: value => {
                updateWorldEnvironment({ scale: value })
              }
            }
          ]
        ]],

        ['div',
          [NumberSlider, {
            label: 'rotation',
            min: -180,
            max: 180,
            step: 1,
            value: THREE.Math.radToDeg(world.environment.rotation),
            onSetValue: rotation => {
              updateWorldEnvironment({ rotation: THREE.Math.degToRad(rotation) })
            },
            transform: NumberSliderTransform.degrees,
            formatter: NumberSliderFormatter.degrees
          }]
        ]

      ]
    ],

    [
      'div', { style: { marginBottom: 12 }},
      [
        ['h5', { style: { margin: 0 } }, 'Ambient light'],

        [NumberSlider, { label: 'intensity', value: world.ambient.intensity, min: 0, max: 1, onSetValue: value => updateWorldEnvironment({ intensity: value }) } ],
      ]
    ],

    [
      'div', { style: { marginBottom: 12 }},
      [
        ['h5', { style: { margin: 0 } }, 'Directional light'],

        [NumberSlider, { label: 'intensity', value: world.directional.intensity, min: 0, max: 1, onSetValue: value => updateWorldEnvironment({ intensityDirectional: value }) } ],
        ['div',
          [NumberSlider, {
            label: 'rotation',
            min: -Math.PI,
            max: Math.PI,
            step: Math.PI/180,
            value: world.directional.rotation,
            onSetValue: rotationDirectional => {
              updateWorldEnvironment({ rotationDirectional })
            },
            transform: NumberSliderTransform.radians,
            formatter: NumberSliderFormatter.radToDeg
          }]
        ],
        ['div',
          [NumberSlider, {
            label: 'tilt',
            min: -Math.PI,
            max: Math.PI,
            step: Math.PI/180,
            value: world.directional.tilt,
            onSetValue: tiltDirectional => {
              updateWorldEnvironment({ tiltDirectional })
            },
            transform: NumberSliderTransform.radians,
            formatter: NumberSliderFormatter.radToDeg
          }]
        ]
      ]
    ]
  ])
}

const RemoteInputView = ({ remoteInput }) => {
  let input = remoteInput

  let accel = input.accel.map(x => x.toFixed())
  let mag = input.mag.map(x => x.toFixed())
  let sensor = input.sensor.map(x => x.toFixed(2))
  let down = (input.down ? 'Y' : 'N')

  return h(
    ['div#remoteInputView',
      ['div',
        'input',
        ['div', 'accel: ' + accel ],
        ['div', 'mag: ' +  mag],
        ['div', 'sensor: ' + sensor ],
        ['div', 'down: ' + down ]
      ]
    ],
  )
}

const ElementsPanel = connect(
  // what changes should we watch for to re-render?
  state => ({
    world: state.world,
    sceneObjects: state.sceneObjects,
    selection: state.selection,
    selectedBone: state.selectedBone,
    models: state.models,
    activeCamera: state.activeCamera
  }),
  // what actions can we dispatch?
  {
    selectObject,
    updateObject,
    deleteObject,
    setActiveCamera,
    selectBone,
    updateCharacterSkeleton,
    updateWorld,
    updateWorldRoom,
    updateWorldEnvironment
  }
)(
  React.memo(({ world, sceneObjects, models, selection, selectObject, updateObject, deleteObject, selectedBone, machineState, transition, activeCamera, setActiveCamera, selectBone, updateCharacterSkeleton, updateWorld, updateWorldRoom, updateWorldEnvironment }) => {
    let ref = useRef(null)
    let size = useComponentSize(ref)

    let listRef = useRef(null)

    // TODO momoized selector
    // group by type
    let types = Object
     .entries(sceneObjects)
     .reduce((o, [ k, v ]) => {
       o[v.type] = o[v.type] || {}
       o[v.type][k.toString()] = v
       return o
    }, {})

    let sceneObjectsSorted = {
      ...types.camera,
      ...types.character,
      ...types.object,
      ...types.light
    }

    let items = [
      world,
      ...Object.values(sceneObjectsSorted)
    ]

    const ItemsList = size.width && React.createElement(
      VariableSizeList,
      {
        ref: listRef,
        height: size.height,
        itemCount: items.length,
        itemSize: index => ELEMENT_HEIGHT,
        width: size.width,
        itemData: {
          items,

          models,
          selection,
          selectObject,
          updateObject,
          deleteObject,
          activeCamera,
          setActiveCamera
        }
      },
      ListItem
    )

    useEffect(() => {
      let arr = Object.values(sceneObjectsSorted)
      let selected = arr.find(o => o.id === selection)
      let index = arr.indexOf(selected)
      if (index > -1) {
        // item 0 is always the world item
        // so add 1 to index for actual item
        listRef.current.scrollToItem(index + 1)
      }
    }, [selection])

    let kind = sceneObjects[selection] && sceneObjects[selection].type
    let data = sceneObjects[selection]

    // HACK this should be based directly on state.sceneObjects, or cached in the sceneObject data
    let calculatedName
    let sceneObject = sceneObjects[selection]
    if (sceneObject) {
      const number = Object.values(sceneObjects).filter(o => o.type === sceneObject.type).indexOf(sceneObject) + 1
      const capitalize = string => string.charAt(0).toUpperCase() + string.slice(1)
      calculatedName = capitalize(`${sceneObject.type} ${number}`)
    }

    return React.createElement(
      'div', { style: { flex: 1, display: 'flex', flexDirection: 'column' }},
        React.createElement(
          'div', { ref, id: 'listing' },
          size.width
            ? ItemsList
            : null
        ),
        h(
          [Inspector, {
            world,

            kind,
            data,

            models, updateObject,

            machineState, transition,

            selectedBone, selectBone,

            updateCharacterSkeleton,

            updateWorld,
            updateWorldRoom,
            updateWorldEnvironment,

            calculatedName
          }]
        )
      )
  }
))

const LabelInput = ({ label, setLabel, onFocus, onBlur }) => {
  const [editing, setEditing] = useState(false)
  const ref = useRef(null)

  const onStartEditingClick = event => {
    setEditing(true)
  }

  const onSetLabelClick = event => {
    let value = ref.current.value
    if (value != null && value.length) {
      setLabel(value)
      setEditing(false)
    } else {
      setLabel(null)
      setEditing(false)
    }
    onBlur()
  }

  useEffect(() => {
    if (ref.current) {
      ref.current.focus()
      ref.current.select()
    }
  }, [editing, ref.current])

  return h(
    editing
      ? [
          'form',
          {
            onFocus,
            onBlur,

            style: {
              margin: '6px 0 12px 0'
            },
            onSubmit: preventDefault(onSetLabelClick),
          },
          [
            'input',
            {
              ref,
              style: {
                padding: 6
              },
              defaultValue: label
            }
          ],
          [
            'button',
            {
              style: {
                fontSize: 14,
                padding: 6,
                margin: '0 0 0 6px'
              }
            },
            'set'
          ]
        ]
      : [
          'a[href=#]',
          {
            onClick: preventDefault(onStartEditingClick),
            style: {
              display: 'inline-block',
              margin: '6px 0 9px 0',
              fontStyle: 'italic',
              textDecoration: 'none',
              borderBottomWidth: '1px',
              borderBottomStyle: 'dashed'
            }
          },
          label
        ]
  )
}

const saveCharacterPresets = state => presetsStorage.saveCharacterPresets({ characters: state.presets.characters })
const CharacterPresetsEditor = connect(
  state => ({
    characterPresets: state.presets.characters,
    models: state.models
  }),
  {
    updateObject,
    selectCharacterPreset: (id, characterPresetId, preset) => (dispatch, getState) => {
      let state = getState()
      dispatch(updateObject(id, {
        // set characterPresetId
        characterPresetId,

        // apply preset values to character model
        height: preset.state.height,
        //height: state.models[preset.state.model].baseHeight,
        model: preset.state.model,
        // gender: 'female',
        // age: 'adult'

        headScale: preset.state.headScale,

        morphTargets: {
          mesomorphic: preset.state.morphTargets.mesomorphic,
          ectomorphic: preset.state.morphTargets.ectomorphic,
          endomorphic: preset.state.morphTargets.endomorphic
        },

        name: preset.state.name
      }))
    },
    createCharacterPreset: ({ id, name, sceneObject }) => (dispatch, getState) => {
      // add the character data to a named preset
      let preset = {
        id,
        name,
        state: {
          height: sceneObject.height,
          //height: sceneObject.model.originalHeight,

          model: sceneObject.model,
          // gender: 'female',
          // age: 'adult'

          headScale: sceneObject.headScale,

          morphTargets: {
            mesomorphic: sceneObject.morphTargets.mesomorphic,
            ectomorphic: sceneObject.morphTargets.ectomorphic,
            endomorphic: sceneObject.morphTargets.endomorphic
          },

          name: sceneObject.name
        }
      }
      // create it
      dispatch(createCharacterPreset(preset))

      // save the presets file
      saveCharacterPresets(getState())

      // select the preset in the list
      dispatch(updateObject(sceneObject.id, { characterPresetId: id }))
    }
  }
)(
  // TODO could optimize by only passing sceneObject properties we actually care about
  React.memo(({ sceneObject, characterPresets, selectCharacterPreset, createCharacterPreset }) => {
    const onCreateCharacterPresetClick = event => {
      // show a prompt to get the desired preset name
      let id = THREE.Math.generateUUID()
      prompt({
        title: 'Preset Name',
        label: 'Select a Preset Name',
        value: `Character ${shortId(id)}`
      }, require('electron').remote.getCurrentWindow()).then(name => {
        if (name != null && name != '' && name != ' ') {
          createCharacterPreset({
            id,
            name,
            sceneObject
          })
        }
      }).catch(err => {
        console.error(err)
      })
    }

    const onSelectCharacterPreset = event => {
      let characterPresetId = event.target.value
      let preset = characterPresets[characterPresetId]
      selectCharacterPreset(sceneObject.id, characterPresetId, preset)
    }

    return h(
      ['div.row', { style: { margin: '9px 0 6px 0', paddingRight: 9 } }, [
        ['div', { style: { width: 50, display: 'flex', alignSelf: 'center' } }, 'preset'],
        [
          'select', {
            required: true,
            value: sceneObject.characterPresetId || '',
            onChange: preventDefault(onSelectCharacterPreset),
            style: {
              flex: 1,
              marginBottom: 0
            }
          }, [
              ['option', { value: '', disabled: true }, '---'],
              Object.values(characterPresets).map(preset =>
                ['option', { value: preset.id }, preset.name]
              )
            ]
          ]
        ],
        ['a.button_add[href=#]', { style: { marginLeft: 6 }, onClick: preventDefault(onCreateCharacterPresetClick) }, '+']
      ]
    )
  })
)

const savePosePresets = state => presetsStorage.savePosePresets({ poses: state.presets.poses })
const PosePresetsEditor = connect(
  state => ({
    posePresets: state.presets.poses
  }),
  {
    updateObject,
    selectPosePreset: (id, posePresetId, preset) => (dispatch, getState) => {
      dispatch(updateObject(id, {
        // set posePresetId
        posePresetId,
        // apply preset values to skeleton data
        skeleton: preset.state.skeleton
      }))
    },
    createPosePreset: ({ id, name, sceneObject }) => (dispatch, getState) => {
      // add the skeleton data to a named preset
      let preset = {
        id,
        name,
        state: {
          skeleton: sceneObject.skeleton || {}
        }
      }
      console.log('sceneObject.skeleton: ', sceneObject)
      // create it
      dispatch(createPosePreset(preset))

      // save the presets file
      savePosePresets(getState())

      // select the preset in the list
      dispatch(updateObject(sceneObject.id, { posePresetId: id }))
    },
    // updatePosePreset,
    // deletePosePreset
  }
)(
  // TODO could optimize by only passing sceneObject properties we actually care about
  React.memo(({ sceneObject, posePresets, selectPosePreset, createPosePreset }) => {
    const onCreatePosePresetClick = event => {
      // show a prompt to get the desired preset name
      let id = THREE.Math.generateUUID()
      prompt({
        title: 'Preset Name',
        label: 'Select a Preset Name',
        value: `Pose ${shortId(id)}`
      }, require('electron').remote.getCurrentWindow()).then(name => {
        if (name != null && name != '' && name != ' ') {
          createPosePreset({
            id,
            name,
            sceneObject
          })
        }
      }).catch(err => {
        console.error(err)
      })
    }

    const onSelectPosePreset = event => {
      let posePresetId = event.target.value
      let preset = posePresets[posePresetId]
      console.log('selecting pose: ', sceneObject.id, posePresetId, preset)
      selectPosePreset(sceneObject.id, posePresetId, preset)
    }

    return h(
      ['div.row', { style: { margin: '9px 0 6px 0', paddingRight: 9 } }, [
        ['div', { style: { width: 50, display: 'flex', alignSelf: 'center' } }, 'pose'],
        [
          'select', {
            required: true,
            value: sceneObject.posePresetId || '',
            onChange: preventDefault(onSelectPosePreset),
            style: {
              flex: 1,
              marginBottom: 0
            }
          }, [
              ['option', { value: '', disabled: true }, '---'],
              Object.values(posePresets).map(preset =>
                ['option', { value: preset.id }, preset.name]
              )
            ]
          ]
        ],
        ['a.button_add[href=#]', { style: { marginLeft: 6 }, onClick: preventDefault(onCreatePosePresetClick) }, '+']
      ]
    )
  }))

const MORPH_TARGET_LABELS = {
  'mesomorphic': 'meso',
  'ectomorphic': 'ecto',
  'endomorphic': 'obese',
}
const InspectedElement = ({ sceneObject, models, updateObject, selectedBone, machineState, transition, selectBone, updateCharacterSkeleton, calculatedName }) => {
  const createOnSetValue = (id, name, transform = value => value) => value => updateObject(id, { [name]: transform(value) })

  let positionSliders = [
    [NumberSlider, { label: 'x', value: sceneObject.x, min: -30, max: 30, onSetValue: createOnSetValue(sceneObject.id, 'x') } ],
    [NumberSlider, { label: 'y', value: sceneObject.y, min: -30, max: 30, onSetValue: createOnSetValue(sceneObject.id, 'y') } ],
    [NumberSlider, { label: 'z', value: sceneObject.z, min: -30, max: 30, onSetValue: createOnSetValue(sceneObject.id, 'z') } ],
  ]

  let volumeSliders = sceneObject.model === 'box'
    ? [
        [NumberSlider, { label: 'width', value: sceneObject.width, min: 0.025, max: 5, onSetValue: createOnSetValue(sceneObject.id, 'width') } ],
        [NumberSlider, { label: 'height', value: sceneObject.height, min: 0.025, max: 5, onSetValue: createOnSetValue(sceneObject.id, 'height') } ],
        [NumberSlider, { label: 'depth', value: sceneObject.depth, min: 0.025, max: 5, onSetValue: createOnSetValue(sceneObject.id, 'depth') } ]
      ]
    : [
        NumberSlider, {
          label: 'size',
          value: sceneObject.depth,
          min: 0.025,
          max: 5,
          onSetValue: value => updateObject(
            sceneObject.id,
            { width: value, height: value, depth: value }
          )
        }
      ]

  const onFocus = event => transition('TYPING_ENTER')
  const onBlur = event => transition('TYPING_EXIT')

  // TODO selector?
  const modelValues = Object.values(models)
  const modelOptions = {
    object: modelValues
      .filter(model => model.type === 'object')
      .map(model => ({ name: model.name, value: model.id })),

    character: modelValues
      .filter(model => model.type === 'character')
      .map(model => ({ name: model.name, value: model.id }))
  }

  return h([
    'div',

      [
        LabelInput,
        {
          key: sceneObject.id,
          label: sceneObject.name != null
            ? sceneObject.name
            : calculatedName,
          onFocus,
          onBlur,
          setLabel: name => {
            updateObject(sceneObject.id, { name })
          }
        }
      ],

      // character preset
      sceneObject.type == 'character' && [
        [CharacterPresetsEditor, { sceneObject }],
      ],

      (sceneObject.type == 'object' || sceneObject.type == 'character') && [
        ModelSelect, {
          sceneObject,
          options: modelOptions[sceneObject.type],
          updateObject,
          transition
        }
      ],

      // sceneObject.type == 'object' && [
      //   'select', {
      //     value: sceneObject.model,
      //     onChange: event => {
      //       event.preventDefault()
      //       updateObject(sceneObject.id, { model: event.target.value })
      //     }
      //   }, [
      //     [['box', 'box'], ['tree', 'tree'], ['chair', 'chair']].map(([name, value]) =>
      //       ['option', { value }, name]
      //     )
      //   ]
      // ],

      sceneObject.type != 'camera' &&
        [
          'div.row',
          { style: { alignItems: 'center' } }, [

            ['div', { style: { width: 50 } }, 'visible'],

            ['input', {
              type: 'checkbox',
              checked: sceneObject.visible,
              readOnly: true
            }],

            ['label', {
              onClick: preventDefault(event => {
                if (sceneObject.type === 'character') {
                  selectBone(null)
                }
                updateObject(sceneObject.id, { visible: !sceneObject.visible })
              }),
            }, [
              'span'
            ]]
          ]
        ],

      [
        'div.column',
        positionSliders
      ],

      sceneObject.type == 'object' && [
        [
          'div.column',
          volumeSliders
        ],
      ],

      sceneObject.type == 'light' && [
        [
          'div.column',
          [NumberSlider, { label: 'intensity', value: sceneObject.intensity, min: 0.025, max: 1, onSetValue: createOnSetValue(sceneObject.id, 'intensity') } ],
        ],
        [
          'div.column',
          [NumberSlider, {
            label: 'angle',
            value: sceneObject.angle,
            min: 0.025,
            max: Math.PI/2,
            onSetValue: createOnSetValue(sceneObject.id, 'angle'),
            step: Math.PI/180,
            transform: NumberSliderTransform.radians,
            formatter: NumberSliderFormatter.radToDeg
           }]
        ],
        [
          'div.column',
          [NumberSlider, { label: 'distance', value: sceneObject.distance, min: 0.025, max: 100, onSetValue: createOnSetValue(sceneObject.id, 'distance') } ],
        ],
        [
          'div.column',
          [NumberSlider, { label: 'penumbra', value: sceneObject.penumbra, min: 0, max: 1, onSetValue: createOnSetValue(sceneObject.id, 'penumbra') } ],
        ],
        [
          'div.column',
          [NumberSlider, { label: 'decay', value: sceneObject.decay, min: 1, max: 2, onSetValue: createOnSetValue(sceneObject.id, 'decay') } ],
        ],
      ],

<<<<<<< HEAD
      sceneObject.type == 'object'
        ? [
            ['div',
              [NumberSlider, {
                label: 'rotate x',
                min: -180,
                max: 180,
                step: 1,
                value: THREE.Math.radToDeg(sceneObject.rotation.x),
                onSetValue: value => updateObject(sceneObject.id, { rotation: { x: THREE.Math.degToRad(value) } }),
                transform: NumberSliderTransform.degrees,
                formatter: NumberSliderFormatter.degrees
              }]
            ],
            ['div',
              [NumberSlider, {
                label: 'rotate y',
                min: -180,
                max: 180,
                step: 1,
                value: THREE.Math.radToDeg(sceneObject.rotation.z),
                onSetValue: value => updateObject(sceneObject.id, { rotation: { z: THREE.Math.degToRad(value) } }),
                transform: NumberSliderTransform.degrees,
                formatter: NumberSliderFormatter.degrees
              }]
            ],
            ['div',
              [NumberSlider, {
                label: 'rotate z',
                min: -180,
                max: 180,
                step: 1,
                value: THREE.Math.radToDeg(sceneObject.rotation.y),
                onSetValue: value => updateObject(sceneObject.id, { rotation: { y: THREE.Math.degToRad(value) } }),
                transform: NumberSliderTransform.degrees,
                formatter: NumberSliderFormatter.degrees
              }]
            ]
          ]
        : ['div',
            [NumberSlider, {
              label: 'rotation',
              min: -180,
              max: 180,
              step: 1,
              value: THREE.Math.radToDeg(sceneObject.rotation),
              onSetValue: value => updateObject(sceneObject.id, { rotation: THREE.Math.degToRad(value) }),
              transform: NumberSliderTransform.degrees,
              formatter: NumberSliderFormatter.degrees
            }]
          ],
=======
      ['div',
        [NumberSlider, {
          label: 'rotation',
          min: -180,
          max: 180,
          step: 1,
          value: THREE.Math.radToDeg(sceneObject.rotation),
          onSetValue: value => updateObject(sceneObject.id, { rotation: THREE.Math.degToRad(value) }),
          transform: NumberSliderTransform.degrees,
          formatter: NumberSliderFormatter.degrees
        }]
      ],

>>>>>>> dc6b0f24

      sceneObject.type == 'camera' &&
        ['div',
          [NumberSlider, {
            label: 'roll',
            min: -45,
            max: 45,
            step: 1,
            value: THREE.Math.radToDeg(sceneObject.roll),
            onSetValue: value => updateObject(sceneObject.id, { roll: THREE.Math.degToRad(value) }),
            transform: NumberSliderTransform.degrees,
            formatter: NumberSliderFormatter.degrees
          }]
        ],

      (sceneObject.type == 'camera' || sceneObject.type == 'light') &&
        ['div',
          [NumberSlider, {
            label: 'tilt',
            min: -90,
            max: 90,
            step: 1,
            value: THREE.Math.radToDeg(sceneObject.tilt),
            onSetValue: value => updateObject(sceneObject.id, { tilt: THREE.Math.degToRad(value) }),
            formatter: NumberSliderFormatter.degrees
          }]
        ],

      sceneObject.type == 'camera' &&
        [
          NumberSlider, {
            label: 'F.O.V.',
            min: 1,
            max: 120,
            step: 1,
            value: sceneObject.fov,
            onSetValue: createOnSetValue(sceneObject.id, 'fov'),
            formatter: value => value.toFixed(1) + '°'
          }
        ],

      sceneObject.type == 'character' && (
        ModelLoader.isCustomModel(sceneObject.model)
          ? [
            ['div', { style: { flex: 1, paddingBottom: 6 } }, [
              [NumberSlider, {
                label: 'height',
                min: 0.3,
                max: 3.05,
                step: 0.0254,
                value: sceneObject.height,
                onSetValue: createOnSetValue(sceneObject.id, 'height'),
              }]]
            ]
          ]
          : [
            ['div', { style: { flex: 1, paddingBottom: 6 } }, [
              [NumberSlider, {
                label: 'height',
                min: 1.4732,
                max: 2.1336,
                step: 0.0254,
                value: sceneObject.height,
                onSetValue: createOnSetValue(sceneObject.id, 'height'),
                formatter: value => feetAndInchesAsString(
                  ...metersAsFeetAndInches(
                    sceneObject.height
                  )
                )
              }],

              [
                NumberSlider,
                {
                  label: 'head',
                  min: 80,
                  max: 120,
                  step: 1,
                  value: sceneObject.headScale * 100,
                  onSetValue: createOnSetValue(sceneObject.id, 'headScale', value => value / 100),
                  formatter: value => Math.round(value).toString() + '%'
                }
              ],
            ]],

            ['div', { style: { margin: '6px 0 3px 0', fontStyle: 'italic' } }, 'morphs'],

            ['div', { style: { flex: 1 } },
              Object.entries(sceneObject.morphTargets).map(([ key, value ]) =>
                [
                  NumberSlider,
                  {
                    label: MORPH_TARGET_LABELS[key],
                    min: 0,
                    max: 100,
                    step: 1,
                    value: value * 100,
                    onSetValue: value => updateObject(
                      sceneObject.id,
                      { morphTargets: { [key]: value / 100 }
                    }),
                    formatter: NumberSliderFormatter.percent
                  }
                ]
              )
            ]
          ]
      ),

      sceneObject.type == 'character' && [
        // pose preset
        [PosePresetsEditor, { sceneObject }],

        selectedBone && [BoneEditor, { sceneObject, bone: selectedBone, updateCharacterSkeleton }],
      ]
    ]
  )
}

const BoneEditor = ({ sceneObject, bone, updateCharacterSkeleton }) => {
  const [render, setRender] = useState(false)

  // has the user modified the skeleton?
  let rotation = sceneObject.skeleton[bone.name]
    // use the modified skeleton data
    ? sceneObject.skeleton[bone.name].rotation
    // otherwise, use the initial rotation of the bone
    : { x: bone.rotation.x, y: bone.rotation.y, z: bone.rotation.z }

  const createOnSetValue = (key, transform) => value => {
    updateCharacterSkeleton({
      id: sceneObject.id,
      name: bone.name,
      rotation: {
        x: rotation.x,
        y: rotation.y,
        z: rotation.z,
        [key]: transform(value)
      }
    })
  }

  // the posePresetId and skeleton will change synchronously
  // but the three scene will not have updated bones until SceneManager renders
  // so for now, just wait until that has probably happened :/
  useEffect(() => {
    setRender(false)

    setTimeout(() => {
      setRender(true)
    }, 1)
  }, [sceneObject.posePresetId])

  return h(
    ['div.column', [

      ['div.column', { style: { marginBottom: 3 } }, [
        ['div', { style: { flex: 1, margin: '6px 0 3px 0' } }, 'Bone'],
        ['small', { style: { display: 'flex', flex: 1, marginLeft: 1, fontStyle: 'italic', opacity: 0.8 } }, bone.name]
      ]],

      ['div.column', [
        [NumberSlider,
          {
            label: 'x',
            min: -180,
            max: 180,
            step: 1,
            value: THREE.Math.radToDeg(rotation.x),
            onSetValue: createOnSetValue('x', THREE.Math.degToRad),
            transform: NumberSliderTransform.degrees,
            formatter: NumberSliderFormatter.degrees
          }
        ],
        [NumberSlider,
          {
            label: 'y',
            min: -180,
            max: 180,
            step: 1,
            value: THREE.Math.radToDeg(rotation.y),
            onSetValue: createOnSetValue('y', THREE.Math.degToRad),
            transform: NumberSliderTransform.degrees,
            formatter: NumberSliderFormatter.degrees
          }
        ],
        [NumberSlider,
          {
            label: 'z',
            min: -180,
            max: 180,
            step: 1,
            value: THREE.Math.radToDeg(rotation.z),
            onSetValue: createOnSetValue('z', THREE.Math.degToRad),
            transform: NumberSliderTransform.degrees,
            formatter: NumberSliderFormatter.degrees
          }
        ]
      ]]
    ]]
  )
}

const ELEMENT_HEIGHT = 40
const Element = React.memo(({ index, style, sceneObject, isSelected, isActive, selectObject, updateObject, deleteObject, setActiveCamera, machineState, transition, allowDelete, calculatedName }) => {
  const onClick = preventDefault(event => {
    selectObject(sceneObject.id)

    if (sceneObject.type === 'camera') {
      setActiveCamera(sceneObject.id)
    }
  })

  const onDeleteClick = preventDefault(event => {
    let choice = dialog.showMessageBox(null, {
      type: 'question',
      buttons: ['Yes', 'No'],
      message: 'Are you sure?',
      defaultId: 1 // default to No
    })
    if (choice === 0) {
      deleteObject(sceneObject.id)
    }
  })

  const onToggleVisibleClick = preventDefault(event => {
    updateObject(sceneObject.id, { visible: !sceneObject.visible })
  })

  let typeLabels = {
    'camera': [Icon, { src: 'icon-item-camera' }],
    'character': [Icon, { src: 'icon-item-character' }],
    'object': [Icon, { src: 'icon-item-object' }],
    'light': [Icon, { src: 'icon-item-light' }]
  }

  let className = classNames({
    'selected': isSelected,
    'zebra': index % 2
  })

  return h([
    'div.element', { className, style: { height: ELEMENT_HEIGHT, ...style } }, [
      [
        'a.title[href=#]',
        { onClick },
        [
          ['span.type', typeLabels[sceneObject.type]],
          ...(sceneObject.name
            ? [
                ['span.name', sceneObject.name]
              ]
            : [
                ['span.id', calculatedName]
              ]
          ),
        ],
      ],
      ['div.row', [
          isActive
            ? ['span.active', [Icon, { src: 'icon-item-active' }]]
            : [],

          sceneObject.type === 'camera'
            ? []
            : sceneObject.visible
              ? isSelected
                ? ['a.visibility[href=#]', { onClick: onToggleVisibleClick }, [Icon, { src: 'icon-item-visible' }]]
                : []
              : ['a.visibility[href=#]', { onClick: onToggleVisibleClick }, [Icon, { src: 'icon-item-hidden' }]],

              allowDelete
                ? ['a.delete[href=#]', { onClick: onDeleteClick }, 'X']
                : ['a.delete', { style: { opacity: 0.1 } }, 'X']
      ]]
    ]
  ])
})

const PhoneCursor = connect(
  state => ({
    selection: state.selection,
    sceneObjects: state.sceneObjects,
  }),
  {
    selectObject,
    selectBone,
  })(
    ({ remoteInput, camera, largeCanvasRef, selectObject, selectBone, sceneObjects, selection }) => {
      let startingDeviceRotation = useRef(null)
      let startingObjectRotation = useRef(null)
      let tester = useRef(null)
      let isRotating = useRef(false)
      let intersectionPlane = useRef(null)
      let xy = useRef({x:0, y:0})
      let lastxy = useRef({x:0, y:0})
      let viewportwidth = largeCanvasRef.current.clientWidth,
          viewportheight = largeCanvasRef.current.clientHeight
      const rect = largeCanvasRef.current.getBoundingClientRect();
      const canvasPosition = {
        x: rect.left,
        y: rect.top
      }
      let oldxy = useRef({x:viewportwidth/2,y:viewportheight/2})
      const isButtonClicked = useRef(false)
      const { scene } = useContext(SceneContext)
      let bonesHelper = useRef(null)

      const setPlanePosition = (obj) => {
        let direction = new THREE.Vector3() // create once and reuse it!
        camera.getWorldDirection( direction )
        let newPos = new THREE.Vector3()
        let dist = 3
        newPos.addVectors ( camera.position, direction.multiplyScalar( dist ) )
        obj.position.set(newPos.x, newPos.y, newPos.z)
        obj.lookAt(camera.position)
      }

      const setCylinderOrientation = (obj) => {
        let direction = new THREE.Vector3()
        camera.getWorldDirection( direction )
        obj.position.set(camera.x, camera.y, camera.z)
        //obj.quaternion.copy(camera.quaternion)
      }

      const findIntersection = ( origin, ph_direction, obj ) =>
      {
        var raycaster = new THREE.Raycaster(origin, ph_direction)
        var intersection = raycaster.intersectObject(obj, true)
        return intersection
      }

      const toScreenXY = ( position, camera ) => {

        var pos = position.clone()
        projScreenMat = new THREE.Matrix4()
        projScreenMat.multiplyMatrices( camera.projectionMatrix, camera.matrixWorldInverse )
        pos = pos.applyMatrix4( projScreenMat )
        return { x: ( pos.x  ),
             y: ( - pos.y )}
      }

      const getObjectAndBone = ( intersect ) => {
        if (intersect.object instanceof THREE.Mesh && intersect.object.userData.type === 'hitter' )
        {
          let obj = intersect.object.parent.object3D
          return [obj, null]
        }

        let isBone = intersect.object.parent instanceof BonesHelper

        let object = isBone
          ? intersect.object.parent.root.parent
          : intersect.object

        let bone = isBone
          // object.parent.root.parent.skeleton.bones
          //   .find(b => b.uuid === o.object.userData.bone)
          ? intersect.bone
          : null

        return [object, bone]
      }

      useEffect(() => {
        if (camera !== undefined && camera !== null && remoteInput.mouseMode)
        {
          if (camera.parent) scene.current = camera.parent
          if (intersectionPlane.current)
          {
            //return
            // intersection plane exists
          } else {
            intersectionPlane.current = new THREE.Mesh(
              //new THREE.CylinderGeometry(1, 1, 40, 16, 2),
              new THREE.PlaneGeometry(50, 30, 2),
              new THREE.MeshBasicMaterial( {color: 0xffff00, side: THREE.DoubleSide} ))
            setPlanePosition(intersectionPlane.current)
            //setCylinderOrientation(intersectionPlane.current)
            //scene.current.add(intersectionPlane.current)  //
            intersectionPlane.current.updateMatrix()  // required for correct first pass
          }

          if (tester.current) {
            //console.log('tester exists')
          }
          else {
            tester.current = new THREE.Object3D()
            let m = new THREE.Mesh(
              new THREE.BoxGeometry(0.01, 0.01, 0.01),
              new THREE.MeshBasicMaterial({color: '#123123' })
            )
            m.position.z = -0.005
            tester.current.position.set(camera.position.x, camera.position.y, camera.position.z)
            tester.current.position.y -= 0.05;
            tester.current.quaternion.copy(camera.quaternion)
            //tester.current.add(new THREE.AxesHelper(1))
            tester.current.add(m)
            scene.current.add(tester.current)
          }
        }

        // handling phone rotation to screen position here
        if (remoteInput.mouseMode)
        {
          let last_xy = {x:0,y:0}
          if (remoteInput.down && !remoteInput.mouseModeClick)
          {
            let [ alpha, beta, gamma ] = remoteInput.mag.map(THREE.Math.degToRad)
            if (!isRotating.current) {
              isRotating.current = true
              let target = tester.current
              startingObjectRotation.current ={
                x: target.rotation.x,
                y: target.rotation.y,
                z: target.rotation.z
              }
              startingDeviceRotation.current = {
                alpha: alpha,
                beta: beta,
                gamma: gamma
              }
            }
            let w = 0,
              x = 0,
              y = 0,
              z = 1
            let startingDeviceQuaternion = new THREE.Quaternion().setFromEuler(new THREE.Euler(startingDeviceRotation.current.beta, startingDeviceRotation.current.alpha, -startingDeviceRotation.current.gamma, 'YXZ')).multiply(new THREE.Quaternion(w, x, y, z))
            let deviceQuaternion = new THREE.Quaternion().setFromEuler(new THREE.Euler(beta, alpha, -gamma, 'YXZ')).multiply(new THREE.Quaternion(w, x, y, z))
            startingDeviceQuaternion.multiply(camera.quaternion)
            deviceQuaternion.multiply(camera.quaternion)
            let deviceDifference = startingDeviceQuaternion.clone().inverse().multiply(deviceQuaternion)
            let startingObjectQuaternion = new THREE.Quaternion().setFromEuler(new THREE.Euler(startingObjectRotation.current.x,startingObjectRotation.current.y,startingObjectRotation.current.z))

            startingObjectQuaternion.multiply(deviceDifference)
            tester.current.quaternion.copy(startingObjectQuaternion)
            let dir = new THREE.Vector3()
            tester.current.updateMatrixWorld()
            tester.current.children[0].getWorldDirection(dir).negate()
            //tester.current.updateMatrix()
            let intersect = findIntersection(camera.position, dir, intersectionPlane.current)
            if (intersect.length>0)
            {
              let xy_coords = toScreenXY( intersect[0].point, camera )
              xy_coords.x = xy_coords.x * 100 + viewportwidth/2 - (viewportwidth/2 - oldxy.current.x)
              xy_coords.y = xy_coords.y * 100 + viewportheight/2 - (viewportheight/2- oldxy.current.y)


              xy_coords.x = xy_coords.x > 0 ? xy_coords.x : 0
              xy_coords.y = xy_coords.y > 0 ? xy_coords.y : 0
              xy.current = {
                x: xy_coords.x < viewportwidth - 10 ? xy_coords.x + canvasPosition.x : viewportwidth  - 10 + canvasPosition.x,
                y: xy_coords.y < viewportheight - 10 ? xy_coords.y  : viewportheight - 10 //+ canvasPosition.y
              }
            }
          } else {
            if (scene.current && tester.current!=null)
            {
              isRotating.current = false
              scene.current.remove(tester.current)
              scene.current.remove(intersectionPlane.current)
              tester.current = null
              intersectionPlane.current = null
              if (xy.current.x !== 0 && xy.current.y !== 0 )
              {
                oldxy.current = {
                  x: xy.current.x - canvasPosition.x,
                  y: xy.current.y

                }
              }
            }
          }
        } else {
          // not in mouse mode
          oldxy.current = {
            x: viewportwidth/2,
            y: viewportheight/2
          }
          if (scene.current && tester.current!=null)
          {
            isRotating.current = false
            scene.current.remove(tester.current)
            scene.current.remove(intersectionPlane.current)
            tester.current = null
            intersectionPlane.current = null
          }
        }

      }, [remoteInput, selection])

      useEffect(() => {
        //handling button click on phone
        if (!remoteInput.mouseModeClick) {
          if (isButtonClicked.current) isButtonClicked.current = false
          return
        }
        if (isButtonClicked.current) return
        isButtonClicked.current = true

        var raycaster = new THREE.Raycaster()
        var phoneMouse = new THREE.Vector2()

        phoneMouse.x = ( (oldxy.current.x ) / viewportwidth ) * 2 - 1
    	  phoneMouse.y = - ( (oldxy.current.y ) / viewportheight ) * 2 + 1

        raycaster.setFromCamera( phoneMouse, camera )

        let checkIntersectionsWithMeshes = []
        for (var o of draggables(sceneObjects, scene))
        {
          if (o instanceof THREE.Mesh) checkIntersectionsWithMeshes.push(o)
          if (o instanceof THREE.Object3D && o.userData.type === 'character')
          {
            checkIntersectionsWithMeshes = checkIntersectionsWithMeshes.concat(o.bonesHelper.hit_meshes)
          }
        }

        var noIntersect = true
      	var intersects = raycaster.intersectObjects( checkIntersectionsWithMeshes )
        for ( var i = 0; i < intersects.length; i++ ) {

          if (intersects[i].object.userData.type === 'object' || intersects[i].object.userData.type==='hitter')
          {
            noIntersect = false

            let obj = getObjectAndBone( intersects[ i ] ) [0]
            let currentSelected = scene.children.find(child => child.userData.id === selection)
            if (currentSelected === obj) {

              let hits
              let bone

              if (currentSelected.bonesHelper) {
                hits = raycaster.intersectObject( currentSelected.bonesHelper )
                bone = hits.length && getObjectAndBone( hits[ 0 ] )[1]
              }
            // ... select bone (if any) ...
              if (bone) {
                selectBone( bone.uuid )
              } else {
                selectBone( null )
              }
            } else {
              // select the object
              selectBone( null )
              selectObject(obj.userData.id)
            }
          }
        }
        if (noIntersect) {
          selectBone( null )
          selectObject( null )
        }
      }, [remoteInput])

      return h(
        ['div#phoneCursor', { key: 'cursor' } ,
          [
            ['div#testCursor]', { key: 'testcursor', style: {
              top: xy.current ? xy.current.y : 0,
              left: xy.current ? xy.current.x : 0
            } }],
          ]
        ]
      )
    })

const Icon = ({ src }) => h(
  [
    'img.icon', {
      width: 32,
      height: 32,
      src: `./img/shot-generator/${src}.svg`
    }
  ]
)

const Toolbar = ({ createObject, selectObject, loadScene, saveScene, camera, setActiveCamera, resetScene, saveToBoard, insertAsNewBoard }) => {
  const onCreateCameraClick = () => {
    let id = THREE.Math.generateUUID()
    createObject({
      id,

      type: 'camera',
      fov: 22.25,
      x: 0,
      y: 6,
      z: 2,
      rotation: 0,
      tilt: 0,
      roll: 0
    })
    selectObject(id)
    setActiveCamera(id)
  }

  const onCreateObjectClick = () => {
    let id = THREE.Math.generateUUID()
    //let camera = findCamera();
    let newPoz = generatePositionAndRotation(camera)

    createObject({
      id,
      type: 'object',
      model: 'box',
      width: 1,
      height: 1,
      depth: 1,
      x: newPoz.x,
      y: newPoz.y,
      z: newPoz.z,
      rotation: { x: 0, y: 0, z: 0 }, //Math.random() * Math.PI * 2,

      visible: true
    })
    selectObject(id)
  }

  const generatePositionAndRotation = (camera) => {
    let direction = new THREE.Vector3() // create once and reuse it!
    camera.getWorldDirection( direction )
    let newPos = new THREE.Vector3()
    let dist = (Math.random()) * 6 + 3
    newPos.addVectors ( camera.position, direction.multiplyScalar( dist ) )
    let obj = new THREE.Object3D()
    newPos.x += (Math.random() * 4 - 2)
    newPos.z += (Math.random() * 4 - 2)
    obj.position.set(newPos.x, 0, newPos.z)
    obj.lookAt(camera.position)
    obj.rotation.set(0, obj.rotation.y, 0)  //maybe we want rotation relative to camera (facing the camera)
    obj.rotation.y = Math.random() * Math.PI * 2

    return {
      x: obj.position.x,
      y: obj.position.z,
      z: obj.position.y,
      rotation: obj.rotation.y
    }
  }

  const onCreateCharacterClick = () => {
    let newPoz = generatePositionAndRotation(camera)
    let id = THREE.Math.generateUUID()
    createObject({
      id,
      type: 'character',
      height: 1.8,
      model: 'adult-male',
      x: newPoz.x,
      y: newPoz.y,
      z: newPoz.z,
      rotation: 0,//newPoz.rotation,
      headScale: 1,

      morphTargets: {
        mesomorphic: 0,
        ectomorphic: 0,
        endomorphic: 0
      },

      skeleton: {},

      visible: true
    })
    selectObject(id)
  }

  const onCreateLightClick = () => {
    let id = THREE.Math.generateUUID()

    createObject({
      id,
      type: 'light',
      x: 0,
      y: 0,
      z: 2,
      rotation: 0,
      tilt: 0,
      intensity: 0.8,
      visible: true,
      angle: 1.04,
      distance: 5,
      penumbra: 1.0,
      decay: 1,
    })
    selectObject(id)
  }

  const onCreateStressClick = () => {
    for (let i = 0; i < 500; i++) {
      onCreateObjectClick()
    }
    for (let i = 0; i < 20; i++) {
      onCreateCharacterClick()
    }
    setTimeout(() => {
      console.log(Object.values($r.store.getState().sceneObjects).length, 'scene objects')
    }, 100)
  }

  const onLoadClick = () => {
    let filepaths = dialog.showOpenDialog(null, {})
    if (filepaths) {
      let filepath = filepaths[0]
      let choice = dialog.showMessageBox(null, {
        type: 'question',
        buttons: ['Yes', 'No'],
        message: 'Your existing scene will be cleared to load the file. Are you sure?',
        defaultId: 1 // default to No
      })
      if (choice === 0) {
        try {
          let data = JSON.parse(
            fs.readFileSync(filepath)
          )
          loadScene(data)
        } catch (err) {
          console.error(err)
          dialog.showMessageBox(null, {
            message: 'Sorry, an error occurred.'
          })
        }
      }
    }
  }

  const onSaveClick = () => {
    let filepath = dialog.showSaveDialog(null, { defaultPath: 'test.json' })
    if (filepath) {
      // if (fs.existsSync(filepath)) {
      //   let choice = dialog.showMessageBox(null, {
      //     type: 'question',
      //     buttons: ['Yes', 'No'],
      //     message: 'That file already exists. Overwrite?',
      //     defaultId: 1 // default to No
      //   })
      //   if (choice === 1) return
      // }
      saveScene(filepath)
    }
  }

  const onClearClick = () => {
    let choice = dialog.showMessageBox(null, {
      type: 'question',
      buttons: ['Yes', 'No'],
      message: 'Your existing scene will be cleared. Are you sure?',
      defaultId: 1 // default to No
    })
    if (choice === 0) {
      resetScene()
    }
  }

  const onSaveToBoardClick = event => {
    saveToBoard()
  }

  const onInsertNewBoardClick = event => {
    insertAsNewBoard()
  }

  return h(
    ['div#toolbar', { key: 'toolbar' },
      ['div.toolbar__addition.row', [
        ['a[href=#]', { onClick: preventDefault(onCreateCameraClick) }, [[Icon, { src: 'icon-toolbar-camera' }], 'Camera']],
        ['a[href=#]', { onClick: preventDefault(onCreateObjectClick) }, [[Icon, { src: 'icon-toolbar-object' }], 'Object']],
        ['a[href=#]', { onClick: preventDefault(onCreateCharacterClick) }, [[Icon, { src: 'icon-toolbar-character' }], 'Character']],
        ['a[href=#]', { onClick: preventDefault(onCreateLightClick) }, [[Icon, { src: 'icon-toolbar-light' }], 'Light']],
      ]],
      // ['a[href=#]', { onClick: preventDefault(onCreateStressClick) }, '+ STRESS'],

      // ['a[href=#]', { onClick: preventDefault(onClearClick) }, 'Clear'],
      // ['a[href=#]', { onClick: preventDefault(onLoadClick) }, 'Load'],
      // ['a[href=#]', { onClick: preventDefault(onSaveClick) }, 'Save'],

      ['div.toolbar__board-actions.row', [
        ['a[href=#]', { onClick: preventDefault(onSaveToBoardClick) }, [[Icon, { src: 'icon-toolbar-save-to-board' }], 'Save to Board']],
        ['a[href=#]', { onClick: preventDefault(onInsertNewBoardClick) }, [[Icon, { src: 'icon-toolbar-insert-as-new-board' }], 'Insert As New Board']],
      ]]
    ]
  )
}

const getClosestCharacterInView = (objects, camera) => {
  let obj = null
  let dist = 1000000
  let allDistances = []

  for (var char of objects) {
    let d = camera.position.distanceTo(
      new THREE.Vector3(char.position.x, camera.position.y, char.position.z))

    allDistances.push({
      object: char,
      distance: d
    })
  }

  let compare = (a, b) => {
    if (a.distance < b.distance)
      return -1;
    if (a.distance > b.distance)
      return 1;
    return 0;
  }

  allDistances.sort(compare)

  for (var i = 0; i< allDistances.length; i++) {
    if (checkIfCharacterInCameraView(allDistances[i].object, camera))
      return allDistances[i]
  }

  return {
    object: obj,
    distance: dist !== 1000000 ? dist : 0
  }
}

const checkIfCharacterInCameraView = (character, camera) => {
  camera.updateMatrix()
  camera.updateMatrixWorld()
  var frustum = new THREE.Frustum()
  frustum.setFromMatrix(
    new THREE.Matrix4()
      .multiplyMatrices(camera.projectionMatrix, camera.matrixWorldInverse))

  for (var hitter of character.bonesHelper.hit_meshes) {
    if (frustum.intersectsBox(new THREE.Box3().setFromObject( hitter ))) {
      return true
    }
  }
  return false
}

const ClosestObjectInspector = ({ camera, sceneObjects, characters }) => {
  const [result, setResult] = useState('')

  useEffect(() => {
    // HACK
    // we're delaying 1 frame until scene is guaranteed to be updated
    // wrap in a try/catch because the scene might not have the same characters
    // by the time we actually render
    // if we get an error in hit testing against empty objects, just ignore it
    requestAnimationFrame(() => {
      try {
        let closest = getClosestCharacterInView(characters, camera)

        let [distFeet, distInches] = metersAsFeetAndInches(closest.distance)

        // HACK this should be based directly on state.sceneObjects,
        //      or cached in the sceneObject data
        let calculatedName
        let sceneObject = closest.object ? sceneObjects[closest.object.userData.id] : undefined
        if (sceneObject) {
          // TODO DRY
          const number = Object.values(sceneObjects).filter(o => o.type === sceneObject.type).indexOf(sceneObject) + 1
          const capitalize = string => string.charAt(0).toUpperCase() + string.slice(1)
          calculatedName = sceneObject.name || capitalize(`${sceneObject.type} ${number}`)
        }

        setResult(closest.object
          ? `Distance to ${calculatedName}: ${feetAndInchesAsString(distFeet, distInches)} (${parseFloat(Math.round(closest.distance * 100) / 100).toFixed(2)}m)`
          : '')

      } catch (err) {
        setResult('')
      }
    })
  }, [camera, sceneObjects, characters])

  return h(['div.camera-inspector__nearest-character', result])
}

const CameraInspector = connect(
  state => ({
    sceneObjects: state.sceneObjects,
    activeCamera: state.activeCamera
  })
)(
  React.memo(({ camera, sceneObjects, activeCamera }) => {
    if (!camera) return h(['div.camera-inspector'])

    let cameraState = sceneObjects[activeCamera]

    let tiltInDegrees = Math.round(cameraState.tilt * THREE.Math.RAD2DEG)

    let [heightFeet, heightInches] = metersAsFeetAndInches(cameraState.z)

    let cameraNumber = Object.values(sceneObjects)
                        .filter(o => o.type === 'camera')
                        .indexOf(cameraState) + 1

    let cameraName = cameraState.name || `Camera ${cameraNumber}`

    let fakeCamera = camera.clone() // TODO reuse a single object
    fakeCamera.fov = cameraState.fov
    let focalLength = fakeCamera.getFocalLength()
    fakeCamera = null

    const { scene } = useContext(SceneContext)

    return h(
      ['div.camera-inspector',

        ['div.row',
          { style: { justifyContent: 'space-between' } },
          [
            'div',
            `${cameraName}, ${Math.round(focalLength)}mm, f/1.4`,
            ['br'],
            `Height: ${feetAndInchesAsString(heightFeet, heightInches)} Tilt: ${tiltInDegrees}°`,
            ['br'],
            [ClosestObjectInspector, {
              camera,
              sceneObjects,
              characters: scene.children.filter(o => o.userData.type === 'character')
            }]
          ]
        ]
        // [RemoteInputView, { remoteInput }]
      ]
    )
  }
))

// const { durationOfWords } = require('../utils')
const BoardInspector = connect(
  state => ({
    board: state.board
  })
)(
({ board }) => {
  const present = value => value && value.length > 1

  // let suggestedDuration = durationOfWords(dialogue, 300) + 300
  // let suggestedDurationInSeconds = suggestedDuration / 1000
  // let durationString = `// about ${suggestedDurationInSeconds} seconds`

  return h(
    ['div.column.board-inspector', [
      ['div.board-inspector__shot', 'Shot ' + board.shot],

      present(board.dialogue) && ['p.board-inspector__dialogue', 'DIALOGUE: ' + board.dialogue],
      present(board.action) && ['p.board-inspector__action', 'ACTION: ' + board.action],
      present(board.notes) && ['p.board-inspector__notes', 'NOTES: ' + board.notes]
    ]]
  )
})

const GuidesInspector = ({ }) => h(['div.guides-inspector', 'Guides'])

const CamerasInspector = connect(
  state => ({
    activeCamera: state.activeCamera,
    _cameras: getCameraSceneObjects(state)
  }),
  {
    setActiveCamera
  }
)(
({
  // props
  activeCamera,

  // via selectors
  _cameras,

  // action creators
  setActiveCamera
}) => {

  const onClick = (camera, event) => {
    event.preventDefault()
    setActiveCamera(camera.id)
  }

  return h(['div.cameras-inspector', [
    'div.row',
      ['div.cameras-inspector__label', 'Camera'],
      ['div.round-buttons-panel',
        _cameras.map(
          (camera, n) =>
            [
              'a[href=#]',
              {
                className: classNames({ active: activeCamera === camera.id }),
                onClick: onClick.bind(this, camera)
              },
              n + 1
            ]
        )
      ]
  ]])
})


const editorMachine = Machine({
  id: 'editor',
  initial: 'idle',
  strict: true,
  states: {
    idle: {
      on: {
        TYPING_ENTER: 'typing',
        EDITING_ENTER: 'editing',
        PROCESSING_ENTER: 'processing'
      }
    },
    typing: {
      on: {
        TYPING_EXIT: 'idle'
      }
    },
    editing: {
      on: {
        EDITING_EXIT: 'idle'
      }
    },
    processing: {
      on: {
        PROCESSING_EXIT: 'idle'
      }
    }
  }
})

// TODO move selector logic into reducers/shot-generator?
// memoized selectors
const getSceneObjects = state => state.sceneObjects
const getSelection = state => state.selection
const getCameraSceneObjects = createSelector(
  [getSceneObjects],
  (sceneObjects) => Object.values(sceneObjects).filter(o => o.type === 'camera')
)
const getSelectedSceneObject = createSelector(
  [getSceneObjects, getSelection],
  (sceneObjects, selection) => Object.values(sceneObjects).find(o => o.id === selection)
)
const canDelete = (sceneObject, activeCamera) =>
  // allow objects
  sceneObject.type === 'object' ||
  // allow characters
  sceneObject.type === 'character' ||
  // allow cameras which are not the active camera
  (sceneObject.type === 'camera' && sceneObject.id !== activeCamera)

const menu = require('../menu')
const onMenuFocus = () => {
  menu.setShotGeneratorMenu()
}
const MenuManager = ({ }) => {
  useEffect(() => {
    let win = remote.getCurrentWindow()
    win.on('focus', onMenuFocus)
    onMenuFocus()

    return function cleanup () {
      win.off('focus', onMenuFocus)
    }
  }, [])
  return null
}

const KeyHandler = connect(
  state => ({
    mainViewCamera: state.mainViewCamera,
    activeCamera: state.activeCamera,
    selection: state.selection,

    _selectedSceneObject: getSelectedSceneObject(state),

    _cameras: getCameraSceneObjects(state)
  }),
  {
    setMainViewCamera,
    selectObject,
    setActiveCamera,
    duplicateObject,
    deleteObject,
    updateObject
  }
)(
  ({
    mainViewCamera,
    activeCamera,
    selection,
    _selectedSceneObject,
    _cameras,
    setMainViewCamera,
    selectObject,
    setActiveCamera,
    duplicateObject,
    deleteObject,
    updateObject
  }) => {
    const { scene } = useContext(SceneContext)

    useEffect(() => {
      const onKeyDown = event => {
        if (event.key === 'Backspace') {
          if (selection && canDelete(_selectedSceneObject, activeCamera)) {
            let choice = dialog.showMessageBox(null, {
              type: 'question',
              buttons: ['Yes', 'No'],
              message: 'Are you sure?'
            })
            if (choice === 0) {
              deleteObject(selection)
            }
          }
        }
        if (event.key === 'd' && event.ctrlKey) {
          if (selection) {
            let destinationId = THREE.Math.generateUUID()
            duplicateObject(selection, destinationId)
            selectObject(destinationId)
          }
        }
        if (event.key === 't') {
          setMainViewCamera(mainViewCamera === 'ortho' ? 'live' : 'ortho')
        }
        if (event.key === 'Escape') {
          selectObject(activeCamera)
        }
        if (event.key === '1') { if (_cameras[0]) { setActiveCamera(_cameras[0].id) }}
        if (event.key === '2') { if (_cameras[1]) { setActiveCamera(_cameras[1].id) }}
        if (event.key === '3') { if (_cameras[2]) { setActiveCamera(_cameras[2].id) }}
        if (event.key === '4') { if (_cameras[3]) { setActiveCamera(_cameras[3].id) }}
        if (event.key === '5') { if (_cameras[4]) { setActiveCamera(_cameras[4].id) }}
        if (event.key === '6') { if (_cameras[5]) { setActiveCamera(_cameras[5].id) }}
        if (event.key === '7') { if (_cameras[6]) { setActiveCamera(_cameras[6].id) }}
        if (event.key === '8') { if (_cameras[7]) { setActiveCamera(_cameras[7].id) }}
        if (event.key === '9') { if (_cameras[8]) { setActiveCamera(_cameras[8].id) }}

        if (event.key === 'z' || event.key === 'x') {
          let cameraState = _cameras.find(camera => camera.id === activeCamera)
          let roll = {
            'z': Math.max(cameraState.roll - THREE.Math.DEG2RAD, -45 * THREE.Math.DEG2RAD),
            'x': Math.min(cameraState.roll + THREE.Math.DEG2RAD, 45 * THREE.Math.DEG2RAD)
          }[event.key]

          updateObject(activeCamera, { roll })
        }

        if (event.key === '[' || event.key === ']') {
          let cameraState = _cameras.find(camera => camera.id === activeCamera)

          let mms = [12, 16, 18, 22, 24, 35, 50, 85, 100, 120, 200, 300, 500]

          let camera = scene.children.find(child => child.userData.id === activeCamera)
          let fakeCamera = camera.clone() // TODO reuse a single object
          let fovs = mms.map(mm => {
            fakeCamera.setFocalLength(mm)
            return fakeCamera.fov
          }).sort((a, b) => a - b)
          fakeCamera = null

          let index = indexIn(fovs, cameraState.fov)

          let fov = {
            '[': fovs[Math.min(index + 1, fovs.length)],
            ']': fovs[Math.max(index - 1, 0)]
          }[event.key]

          updateObject(activeCamera, { fov })
        }
      }

      window.addEventListener('keydown', onKeyDown)

      return function cleanup () {
        window.removeEventListener('keydown', onKeyDown)
      }
    }, [mainViewCamera, _cameras, selection, _selectedSceneObject, activeCamera])

    return null
  }
)

const Editor = connect(
  state => ({
    mainViewCamera: state.mainViewCamera,
    activeCamera: state.activeCamera,
    remoteInput: state.input,
    aspectRatio: state.aspectRatio,
    sceneObjects: state.sceneObjects
  }),
  {
    createObject,
    selectObject,
    updateModels: payload => ({ type: 'UPDATE_MODELS', payload }),
    loadScene,
    saveScene: filepath => (dispatch, getState) => {
      let state = getState()
      let contents = getSerializedState(state)
      fs.writeFileSync(filepath, JSON.stringify(contents, null, 2))
      dialog.showMessageBox(null, { message: 'Saved!' })
      // dispatch(markSaved())
    },
    setActiveCamera,
    resetScene,

    onBeforeUnload: event => (dispatch, getState) => {
      if (getIsSceneDirty(getState())) {
        // pass electron-specific flag
        // to trigger `will-prevent-unload` on BrowserWindow
        event.returnValue = false
      }
    },

    setMainViewCamera,
    markSaved,

    withState: (fn) => (dispatch, getState) => fn(dispatch, getState())
  }
)(

  ({ mainViewCamera, createObject, selectObject, updateModels, loadScene, saveScene, activeCamera, setActiveCamera, resetScene, remoteInput, aspectRatio, sceneObjects, selection, onBeforeUnload, setMainViewCamera, withState }) => {
    const largeCanvasRef = useRef(null)
    const smallCanvasRef = useRef(null)
    const [ready, setReady] = useState(false)

    const scene = useRef(new THREE.Scene())
    let [camera, setCamera ] = useState(null)
    const [ machineState, transition ] = useMachine(editorMachine, { log: false })

    const mainViewContainerRef = useRef(null)
    const largeCanvasSize = useComponentSize(mainViewContainerRef)

    const onCanvasPointerDown = event => {
      event.preventDefault()
      event.target.focus()
      // force ortho controls
      // note: dragcontroller grabs pointerdown so this will not fire on perspective camera click
      transition('TYPING_EXIT')
    }

    const onSwapCameraViewsClick = preventDefault(() =>
      setMainViewCamera(mainViewCamera === 'ortho' ? 'live' : 'ortho'))

    const onAutoFitClick = preventDefault(() => { alert('TODO autofit (not implemented yet)') })
    const onZoomInClick = preventDefault(() => { alert('TODO zoom in (not implemented yet)') })
    const onZoomOutClick = preventDefault(() => { alert('TODO zoom out (not implemented yet)') })



    // used by onToolbarSaveToBoard and onToolbarInsertAsNewBoard
    const imageRenderer = useRef()

    const renderImagesForBoard = state => {
      if (!imageRenderer.current) {
        imageRenderer.current = new THREE.OutlineEffect(
          new THREE.WebGLRenderer({ antialias: true })
        )
      }

      let imageRenderCamera = camera.clone()
      imageRenderCamera.layers.set(0)

      // Prepare for rendering as an image
      //
      // remove selection outline effect color from Character material
      let originalColor
      let selected = state.selection && scene.current.children.find(child => child.userData.id === state.selection)
      if (selected) {
        originalColor = selected.userData.mesh.material.userData.outlineParameters.color
        selected.userData.mesh.material.userData.outlineParameters.color = [0, 0, 0]
      }

      imageRenderer.current.setSize(Math.ceil(900 * state.aspectRatio), 900)
      imageRenderer.current.render(scene.current, imageRenderCamera)
      let cameraImage = imageRenderer.current.domElement.toDataURL()

      // restore selection outline effect color from Character material
      if (selected) {
        selected.userData.mesh.material.userData.outlineParameters.color = originalColor
      }

      // TODO
      // if (topDownCamera) {
      //   imageRenderer.clear()
      //   imageRenderer.setSize(900, 900)
      //   imageRenderer.render(scene, topDownCamera)
      //   let topDownImage = imageRenderer.domElement.toDataURL()
      // }
      let topDownImage = undefined

      return { cameraImage, topDownImage }
    }

    const onToolbarSaveToBoard = () => {
      withState((dispatch, state) => {
        let { cameraImage } = renderImagesForBoard(state)

        ipcRenderer.send('saveShot', {
          uid: state.board.uid,
          data: getSerializedState(state),
          images: {
            'camera': cameraImage,

            // TODO
            'topdown': undefined
          }
        })

        dispatch(markSaved())
      })
    }
    const onToolbarInsertAsNewBoard = () => {
      withState((dispatch, state) => {
        let { cameraImage } = renderImagesForBoard(state)

        // NOTE we do this first, since we get new data on insertShot complete
        dispatch(markSaved())

        ipcRenderer.send('insertShot', {
          data: getSerializedState(state),
          images: {
            'camera': cameraImage,
      
            // TODO
            'topdown': undefined
          }
        })
      })
    }



    useEffect(() => {
      // TODO introspect models
      updateModels({})
      setReady(true)
    }, [])

    // render Toolbar with updated camera when scene is ready, or when activeCamera changes
    useEffect(() => {
      setCamera(scene.current.children.find(o => o.userData.id === activeCamera))
    }, [ready, activeCamera])

    useEffect(() => {
      window.addEventListener('beforeunload', onBeforeUnload)
      return function cleanup () {
        window.removeEventListener('beforeunload', onBeforeUnload)
      }
    }, [onBeforeUnload])

    return React.createElement(
      SceneContext.Provider,
      { value: { scene: scene.current }},
      h(
        ['div.column', { style: { width: '100%' } }, [
          [Toolbar, { createObject, selectObject, loadScene, saveScene, camera, setActiveCamera, resetScene, saveToBoard: onToolbarSaveToBoard, insertAsNewBoard: onToolbarInsertAsNewBoard }],

          ['div.row', { style: { flex: 1 }},
            ['div.column', { style: { width: '300px', background: '#111'} },
              ['div#topdown', { style: { height: '300px' } },
                // top-down-canvas
                ['canvas', { key: 'top-down-canvas', tabIndex: 0, ref: smallCanvasRef, id: 'top-down-canvas', style: { width: '100%' }, onPointerDown: onCanvasPointerDown }],
                // controls
                ['div.topdown__controls', [
                  ['div.row', [
                    // ['a[href=#]', { onClick: onAutoFitClick }, [[Icon, { src: 'icon-camera-view-autofit' }]]],
                    // ['a[href=#]', { onClick: onZoomInClick }, [[Icon, { src: 'icon-camera-view-zoom-in' }]]],
                    // ['a[href=#]', { onClick: onZoomOutClick }, [[Icon, { src: 'icon-camera-view-zoom-out' }]]],
                  ]],
                  ['div.row', [
                    ['a[href=#]', { onClick: onSwapCameraViewsClick }, [[Icon, { src: 'icon-camera-view-expand' }]]],
                  ]]
                ]]
              ],
              ['div#elements', [ElementsPanel, { machineState, transition }]]
            ],

            ['div.column.fill',
              ['div#camera-view', { ref: mainViewContainerRef, style: { paddingTop: `${(1 / aspectRatio) * 100}%` } },
                // camera canvas
                ['canvas', { key: 'camera-canvas', tabIndex: 1, ref: largeCanvasRef, id: 'camera-canvas', onPointerDown: onCanvasPointerDown }]
              ],
              ['div.inspectors', [
                [CameraInspector, { camera }],
                [BoardInspector],
                // [GuidesInspector],
                [CamerasInspector]
              ]]
            ],

            //
            // hide presets editor for now
            //
            // ['div.column', [
            //   'div#presets', { style: {
            //     flex: 1,
            //     width: '200px',
            //     backgroundColor: '#eee'
            //   }},
            //   [PresetsEditor, { transition }]
            // ]],

            remoteInput.mouseMode && [PhoneCursor, { remoteInput, camera, largeCanvasRef, selectObject, selectBone, sceneObjects, selection }],
          ]
        ],

        ready && [SceneManager, { mainViewCamera, largeCanvasRef, smallCanvasRef, machineState, transition, largeCanvasSize }],

        !machineState.matches('typing') && [KeyHandler],

        [MenuManager]
      ]
    )
  )
})



const saveScenePresets = state => presetsStorage.saveScenePresets({ scenes: state.presets.scenes })
const PresetsEditor = connect(
  state => ({
    presets: state.presets
  }),
  {
    loadScenePreset: id => (dispatch, getState) => {
      let choice = dialog.showMessageBox(null, {
        type: 'question',
        buttons: ['Yes', 'No'],
        message: 'Your existing scene will be cleared. Are you sure?',
        defaultId: 1 // default to No
      })
      if (choice === 0) {
        let state = getState()
        let preset = state.presets.scenes[id]
        dispatch(loadScene({
          world: preset.state.world,
          sceneObjects: preset.state.sceneObjects,
          activeCamera: preset.state.activeCamera
        }))
      }
    },

    createScenePreset: () => (dispatch, getState) => {
      // show a prompt to get the desired preset name
      let id = THREE.Math.generateUUID()
      prompt({
        title: 'Preset Name',
        label: 'Select a Preset Name',
        value: `Scene ${shortId(id)}`
      }, require('electron').remote.getCurrentWindow()).then(name => {
        if (name != null && name != '' && name != ' ') {
          let state = getState()
          let preset = {
            id,
            name,
            state: {
              world: state.world,
              sceneObjects: state.sceneObjects,
              activeCamera: state.activeCamera
            }
          }
          dispatch(createScenePreset(preset))
          saveScenePresets(getState())
        }
      }).catch(err => {
        console.error(err)
      })
    },

    updateScenePreset: (id, values) => (dispatch, getState) => {
      dispatch(updateScenePreset(id, values))
      saveScenePresets(getState())
    },

    deleteScenePreset: id => (dispatch, getState) => {
      let choice = dialog.showMessageBox(null, {
        type: 'question',
        buttons: ['Yes', 'No'],
        message: 'This scene preset will be deleted. Are you sure?',
        defaultId: 1 // default to No
      })
      if (choice === 0) {
        dispatch(deleteScenePreset(id))
        saveScenePresets(getState())
      }
    }
  }
)(
({ presets, loadScenePreset, createScenePreset, updateScenePreset, deleteScenePreset, transition }) => {
  const onLoadClick = (preset, event) => {
    event.preventDefault()
    loadScenePreset(preset.id)
  }

  const onSaveClick = event => {
    event.preventDefault()
    createScenePreset()
  }

  const onDeleteClick = id => {
    event.preventDefault()
    deleteScenePreset(id)
  }

  const onEditClick = (preset, event) => {
    event.preventDefault()
    updateScenePreset(preset.id, { name: 'ok'})
  }

  const onFocus = event => transition('TYPING_ENTER')
  const onBlur = event => transition('TYPING_EXIT')

  return h([
    'div', { style: { padding: 6 } }, [
      ['h3', { style: { margin: '24px 0 12px 0' } }, 'Preset Scenes'],

      ['ul', Object.values(presets.scenes).map(preset =>
        ['li.element', { style: { display: 'flex', justifyContent: 'space-between' } },

          ['a.select[href=#]', { style: { color: 'white', textDecoration: 'none', display: 'flex', alignSelf: 'center', top: -3, position: 'relative', width: '1.5rem' }, onClick: onLoadClick.bind(this, preset) }, '⇧'],

          [
            'span',
            { style: { flex: 1 } },
            [
              LabelInput,
              {
                key: preset.id,
                label: preset.name != null
                  ? preset.name
                  : `Preset ${shortId(preset.id)}`,
                onFocus,
                onBlur,
                setLabel: name => {
                  updateScenePreset(preset.id, { name })
                }
              }
            ]
          ],


          ['a.delete[href=#]', { onClick: onDeleteClick.bind(this, preset.id) }, 'X']
        ] )
      ],

      ['button', { style: { marginTop: 20, padding: '9px 12px', fontSize: 16 }, onClick: onSaveClick }, '+ Preset'],
    ]
  ])
})

let stats
ipcRenderer.on('shot-generator:menu:view:fps-meter', (event, value) => {
  console.log('shot-generator:menu:view:fps-meter', event, value)
  if (!stats) {
    stats = new Stats()
    stats.showPanel(0)
    document.body.appendChild( stats.dom )
    stats.dom.style.top = '7px'
    stats.dom.style.left = '460px'
  } else {
    document.body.removeChild( stats.dom )
    stats = undefined
  }
})

// setInterval(() => {
//   let count = Object.values(store.getState().sceneObjects).length
//
//   store.dispatch(createObject({
//
//     id: count,
//     type: 'character',
//     height: 1.6,
//     x: 1 + (Math.random() * 0.5),
//     y: 0,
//     z: 0,
//     rotation: -0.8
//
//     // type: 'box',
//     // width: 1,
//     // height: 0.5,
//     // depth: 1,
//     // x: 4,
//     // y: 0.5,
//     // z: 0,
//     // rotation: 0,
//   }))
// }, 1000)
//
// setInterval(() => {
//   // let count = Object.values(store.getState().sceneObjects).length
//   store.dispatch(deleteObject(5))
//   store.dispatch(deleteObject(6))
//   store.dispatch(deleteObject(7))
// }, 3000)

// setInterval(() => {
//   let r = store.getState().sceneObjects[4].rotation
//   store.dispatch(updateObject(4, { rotation: r + 0.1 }))
// }, 1000)

module.exports = Editor<|MERGE_RESOLUTION|>--- conflicted
+++ resolved
@@ -1767,7 +1767,6 @@
         ],
       ],
 
-<<<<<<< HEAD
       sceneObject.type == 'object'
         ? [
             ['div',
@@ -1819,21 +1818,6 @@
               formatter: NumberSliderFormatter.degrees
             }]
           ],
-=======
-      ['div',
-        [NumberSlider, {
-          label: 'rotation',
-          min: -180,
-          max: 180,
-          step: 1,
-          value: THREE.Math.radToDeg(sceneObject.rotation),
-          onSetValue: value => updateObject(sceneObject.id, { rotation: THREE.Math.degToRad(value) }),
-          transform: NumberSliderTransform.degrees,
-          formatter: NumberSliderFormatter.degrees
-        }]
-      ],
-
->>>>>>> dc6b0f24
 
       sceneObject.type == 'camera' &&
         ['div',
