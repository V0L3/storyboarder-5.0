const THREE = require('three')

const { ipcRenderer } = require('electron')
const { dialog } = require('electron').remote
const fs = require('fs')
const path = require('path')

const React = require('react')
const { useState, useEffect, useRef, useContext } = React
const { Provider, connect } = require('react-redux')
const ReactDOM = require('react-dom')
// const Stats = require('stats.js')
const { VariableSizeList } = require('react-window')
const classNames = require('classnames')
const prompt = require('electron-prompt')

const { createSelector } = require('reselect')

//const h = require('../h')
//const useComponentSize = require('../use-component-size')
const h = require('../utils/h')
const useComponentSize = require('../hooks/use-component-size')

const {
  selectObject,
  createObject,
  updateObject,
  deleteObject,

  duplicateObject,

  selectBone,
  setMainViewCamera,
  loadScene,
  saveScene,
  updateCharacterSkeleton,
  setActiveCamera,
  resetScene,
  createScenePreset,
  updateScenePreset,
  deleteScenePreset,

  createCharacterPreset,

  createPosePreset,
  updatePosePreset,
  deletePosePreset,

  updateWorld,
  updateWorldRoom,
  updateWorldEnvironment
//} = require('../state')
} = require('../shared/reducers/shot-generator')

const { Machine } = require('xstate')
//const useMachine = require('../useMachine')
const useMachine = require('../hooks/use-machine')

const CameraControls = require('./CameraControls')
const DragControls = require('./DragControls')

const Character = require('./Character')

const BonesHelper = require('./BonesHelper')

const ModelLoader = require('../services/model-loader')

const presetsStorage = require('../shared/store/presetsStorage')
//const presetsStorage = require('../presetsStorage')

const WorldObject = require('./World')


require('../vendor/OutlineEffect.js')
const RoundedBoxGeometry = require('three-rounded-box')(THREE)


window.THREE = THREE

const draggables = (sceneObjects, scene) =>
  //scene.children.filter(o => o.userData.type === 'object' || o instanceof BoundingBoxHelper)
  scene.children.filter(o => o.userData.type === 'object' || o.userData.type === 'character')

// const stats = new Stats()
// stats.showPanel(0)
// document.body.appendChild( stats.dom )

const animatedUpdate = (fn) => (dispatch, getState) => fn(dispatch, getState())

const metersAsFeetAndInches = meters => {
  let heightInInches = meters * 39.3701
  let heightFeet = Math.floor(heightInInches / 12)
  let heightInches = Math.floor(heightInInches % 12)
  return [heightFeet, heightInches]
}

const feetAndInchesAsString = (feet, inches) => `${feet}′${inches}″`

const shortId = id => id.toString().substr(0, 7).toLowerCase()

const preventDefault = (fn, ...args) => e => {
  e.preventDefault()
  fn(e, ...args)
}

/**
 * Return the first index containing an *item* which is greater than *item*.
 * @arguments _(item)_
 * @example
 *  indexOfGreaterThan([10, 5, 77, 55, 12, 123], 70) // => 2
 * via mohayonao/subcollider
 */
const indexOfGreaterThan = (array, item) => {
  for (var i = 0, imax = array.length; i < imax; ++i) {
    if (array[i] > item) { return i }
  }
  return -1
}
/**
 * Returns the closest index of the value in the array (collection must be sorted).
 * @arguments _(item)_
 * @example
 *  indexIn([2, 3, 5, 6], 5.2) // => 2
 * via mohayonao/subcollider
 */
 const indexIn = (array, item) => {
  var i, j = indexOfGreaterThan(array, item)
  if (j === -1) { return array.length - 1 }
  if (j ===  0) { return j }
  i = j - 1
  return ((item - array[i]) < (array[j] - item)) ? i : j
}

const SceneContext = React.createContext()

const SceneManager = connect(
  state => ({
    world: state.world,
    sceneObjects: state.sceneObjects,
    remoteInput: state.input,
    selection: state.selection,
    selectedBone: state.selectedBone,
    mainViewCamera: state.mainViewCamera,
    activeCamera: state.activeCamera,
    aspectRatio: state.aspectRatio
  }),
  {
    updateObject,
    selectObject,
    animatedUpdate,
    selectBone,
    updateCharacterSkeleton
  }
)(
  ({ world, sceneObjects, updateObject, selectObject, remoteInput, largeCanvasRef, smallCanvasRef, selection, selectedBone, machineState, transition, animatedUpdate, selectBone, mainViewCamera, updateCharacterSkeleton, largeCanvasSize, activeCamera, aspectRatio }) => {
    const { scene } = useContext(SceneContext)
    let [camera, setCamera] = useState(null)

    let largeRenderer = useRef(null)
    let largeRendererEffect = useRef(null)
    let smallRenderer = useRef(null)
    let animator = useRef(null)
    let animatorId = useRef(null)

    let cameraControlsView = useRef(null)
    let dragControlsView = useRef(null)
    let orthoDragControlsView = useRef(null)
    let bonesHelper = useRef(null)

    let clock = useRef(new THREE.Clock())

    let orthoCamera = useRef(new THREE.OrthographicCamera( -4, 4, 4, -4, 0, 1000 ))

    let cameraHelper = useRef(null)

    useEffect(() => {
      console.log('new SceneManager')

      scene.background = new THREE.Color(world.backgroundColor)
      scene.add(new THREE.AmbientLight(0x161616, 1))

      let directionalLight = new THREE.DirectionalLight(0xFFFFFF, 1)
      directionalLight.position.set(0, 1, 3)
      scene.add(directionalLight)

      orthoCamera.current.position.y = 900
      orthoCamera.current.rotation.x = -Math.PI / 2
    }, [])

    useEffect(() => {
      largeRenderer.current = new THREE.WebGLRenderer({
        canvas: largeCanvasRef.current,
        antialias: true
      })
      // largeRenderer.current.setSize(
      //   largeCanvasSize.width,
      //   largeCanvasSize.height
      // )

      largeRendererEffect.current = new THREE.OutlineEffect( largeRenderer.current )

      smallRenderer.current = new THREE.WebGLRenderer({
        canvas: smallCanvasRef.current,
        antialias: true
      })
      smallRenderer.current.setSize(
        300,
        300,
      )
    }, [])

    // resize the renderers (large and small)
    // FIXME this is running _after_ the animation frame, causing a visible jump
    useEffect(() => {
      // how wide is the canvas which will render the large view?
      let width = Math.ceil(largeCanvasSize.width)
      // assign a target height, based on scene aspect ratio
      let height = Math.ceil(width / aspectRatio)

      let minMax = [9999,-9999,9999,-9999]

      // go through all appropriate opbjects and get the min max
      for (child of scene.children) {
        if (
          child.userData &&
          child.userData.type === 'object' ||
          child.userData.type === 'character' ||
          child instanceof THREE.PerspectiveCamera
        ) {
          minMax[0] = Math.min(child.position.x, minMax[0])
          minMax[1] = Math.max(child.position.x, minMax[1])
          minMax[2] = Math.min(child.position.z, minMax[2])
          minMax[3] = Math.max(child.position.z, minMax[3])
        }
      }

      // add some padding
      minMax[0] -= 2
      minMax[1] += 2
      minMax[2] -= 2
      minMax[3] += 2

      // get the aspect ratio of the container window
      // target aspect ratio
      let rs = (mainViewCamera === 'live')
        ? 1
        : aspectRatio

      // make sure the min max box fits in the aspect ratio
      let mWidth = minMax[1]-minMax[0]
      let mHeight = minMax[3]-minMax[2]
      let mAspectRatio = (mWidth/mHeight)

      if (mAspectRatio>rs) {
        let padding = (mWidth / (1/rs))-mHeight
        minMax[2] -= padding/2
        minMax[3] += padding/2
      } else {
        let padding = (mHeight / (1/rs))-mWidth
        minMax[0] -= padding/2
        minMax[1] += padding/2
      }

      orthoCamera.current.position.x = minMax[0]+((minMax[1]-minMax[0])/2)
      orthoCamera.current.position.z = minMax[2]+((minMax[3]-minMax[2])/2)
      orthoCamera.current.left = -(minMax[1]-minMax[0])/2
      orthoCamera.current.right = (minMax[1]-minMax[0])/2
      orthoCamera.current.top = (minMax[3]-minMax[2])/2
      orthoCamera.current.bottom = -(minMax[3]-minMax[2])/2
      orthoCamera.current.near = -1000
      orthoCamera.current.far = 1000

      orthoCamera.current.updateProjectionMatrix()

      // resize the renderers
      if (mainViewCamera === 'live') {
        // perspective camera is large
        largeRenderer.current.setSize(width, height)
        // ortho camera is small
        smallRenderer.current.setSize(300, 300)
      } else {
        // ortho camera is large
        largeRenderer.current.setSize(width, height)
        // perspective camera is small
        smallRenderer.current.setSize(
          Math.floor(300),
          Math.floor(300 / aspectRatio)
        )
      }
    }, [sceneObjects, largeCanvasSize, mainViewCamera, aspectRatio])

    useEffect(() => {
      setCamera(scene.children.find(o => o.userData.id === activeCamera))
    }, [activeCamera])

    useEffect(() => {
      if (camera) {
        console.log('camera changed')

        // state of the active camera
        let cameraState = Object.values(sceneObjects).find(o => o.id === camera.userData.id)

        if (!cameraControlsView.current) {
          //console.log(cameraState)
          console.log('new CameraControls')
          cameraControlsView.current = new CameraControls(
            {},
            largeCanvasRef.current
          )
        }

        if (!dragControlsView.current) {
          console.log('new DragControls')
          dragControlsView.current = new DragControls(
            draggables(sceneObjects, scene),
            camera,
            largeCanvasRef.current,
            selectObject,
            updateObject,
            selectBone
          )
          dragControlsView.current.addEventListener('pointerdown', event => {
            transition('TYPING_EXIT')
          })
          dragControlsView.current.addEventListener(
            'dragstart',
            function ( event ) {
              transition('EDITING_ENTER')
            }.bind(this)
          )
          dragControlsView.current.addEventListener( 'dragend', function ( event ) {
            transition('EDITING_EXIT')
          }.bind(this) )
        }

        if (!orthoDragControlsView.current) {
          orthoDragControlsView.current = new DragControls(
            draggables(sceneObjects, scene),
            orthoCamera.current,
            smallCanvasRef.current,
            selectObject,
            updateObject,
            selectBone
          )
          orthoDragControlsView.current.addEventListener( 'dragstart', function ( event ) {
            transition('EDITING_ENTER')
          }.bind(this) )
          orthoDragControlsView.current.addEventListener( 'dragend', function ( event ) {
            transition('EDITING_EXIT')
          }.bind(this) )
        }

        cameraHelper.current = new THREE.CameraHelper(camera)
        scene.add(cameraHelper.current)

        animator.current = () => {
          // stats.begin()
          if (scene && camera) {

            animatedUpdate((dispatch, state) => {
              let cameraForSmall = state.mainViewCamera === 'ortho' ? camera : orthoCamera.current
              let cameraForLarge = state.mainViewCamera === 'live' ? camera : orthoCamera.current

              dragControlsView.current.setCamera(cameraForLarge)
              orthoDragControlsView.current.setCamera(cameraForSmall)

              if (cameraControlsView.current && cameraControlsView.current.enabled) {
                let cameraState = Object.values(state.sceneObjects).find(o => o.id === camera.userData.id)

                if (!cameraState) {
                  // FIXME
                  // when loading a new scene, rAF might run with a state reference
                  // should reset reset animator.current when loading
                  // for now, just prevent attempting to render when in conflicting state
                  console.warn('prevented render with missing camera state')
                  return
                }

                cameraControlsView.current.object = {
                  x: cameraState.x,
                  y: cameraState.y,
                  z: cameraState.z,
                  rotation: cameraState.rotation,
                  tilt: cameraState.tilt,
                  fov: cameraState.fov
                }

                // step
                cameraControlsView.current.update( clock.current.getDelta(), state )
                dragControlsView.current.update( clock.current.getDelta(), state )

                // TODO only call updateObject if camera object props we care about actually changed
                //
                // update object state with the latest values
                let cameraId = camera.userData.id
                let { x, y, z, rotation, tilt, fov } = cameraControlsView.current.object

                updateObject(cameraId, {
                  x,
                  y,
                  z,
                  rotation,
                  tilt,
                  fov
                })
              }

              cameraHelper.current.visible = state.mainViewCamera === 'live'
                ? false
                : true

              if (state.mainViewCamera === 'live') {
                largeRendererEffect.current.render(scene, cameraForLarge)
              } else {
                largeRenderer.current.render(scene, cameraForLarge)
              }

              cameraHelper.current.update()
              cameraHelper.current.visible = state.mainViewCamera === 'live'
                ? true
                : false
              smallRenderer.current.render(scene, cameraForSmall)
            })
          }
          // stats.end()
          animatorId.current = requestAnimationFrame(animator.current)
        }
        animatorId.current = requestAnimationFrame(animator.current)
      }

      return function cleanup () {
        console.log('cameraControls setter cleanup')

        cancelAnimationFrame(animatorId.current)
        animator.current = () => {}

        scene.remove(cameraHelper.current)
        cameraHelper.current = null

        if (cameraControlsView.current) {
          // remove camera controls event listeners and null the reference
          cameraControlsView.current.dispose()
          cameraControlsView.current = null
        }
      }
    }, [camera])

    // see code in rAF
    // useEffect(() => {}, [mainViewCamera])

    useEffect(() => {
      let sceneObject = null
      let child = null

      if (selection != null) {
        child = scene.children.find(o => o.userData.id === selection)
        sceneObject = sceneObjects[selection]
        if (child && child.children[0] && (child.children[0].skeleton || child.children[1].skeleton) && sceneObject.visible) {
          //console.log('child: ', child)
          let skel = (child.children[0] instanceof THREE.Mesh) ? child.children[0] : child.children[1]

          if (
            // there is not a BonesHelper instance
            !bonesHelper.current ||
            // or, there is a BonesHelper instance pointing to the wrong object
            bonesHelper.current.root !== skel.skeleton.bones[0]
          ) {
            bonesHelper.current = child.bonesHelper
          }
        } else {
          bonesHelper.current = null
        }
      } else {
        bonesHelper.current = null
      }

      if (dragControlsView.current) {
        dragControlsView.current.setBones(bonesHelper.current)
        dragControlsView.current.setSelected(child)
      }
      if (orthoDragControlsView.current) {
        orthoDragControlsView.current.setBones(bonesHelper.current)
        orthoDragControlsView.current.setSelected(child)
      }
    }, [selection, sceneObjects])

    useEffect(() => {
      if (dragControlsView.current) {
        // TODO read-only version?
<<<<<<< HEAD
        //console.log('scene objects changed, updating controls')
=======
        // console.log('scene objects changed, updating controls')

>>>>>>> b8764a77
        dragControlsView.current.setObjects(draggables(sceneObjects, scene))

        // TODO update if there are changes to the camera(s) in the scene
        //
        // let cameraState = Object.values(sceneObjects).find(o => o.type === 'camera')
        // cameraControlsView.current.object = JSON.parse(JSON.stringify(cameraState))
      }
    }, [sceneObjects, camera])

    useEffect(() => {
      if (orthoDragControlsView.current) {
        orthoDragControlsView.current.setObjects(draggables(sceneObjects, scene))
      }
    }, [sceneObjects, orthoCamera])

    useEffect(() => {
      if (camera && cameraControlsView.current) {
        if (mainViewCamera === 'ortho') {
          cameraControlsView.current.enabled = false
          return
        }

        if (machineState.matches('idle')) {
          cameraControlsView.current.reset()
          cameraControlsView.current.enabled = true
        } else {
          cameraControlsView.current.reset()
          cameraControlsView.current.enabled = false
        }
      }
    }, [machineState.value, camera, cameraControlsView.current, mainViewCamera])

    // console.log('SceneManager render', sceneObjects)

    const characterModels = ModelLoader.getCharacterModels()
    const objModels = ModelLoader.getObjModels()

    // HACK very basic check
    const hasModels = Object.values(objModels).length && Object.values(characterModels).length

    const components = Object.values(sceneObjects).map(props => {
        switch (props.type) {
          case 'object':
            return [
              SceneObject, {
                key: props.id,
                scene,

                objModels,

                isSelected: props.id === selection,

                ...props
              }
            ]

          case 'character':
            return [
              Character, {
                key: props.id,
                scene,

                remoteInput,
                characterModels,
                isSelected: selection === props.id,
                selectedBone,

                camera,

                updateCharacterSkeleton,
                updateObject,

                ...props
              }
            ]

          case 'camera':
            return [
              Camera, {
                key: props.id,
                scene,

                setCamera,

                aspectRatio,

                ...props
              }
            ]
        }
    })

    const worldComponent = [WorldObject, { key: 'world', world, scene }]

    // TODO Scene parent object?
    return hasModels
      ? [[worldComponent, ...components].map(c => h(c))]
      : null
  }
)

// const DebugObject = React.memo(({ id, type }) => {
//   useEffect(() => {
//     console.log(type, id, 'added')
//
//     return function cleanup () {
//       console.log(type, id, 'removed')
//     }
//   }, [])
//   console.log(type, id, 'render')
//
//   return null
// })

const SceneObject = React.memo(({ scene, id, type, objModels, isSelected, ...object }) => {
  let mesh = useRef(null)

  let boxRadius = .005
  let boxRadiusSegments = 5

  const update = () => {
    mesh.current.position.x = object.x
    mesh.current.position.z = object.y
    mesh.current.position.y = object.z
    mesh.current.rotation.y = object.rotation
    mesh.current.userData.id = id
    mesh.current.userData.type = type
    if (type === 'object' && object.model === 'box') {
      mesh.current.geometry = new RoundedBoxGeometry( object.width, object.height, object.depth, boxRadius, boxRadiusSegments )
      mesh.current.geometry.translate( 0, object.height / 2, 0 )
    }
    mesh.current.visible = object.visible
  }

  useEffect(() => {
    console.log(type, id, 'model changed', mesh.current, 'to', object.model)

    if (object.model === 'tree') {
      mesh.current = objModels.tree.clone()

    } else if (object.model === 'chair') {
      mesh.current = objModels.chair.clone()

    } else {
      geometry = new RoundedBoxGeometry( object.width, object.height, object.depth, boxRadius, boxRadiusSegments )
      let material = new THREE.MeshBasicMaterial( { color: 0xcccccc, side: THREE.DoubleSide } )
      mesh.current = new THREE.Mesh( geometry, material )
      geometry.translate( 0, object.height / 2, 0 )
    }

    update()

    console.log(type, id, 'added to scene')
    scene.add(mesh.current)

    return function cleanup () {
      console.log(type, id, 'removed from scene')
      scene.remove(mesh.current)
    }
  }, [object.model])

  useEffect(() => {
    console.log(type, id, 'update')
    update()
  }, [object.x, object.y, object.z, object.rotation, object.width, object.height, object.depth, object.visible])

  useEffect(() => {
    mesh.current.material.userData.outlineParameters =
      isSelected
        ? {
          thickness: 0.015,
          color: [ 0.7, 0.0, 0.0 ]
        }
       : {
         thickness: 0.008,
         color: [ 0, 0, 0 ],
       }
  }, [isSelected])

  return null
})

const Camera = React.memo(({ scene, id, type, setCamera, ...props }) => {
  let camera = useRef(
    new THREE.PerspectiveCamera(
    props.fov,
    props.aspectRatio,
    // near
    0.01,
    // far
    1000
  ))

  useEffect(() => {
    console.log(type, id, 'added')

    // TODO do we ever need these?
    // camera.current.position.x = props.x
    // camera.current.position.y = props.z
    // camera.current.position.z = props.y
    // camera.current.rotation.x = 0
    // camera.current.rotation.z = 0
    // camera.current.rotation.y = props.rotation
    // camera.current.rotateX(props.tilt)
    // camera.current.rotateZ(props.roll)
    // camera.current.userData.type = type
    // camera.current.userData.id = id

    // camera.current.fov = props.fov
    // camera.current.updateProjectionMatrix()
    scene.add(camera.current)
    // setCamera(camera.current)

    // console.log(
    //   'focal length:',
    //   camera.current.getFocalLength(),
    //   'fov',
    //   camera.current.fov,
    //   'h',
    //   camera.current.getFilmHeight(),
    //   'gauge',
    //   camera.current.filmGauge,
    //   'aspect',
    //   camera.current.aspect
    // )

    return function cleanup () {
      console.log(type, id, 'removed')
      scene.remove(camera.current)
      // setCamera(null)
    }
  }, [])

  // console.log('updating camera from props')
  camera.current.position.x = props.x
  camera.current.position.y = props.z
  camera.current.position.z = props.y
  camera.current.rotation.x = 0
  camera.current.rotation.z = 0
  camera.current.rotation.y = props.rotation
  camera.current.rotateX(props.tilt)
  camera.current.rotateZ(props.roll)
  camera.current.userData.type = type
  camera.current.userData.id = id

  camera.current.fov = props.fov
  camera.current.updateProjectionMatrix()

  return null
})

const WorldElement = React.memo(({ index, world, isSelected, selectObject, style = {} }) => {
  const onClick = () => {
    selectObject(null)
  }

  let className = classNames({
    'selected': isSelected,
    'zebra': index % 2
  })

  return h([
    'div.element', { className, style: { height: ELEMENT_HEIGHT, ...style } }, [
      [
        'a.title[href=#]',
        { onClick },
        ['span.type', 'Scene']
      ]
    ]
  ])
})

const ListItem = ({ index, style, isScrolling, data }) => {
  const { items, models, selection, selectObject, updateObject, deleteObject, activeCamera, setActiveCamera } = data

  const isWorld = index === 0

  const sceneObject = index === 0
    ? items[0]
    : items[index]

  // HACK this should be based directly on state.sceneObjects, or cached in the sceneObject data
  const number = items.filter(o => o.type === sceneObject.type).indexOf(sceneObject) + 1
  const capitalize = string => string.charAt(0).toUpperCase() + string.slice(1)
  const calculatedName = capitalize(`${sceneObject.type} ${number}`)

  return h(
    isWorld
    ? [
      WorldElement, {
        index,
        world: items[0],
        isSelected: selection == null,
        selectObject
      }
    ]
    : [
        Element, {
          index,
          style,
          sceneObject,
          calculatedName,
          isSelected: sceneObject.id === selection,
          isActive: sceneObject.type === 'camera' && sceneObject.id === activeCamera,
          allowDelete: (
            sceneObject.type != 'camera' ||
            sceneObject.type == 'camera' && activeCamera !== sceneObject.id
          ),
          onSelectObject: selectObject,
          onUpdateObject: updateObject,
          deleteObject,
          setActiveCamera
        }
      ]
  )
}

const Inspector = ({
  world,
  kind, data,
  models, updateObject, deleteObject,
  machineState, transition,
  selectedBone,
  selectBone,
  updateCharacterSkeleton,
  updateWorld,
  updateWorldRoom,
  updateWorldEnvironment,
  calculatedName
}) => {
  const { scene } = useContext(SceneContext)

  const ref = useRef()

  const onFocus = event => transition('TYPING_ENTER')
  const onBlur = event => transition('TYPING_EXIT')

  let sceneObject = data
  let modelData = sceneObject && sceneObject.model && models[sceneObject.model]

  // try to exit typing if there is nothing to inspect
  useEffect(() => {
    if (!data) transition('TYPING_EXIT')
  }, [data])

  useEffect(() => {
    // automatically blur if typing mode was exited but a child of ours is focused
    if (!machineState.matches('typing')) {
      if (document.hasFocus()) {
        const el = document.activeElement
        if (ref.current.contains(el)) {
          el.blur()
        }
      }
    }
  }, [machineState])

  return h([
    'div#inspector',
    { ref, onFocus, onBlur },
    (kind && data)
      ? [
          InspectedElement, {
            sceneObject,
            modelData,
            updateObject,
            selectedBone: scene.getObjectByProperty('uuid', selectedBone),
            machineState,
            transition,
            selectBone,
            updateCharacterSkeleton,
            
            calculatedName
          }
        ]
      : [
        InspectedWorld, {
          world,

          transition,

          updateWorld,
          updateWorldRoom,
          updateWorldEnvironment
        }
      ]
  ])
}

const InspectedWorld = ({ world, transition, updateWorld, updateWorldRoom, updateWorldEnvironment }) => {
  const onGroundClick = event => {
    event.preventDefault()
    updateWorld({ ground: !world.ground })
  }

  return h([
    'div',
    ['h4', { style: { margin: 0 } }, 'Scene'],
    [
      'div', { style: { marginBottom: 12 }},

      [
        'div.row',
        { style: { alignItems: 'center', margin: '6px 0 3px 0' } }, [

          ['div', { style: { width: 50 } }, 'ground'],

          ['input', {
            type: 'checkbox',
            checked: world.ground,
            readOnly: true,
            style: {

            }
          }],

          ['label', {
            onClick: onGroundClick,
          }, [
            'span'
          ]]
        ]
      ],

      [NumberSlider,
        {
          label: 'bg color',
          value: world.backgroundColor / 0xFFFFFF,
          min: 0,
          max: 1,
          onSetValue: value => {
            // value is 0..1, scale to component value of 0x00...0xFF (0...255)
            let c = 0xFF * value
            // monochrome
            let backgroundColor = (c << 16) | (c << 8) | c
            updateWorld({ backgroundColor })
          }
        }
      ],

    ],

    [
      'div', { style: { marginBottom: 12 }},
      [
        ['h5', { style: { margin: 0 } }, 'Room'],

        [
          'div.row',
          { style: { alignItems: 'center', margin: '6px 0 3px 0' } }, [

            ['div', { style: { width: 50 } }, 'visible'],

            ['input', {
              type: 'checkbox',
              checked: world.room.visible,
              readOnly: true,
              style: {

              }
            }],

            ['label', {
              onClick: preventDefault(event => {
                updateWorldRoom({ visible: !world.room.visible })
              }),
            }, [
              'span'
            ]]
          ]
        ],

        ['div.column', [
          [NumberSlider, { label: 'width', value: world.room.width, min: 12, max: 250, onSetValue: value => updateWorldRoom({ width: value }) } ],
          [NumberSlider, { label: 'length', value: world.room.length, min: 10, max: 250, onSetValue: value => updateWorldRoom({ length: value }) } ],
          [NumberSlider, { label: 'height', value: world.room.height, min: 8, max: 40, onSetValue: value => updateWorldRoom({ height: value }) } ],
        ]]
      ]
    ],

    [
      'div', { style: { marginBottom: 12 }},
      [
        ['h5', { style: { margin: 0 } }, 'Environment'],

        [
          'div.row',
          { style: { alignItems: 'center', margin: '6px 0 3px 0' } }, [

            ['div', { style: { width: 50 } }, 'visible'],

            ['input', {
              type: 'checkbox',
              checked: world.environment.visible,
              readOnly: true,
              style: {

              }
            }],

            ['label', {
              onClick: preventDefault(event => {
                updateWorldEnvironment({ visible: !world.environment.visible })
              }),
            }, [
              'span'
            ]]
          ]
        ],

        ['div.row', [
          ['div', { style: { width: 50 } }, 'file'],
          ['div', [
            'a[href=#]',
            {
              onClick: event => {
                let filepaths = dialog.showOpenDialog(null, {})
                if (filepaths) {
                  let filepath = filepaths[0]
                  updateWorldEnvironment({ file: filepath })
                } else {
                  updateWorldEnvironment({ file: undefined })
                }
                // automatically blur to return keyboard control
                document.activeElement.blur()
                transition('TYPING_EXIT')
              },
              style: {
                fontStyle: 'italic',
                textDecoration: 'none',
                borderBottomWidth: '1px',
                borderBottomStyle: 'dashed'
              }
            },
            world.environment.file ? path.basename(world.environment.file) : '(none)'
          ]]
        ]],

        ['div.column', [
          [NumberSlider, { label: 'x', value: world.environment.x, min: -30, max: 30, onSetValue: value => updateWorldEnvironment({ x: value }) } ],
          [NumberSlider, { label: 'y', value: world.environment.y, min: -30, max: 30, onSetValue: value => updateWorldEnvironment({ y: value }) } ],
          [NumberSlider, { label: 'z', value: world.environment.z, min: -30, max: 30, onSetValue: value => updateWorldEnvironment({ z: value }) } ],
        ]],

        ['div.row', [
          [
            NumberSlider, {
              label: 'scale',
              value: world.environment.scale,
              min: 0.001,
              max: 2,
              onSetValue: value => {
                updateWorldEnvironment({ scale: value })
              }
            }
          ]
        ]],

        ['div',
          [NumberSlider, {
            label: 'rotation',
            min: -Math.PI,
            max: Math.PI,
            value: world.environment.rotation,
            onSetValue: rotation => {
              updateWorldEnvironment({ rotation })
            },
            formatter: value => Math.round(value * THREE.Math.RAD2DEG).toString() + '°'
          }]
        ]

      ]
    ]
  ])
}

const RemoteInputView = ({ remoteInput }) => {
  let input = remoteInput

  let accel = input.accel.map(x => x.toFixed())
  let mag = input.mag.map(x => x.toFixed())
  let sensor = input.sensor.map(x => x.toFixed(2))
  let down = (input.down ? 'Y' : 'N')

  return h(
    ['div#remoteInputView',
      ['div',
        'input',
        ['div', 'accel: ' + accel ],
        ['div', 'mag: ' +  mag],
        ['div', 'sensor: ' + sensor ],
        ['div', 'down: ' + down ]
      ]
    ],
  )
}

const ElementsPanel = connect(
  // what changes should we watch for to re-render?
  state => ({
    world: state.world,
    sceneObjects: state.sceneObjects,
    selection: state.selection,
    selectedBone: state.selectedBone,
    models: state.models,
    activeCamera: state.activeCamera
  }),
  // what actions can we dispatch?
  {
    selectObject,
    updateObject,
    deleteObject,
    setActiveCamera,
    selectBone,
    updateCharacterSkeleton,
    updateWorld,
    updateWorldRoom,
    updateWorldEnvironment
  }
)(
  React.memo(({ world, sceneObjects, models, selection, selectObject, updateObject, deleteObject, selectedBone, machineState, transition, activeCamera, setActiveCamera, selectBone, updateCharacterSkeleton, updateWorld, updateWorldRoom, updateWorldEnvironment }) => {
    let ref = useRef(null)
    let size = useComponentSize(ref)

    let listRef = useRef(null)

    // TODO momoized selector
    // group by type
    let types = Object
     .entries(sceneObjects)
     .reduce((o, [ k, v ]) => {
       o[v.type] = o[v.type] || {}
       o[v.type][k.toString()] = v
       return o
    }, {})
    let sceneObjectsSorted = {
      ...types.camera,
      ...types.character,
      ...types.object
    }

    let items = [
      world,
      ...Object.values(sceneObjectsSorted)
    ]

    const ItemsList = size.width && React.createElement(
      VariableSizeList,
      {
        ref: listRef,
        height: size.height,
        itemCount: items.length,
        itemSize: index => ELEMENT_HEIGHT,
        width: size.width,
        itemData: {
          items,

          models,
          selection,
          selectObject,
          updateObject,
          deleteObject,
          activeCamera,
          setActiveCamera
        }
      },
      ListItem
    )

    useEffect(() => {
      let arr = Object.values(sceneObjectsSorted)
      let selected = arr.find(o => o.id === selection)
      let index = arr.indexOf(selected)
      if (index > -1) {
        // item 0 is always the world item
        // so add 1 to index for actual item
        listRef.current.scrollToItem(index + 1)
      }
    }, [selection])

    let kind = sceneObjects[selection] && sceneObjects[selection].type
    let data = sceneObjects[selection]

    // HACK this should be based directly on state.sceneObjects, or cached in the sceneObject data
    let calculatedName
    let sceneObject = sceneObjects[selection]
    if (sceneObject) {
      const number = Object.values(sceneObjects).filter(o => o.type === sceneObject.type).indexOf(sceneObject) + 1
      const capitalize = string => string.charAt(0).toUpperCase() + string.slice(1)
      calculatedName = capitalize(`${sceneObject.type} ${number}`)
    }

    return React.createElement(
      'div', { style: { flex: 1, display: 'flex', flexDirection: 'column' }},
        React.createElement(
          'div', { ref, id: 'listing' },
          size.width
            ? ItemsList
            : null
        ),
        h(
          [Inspector, {
            world,

            kind,
            data,

            models, updateObject,

            machineState, transition,

            selectedBone, selectBone,

            updateCharacterSkeleton,

            updateWorld,
            updateWorldRoom,
            updateWorldEnvironment,

            calculatedName
          }]
        )
      )
  }
))

const NumberSlider = React.memo(({ label, value, onSetValue, min, max, step, formatter }) => {
  const [fine, setFine] = useState(false)

  min = min == null ? -10 : min
  max = max == null ? 10 : max
  step = step == null ? 0.01 : step

  const onChange = event => {
    event.preventDefault()
    if (fine) {
      let change = parseFloat(event.target.value) - value
      onSetValue(value + (change / 1000))
    } else {
      onSetValue(parseFloat(event.target.value))
    }
  }

  formatter = formatter != null
    ? formatter
    : value => value.toFixed(2)

  useEffect(() => {
    const onKeyDown = event => {
      setFine(event.altKey)
      if (event.key === 'Escape') {
        document.activeElement.blur()
      }
    }
    window.addEventListener('keydown', onKeyDown)
    window.addEventListener('keyup', onKeyDown)
    return function cleanup () {
      window.removeEventListener('keydown', onKeyDown)
      window.removeEventListener('keyup', onKeyDown)
    }
  }, [])

  return h([
    'div.number-slider', { style: { display: 'flex', flexDirection: 'row' } }, [
      ['div', { style: { width: 50 } }, label],
      ['input', { style: { flex: 1 }, type: 'range', onChange, min, max, step, value }],
      ['div', { style: { width: 40 } }, formatter(value)]
    ]
  ])
})

const LabelInput = ({ label, setLabel, onFocus, onBlur }) => {
  const [editing, setEditing] = useState(false)
  const ref = useRef(null)

  const onStartEditingClick = event => {
    setEditing(true)
  }

  const onSetLabelClick = event => {
    let value = ref.current.value
    if (value != null && value.length) {
      setLabel(value)
      setEditing(false)
    } else {
      setLabel(null)
      setEditing(false)
    }
    onBlur()
  }

  useEffect(() => {
    if (ref.current) {
      ref.current.focus()
      ref.current.select()
    }
  }, [editing, ref.current])

  return h(
    editing
      ? [
          'form',
          {
            onFocus,
            onBlur,

            style: {
              margin: '6px 0 12px 0'
            },
            onSubmit: preventDefault(onSetLabelClick),
          },
          [
            'input',
            {
              ref,
              style: {
                padding: 6
              },
              defaultValue: label
            }
          ],
          [
            'button',
            {
              style: {
                fontSize: 14,
                padding: 6,
                margin: '0 0 0 6px'
              }
            },
            'set'
          ]
        ]
      : [
          'a[href=#]',
          {
            onClick: preventDefault(onStartEditingClick),
            style: {
              display: 'inline-block',
              margin: '6px 0 9px 0',
              fontStyle: 'italic',
              textDecoration: 'none',
              borderBottomWidth: '1px',
              borderBottomStyle: 'dashed'
            }
          },
          label
        ]
  )
}

const saveCharacterPresets = state => presetsStorage.saveCharacterPresets({ characters: state.presets.characters })
const CharacterPresetsEditor = connect(
  state => ({
    characterPresets: state.presets.characters,
    defaultCharacterHeights: state.defaultCharacterHeights
  }),
  {
    updateObject,
    selectCharacterPreset: (id, characterPresetId, preset) => (dispatch, getState) => {
      let state = getState()
      dispatch(updateObject(id, {
        // set characterPresetId
        characterPresetId,

        // apply preset values to character model
        height: preset.state.height,
        //height: state.defaultCharacterHeights[preset.state.model].originalHeight,
        model: preset.state.model,
        // gender: 'female',
        // age: 'adult'

        headScale: preset.state.headScale,

        morphTargets: {
          mesomorphic: preset.state.morphTargets.mesomorphic,
          ectomorphic: preset.state.morphTargets.ectomorphic,
          endomorphic: preset.state.morphTargets.endomorphic
        },

        name: preset.state.name
      }))
    },
    createCharacterPreset: ({ id, name, sceneObject }) => (dispatch, getState) => {
      // add the character data to a named preset
      let preset = {
        id,
        name,
        state: {
          height: sceneObject.height,
          //height: sceneObject.model.originalHeight,

          model: sceneObject.model,
          // gender: 'female',
          // age: 'adult'

          headScale: sceneObject.headScale,

          morphTargets: {
            mesomorphic: sceneObject.morphTargets.mesomorphic,
            ectomorphic: sceneObject.morphTargets.ectomorphic,
            endomorphic: sceneObject.morphTargets.endomorphic
          },

          name: sceneObject.name
        }
      }
      // create it
      dispatch(createCharacterPreset(preset))

      // save the presets file
      saveCharacterPresets(getState())

      // select the preset in the list
      dispatch(updateObject(sceneObject.id, { characterPresetId: id }))
    }
  }
)(
  // TODO could optimize by only passing sceneObject properties we actually care about
  React.memo(({ sceneObject, characterPresets, selectCharacterPreset, createCharacterPreset }) => {
    const onCreateCharacterPresetClick = event => {
      // show a prompt to get the desired preset name
      let id = THREE.Math.generateUUID()
      prompt({
        title: 'Preset Name',
        label: 'Select a Preset Name',
        value: `Character ${shortId(id)}`
      }, require('electron').remote.getCurrentWindow()).then(name => {
        if (name != null && name != '' && name != ' ') {
          createCharacterPreset({
            id,
            name,
            sceneObject
          })
        }
      }).catch(err => {
        console.error(err)
      })
    }

    const onSelectCharacterPreset = event => {
      let characterPresetId = event.target.value
      let preset = characterPresets[characterPresetId]
      selectCharacterPreset(sceneObject.id, characterPresetId, preset)
    }

    return h(
      ['div.row', { style: { margin: '9px 0 6px 0', paddingRight: 9 } }, [
        ['div', { style: { width: 50, display: 'flex', alignSelf: 'center' } }, 'preset'],
        [
          'select', {
            required: true,
            value: sceneObject.characterPresetId || '',
            onChange: preventDefault(onSelectCharacterPreset),
            style: {
              flex: 1,
              marginBottom: 0
            }
          }, [
              ['option', { value: '', disabled: true }, '---'],
              Object.values(characterPresets).map(preset =>
                ['option', { value: preset.id }, preset.name]
              )
            ]
          ]
        ],
        ['a.button_add[href=#]', { style: { marginLeft: 6 }, onClick: preventDefault(onCreateCharacterPresetClick) }, '+']
      ]
    )
  })
)

const savePosePresets = state => presetsStorage.savePosePresets({ poses: state.presets.poses })
const PosePresetsEditor = connect(
  state => ({
    posePresets: state.presets.poses
  }),
  {
    updateObject,
    selectPosePreset: (id, posePresetId, preset) => (dispatch, getState) => {
      dispatch(updateObject(id, {
        // set posePresetId
        posePresetId,
        // apply preset values to skeleton data
        skeleton: preset.state.skeleton
      }))
    },
    createPosePreset: ({ id, name, sceneObject }) => (dispatch, getState) => {
      // add the skeleton data to a named preset
      let preset = {
        id,
        name,
        state: {
          skeleton: sceneObject.skeleton || {}
        }
      }
      // create it
      dispatch(createPosePreset(preset))

      // save the presets file
      savePosePresets(getState())

      // select the preset in the list
      dispatch(updateObject(sceneObject.id, { posePresetId: id }))
    },
    // updatePosePreset,
    // deletePosePreset
  }
)(
  // TODO could optimize by only passing sceneObject properties we actually care about
  React.memo(({ sceneObject, posePresets, selectPosePreset, createPosePreset }) => {
    const onCreatePosePresetClick = event => {
      // show a prompt to get the desired preset name
      let id = THREE.Math.generateUUID()
      prompt({
        title: 'Preset Name',
        label: 'Select a Preset Name',
        value: `Pose ${shortId(id)}`
      }, require('electron').remote.getCurrentWindow()).then(name => {
        if (name != null && name != '' && name != ' ') {
          createPosePreset({
            id,
            name,
            sceneObject
          })
        }
      }).catch(err => {
        console.error(err)
      })
    }

    const onSelectPosePreset = event => {
      let posePresetId = event.target.value
      let preset = posePresets[posePresetId]
      selectPosePreset(sceneObject.id, posePresetId, preset)
    }

    return h(
      ['div.row', { style: { margin: '9px 0 6px 0', paddingRight: 9 } }, [
        ['div', { style: { width: 50, display: 'flex', alignSelf: 'center' } }, 'pose'],
        [
          'select', {
            required: true,
            value: sceneObject.posePresetId || '',
            onChange: preventDefault(onSelectPosePreset),
            style: {
              flex: 1,
              marginBottom: 0
            }
          }, [
              ['option', { value: '', disabled: true }, '---'],
              Object.values(posePresets).map(preset =>
                ['option', { value: preset.id }, preset.name]
              )
            ]
          ]
        ],
        ['a.button_add[href=#]', { style: { marginLeft: 6 }, onClick: preventDefault(onCreatePosePresetClick) }, '+']
      ]
    )
  }))

const MORPH_TARGET_LABELS = {
  'mesomorphic': 'meso',
  'ectomorphic': 'ecto',
  'endomorphic': 'obese',
}
const InspectedElement = ({ sceneObject, modelData, updateObject, selectedBone, machineState, transition, selectBone, updateCharacterSkeleton, calculatedName }) => {
  const createOnSetValue = (id, name) => value => updateObject(id, { [name]: value })

  let positionSliders = [
    [NumberSlider, { label: 'x', value: sceneObject.x, min: -30, max: 30, onSetValue: createOnSetValue(sceneObject.id, 'x') } ],
    [NumberSlider, { label: 'y', value: sceneObject.y, min: -30, max: 30, onSetValue: createOnSetValue(sceneObject.id, 'y') } ],
    [NumberSlider, { label: 'z', value: sceneObject.z, min: -30, max: 30, onSetValue: createOnSetValue(sceneObject.id, 'z') } ],
  ]

  let volumeSliders = [
    [NumberSlider, { label: 'width', value: sceneObject.width, min: 0.025, max: 5, onSetValue: createOnSetValue(sceneObject.id, 'width') } ],
    [NumberSlider, { label: 'height', value: sceneObject.height, min: 0.025, max: 5, onSetValue: createOnSetValue(sceneObject.id, 'height') } ],
    [NumberSlider, { label: 'depth', value: sceneObject.depth, min: 0.025, max: 5, onSetValue: createOnSetValue(sceneObject.id, 'depth') } ],
  ]

  const onFocus = event => transition('TYPING_ENTER')
  const onBlur = event => transition('TYPING_EXIT')

  return h([
    'div',

      [
        LabelInput,
        {
          key: sceneObject.id,
          label: sceneObject.name != null
            ? sceneObject.name
            : calculatedName,
          onFocus,
          onBlur,
          setLabel: name => {
            updateObject(sceneObject.id, { name })
          }
        }
      ],

      sceneObject.type == 'object' && [
        'select', {
          value: sceneObject.model,
          onChange: event => {
            event.preventDefault()
            updateObject(sceneObject.id, { model: event.target.value })
          }
        }, [
          [['box', 'box'], ['tree', 'tree'], ['chair', 'chair']].map(([name, value]) =>
            ['option', { value }, name]
          )
        ]
      ],

      sceneObject.type == 'character' && [

        // character preset
        [CharacterPresetsEditor, { sceneObject }],

        ['div.row', { style: { margin: '9px 0 6px 0', paddingRight: 9 } },
          ['div', { style: { width: 50, display: 'flex', alignSelf: 'center' } }, 'model'],
          [
            'select', {
              value: sceneObject.model,
              onChange: event => {
                event.preventDefault()
                updateObject(sceneObject.id, { model: event.target.value })
              },
              style: {
                marginBottom: 0
              }
            }, [
              [
                { name: 'Adult Male', value: 'adult-male' },
                { name: 'Adult Female', value: 'adult-female' },
                { name: 'Teen Male', value: 'teen-male' },
                { name: 'Teen Female', value: 'teen-female' },
              ].map(({ name, value }) =>
                ['option', { value }, name]
              )
            ]
          ],
        ]

      ],

      sceneObject.type != 'camera' &&
        [
          'div.row',
          { style: { alignItems: 'center' } }, [

            ['div', { style: { width: 50 } }, 'visible'],

            ['input', {
              type: 'checkbox',
              checked: sceneObject.visible,
              readOnly: true
            }],

            ['label', {
              onClick: preventDefault(event => {
                if (sceneObject.type === 'character') {
                  selectBone(null)
                }
                updateObject(sceneObject.id, { visible: !sceneObject.visible })
              }),
            }, [
              'span'
            ]]
          ]
        ],

      [
        'div.column',
        positionSliders
      ],

      sceneObject.type == 'object' && [
        [
          'div.column',
          volumeSliders
        ],
      ],

      ['div',
        [NumberSlider, {
          label: 'rotation',
          min: -Math.PI,
          max: Math.PI,
          value: sceneObject.rotation,
          onSetValue: createOnSetValue(sceneObject.id, 'rotation'),
          formatter: value => Math.round(value * THREE.Math.RAD2DEG).toString() + '°'
        }]
      ],

      sceneObject.type == 'camera' &&
        ['div',
          [NumberSlider, {
            label: 'roll',
            min: -45 * THREE.Math.DEG2RAD,
            max: 45 * THREE.Math.DEG2RAD,
            value: sceneObject.roll,
            onSetValue: createOnSetValue(sceneObject.id, 'roll'),
            formatter: value => Math.round(value * THREE.Math.RAD2DEG).toString() + '°'
          }]
        ],

      sceneObject.type == 'camera' &&
        [
          NumberSlider, {
            label: 'F.O.V.',
            min: 1,
            max: 120,
            step: 1,
            value: sceneObject.fov,
            onSetValue: createOnSetValue(sceneObject.id, 'fov'),
            formatter: value => value.toFixed(1) + '°'
          }
        ],

      sceneObject.type == 'character' && [

        ['div', { style: { flex: 1, paddingBottom: 6 } }, [
          [NumberSlider, { label: 'height', min: 1.4732, max: 2.1336, step: 0.0254, value: sceneObject.height, onSetValue: createOnSetValue(sceneObject.id, 'height'),
            formatter: value => feetAndInchesAsString(...metersAsFeetAndInches(sceneObject.height))
          } ],
          [NumberSlider, { label: 'head', min: 0.8, max: 1.2, step: 0.01, value: sceneObject.headScale, onSetValue: createOnSetValue(sceneObject.id, 'headScale'),
            formatter: value => Math.round(value * 100).toString() + '%'
          } ],
        ]],

        ['div', { style: { margin: '6px 0 3px 0', fontStyle: 'italic' } }, 'morphs'],

        ['div', { style: { flex: 1 } },
          Object.entries(sceneObject.morphTargets).map(([ key, value ]) =>
            [
              NumberSlider,
              {
                label: MORPH_TARGET_LABELS[key],
                min: 0,
                max: 1,
                step: 0.01,
                value: value,
                onSetValue: value => updateObject(sceneObject.id, { morphTargets: { [key]: value } })
              }
            ]
          )
        ],

        // pose preset
        [PosePresetsEditor, { sceneObject }],

        selectedBone && [BoneEditor, { sceneObject, bone: selectedBone, updateCharacterSkeleton }],
      ]
    ]
  )
}

// TODO is there a simpler way to get the default rotation of a bone?
// via THREE.Skeleton#pose()
const getDefaultRotationForBone = (skeleton, bone) => {
  let dummy = new THREE.Object3D()
  dummy.matrixWorld.getInverse( skeleton.boneInverses[ skeleton.bones.indexOf(bone) ] )

  if ( bone.parent && bone.parent.isBone ) {
    dummy.matrix.getInverse( bone.parent.matrixWorld )
    dummy.matrix.multiply( dummy.matrixWorld )
  } else {
    dummy.matrix.copy( dummy.matrixWorld )
  }

  var p = new THREE.Vector3()
  var q = new THREE.Quaternion();
  var s = new THREE.Vector3()
  dummy.matrix.decompose( p, q, s )

  let e = new THREE.Euler()
  e.setFromQuaternion( q )

  return { x: e.x, y: e.y, z: e.z }
}

const BoneEditor = ({ sceneObject, bone, updateCharacterSkeleton }) => {
  const { scene } = useContext(SceneContext)

  let sceneObj = scene.children.find(o => o.userData.id === sceneObject.id)
  let skeleton = (sceneObj.children[0] instanceof THREE.Mesh) ? sceneObj.children[0].skeleton : sceneObj.children[1].skeleton

  // has the user modified the skeleton?
  bone = sceneObject.skeleton[bone.name]
    // use the modified skeleton data
    ? {
      type: 'modified',
      name: bone.name,
      rotation: sceneObject.skeleton[bone.name].rotation
    }
    // otherwise, use the default rotation of the bone
    //
    // the scene is not guaranteed to be updated at this point
    // so we have to actually calculate the default rotation
    : {
      type: 'default',
      name: bone.name,
      rotation: getDefaultRotationForBone(skeleton, bone)
    }

  const createOnSetValue = key => value => {
    updateCharacterSkeleton({
      id: sceneObject.id,
      name: bone.name,
      rotation: {
        x: bone.rotation.x,
        y: bone.rotation.y,
        z: bone.rotation.z,
        [key]: value
      }
    })
  }

  return h(
    ['div.column', { style: { } }, [

      ['div.row', { style: { margin: '9px 0 6px 0', paddingRight: 9 } }, [
        ['div', { style: { width: 50 }}, 'bone'],
        ['div', { style: { flex: 1 }}, bone.name],
        ['div', { style: { width: 40 }}]
      ]],

      ['div.column', { style: { margin: '9px 0 6px 0', paddingRight: 9 } }, [
        [NumberSlider,
          {
            label: 'x',
            min: -Math.PI,
            max: Math.PI,
            step: 0.01,
            value: bone.rotation.x,
            onSetValue: createOnSetValue('x'),
            formatter: value => Math.round(value * THREE.Math.RAD2DEG).toString() + '°'
          }
        ],
        [NumberSlider,
          {
            label: 'y',
            min: -Math.PI,
            max: Math.PI,
            step: 0.01,
            value: bone.rotation.y,
            onSetValue: createOnSetValue('y'),
            formatter: value => Math.round(value * THREE.Math.RAD2DEG).toString() + '°'
          }
        ],
        [NumberSlider,
          {
            label: 'z',
            min: -Math.PI,
            max: Math.PI,
            step: 0.01,
            value: bone.rotation.z,
            onSetValue: createOnSetValue('z'),
            formatter: value => Math.round(value * THREE.Math.RAD2DEG).toString() + '°'
          }
        ]
      ]]
    ]]
  )
}

const ELEMENT_HEIGHT = 40
const Element = React.memo(({ index, style, sceneObject, isSelected, isActive, onSelectObject, onUpdateObject, deleteObject, setActiveCamera, machineState, transition, allowDelete, calculatedName }) => {
  const onClick = event => {
    event.preventDefault()
    onSelectObject(sceneObject.id)
    if (sceneObject.type === 'camera') {
      setActiveCamera(sceneObject.id)
    }
  }

  const onDeleteClick = event => {
    event.preventDefault()
    let choice = dialog.showMessageBox(null, {
      type: 'question',
      buttons: ['Yes', 'No'],
      message: 'Are you sure?',
      defaultId: 1 // default to No
    })
    if (choice === 0) {
      deleteObject(sceneObject.id)
    }
  }

  let typeLabels = {
    'camera': 'CAM',
    'character': 'CHR',
    'object': 'OBJ'
  }

  let className = classNames({
    'selected': isSelected,
    'zebra': index % 2
  })

  return h([
    'div.element', { className, style: { height: ELEMENT_HEIGHT, ...style } }, [
      [
        'a.title[href=#]',
        { onClick },
        [
          ['span.type', typeLabels[sceneObject.type]],
          ...(sceneObject.name
            ? [
                ['span.name', sceneObject.name]
              ]
            : [
                ['span.id', calculatedName]
              ]
          ),
          // isActive && ['span.active', '👀'],
          // sceneObject.visible && ['span.visibility', '👁']
        ]
      ],
      allowDelete && ['a.delete[href=#]', { onClick: onDeleteClick }, 'X']
    ]
  ])
})

const PhoneCursor = ({ remoteInput, camera, largeCanvasRef, selectObject, selectBone }) => {
  let startingDeviceRotation = useRef(null)
  let startingObjectRotation = useRef(null)
  let tester = useRef(null)
  let isRotating = useRef(false)
  let intersectionPlane = useRef(null)
  let xy = useRef({x:0, y:0})
  let viewportwidth = largeCanvasRef.current.clientWidth,
      viewportheight = largeCanvasRef.current.clientHeight
  const rect = largeCanvasRef.current.getBoundingClientRect();
  const canvasPosition = {
    x: rect.left,
    y: rect.top
  }
  let oldxy = useRef({x:viewportwidth/2,y:viewportheight/2})
  const isButtonClicked = useRef(false)
  const { scene } = useContext(SceneContext)
  let bonesHelper = useRef(null)

  const setPlanePosition = (obj) => {
    let direction = new THREE.Vector3() // create once and reuse it!
    camera.getWorldDirection( direction )
    let newPos = new THREE.Vector3()
    let dist = 3
    newPos.addVectors ( camera.position, direction.multiplyScalar( dist ) )
    obj.position.set(newPos.x, newPos.y, newPos.z)
    obj.lookAt(camera.position)
  }

  const setCylinderOrientation = (obj) => {
    let direction = new THREE.Vector3()
    camera.getWorldDirection( direction )
    obj.position.set(camera.x, camera.y, camera.z)
    //obj.quaternion.copy(camera.quaternion)
    //console.log(camera.quaternion)
  }

  const findIntersection = ( origin, ph_direction, obj ) =>
  {
    //console.log('origin: ', origin, ' direction: ', ph_direction, 'obj: ', obj)
    var raycaster = new THREE.Raycaster(origin, ph_direction)
    var intersection = raycaster.intersectObject(obj, true)
    return intersection
  }

  const toScreenXY = ( position, camera ) => {

    var pos = position.clone()
    projScreenMat = new THREE.Matrix4()
    projScreenMat.multiplyMatrices( camera.projectionMatrix, camera.matrixWorldInverse )
    pos = pos.applyMatrix4( projScreenMat )
    return { x: ( pos.x  ),
         y: ( - pos.y )}
  }

  const getObjectAndBone = ( intersect ) => {
    if (intersect.object instanceof BoundingBoxHelper) {
      return [intersect.object.object, null]
    }

    let isBone = intersect.object.parent instanceof BonesHelper

    let object = isBone
      ? intersect.object.parent.root.parent
      : intersect.object

    let bone = isBone
      // object.parent.root.parent.skeleton.bones
      //   .find(b => b.uuid === o.object.userData.bone)
      ? intersect.bone
      : null

    return [object, bone]
  }

  useEffect(() => {

    if (camera !== undefined && camera !== null && remoteInput.mouseMode)
    {
      if (camera.parent) scene.current = camera.parent
      if (intersectionPlane.current)
      {
        // intersection plane exists
      } else {
        intersectionPlane.current = new THREE.Mesh(
          //new THREE.CylinderGeometry(1, 1, 40, 16, 2),

          new THREE.PlaneGeometry(50, 30, 2),
          new THREE.MeshBasicMaterial( {color: 0xffff00, side: THREE.DoubleSide} ))
        setPlanePosition(intersectionPlane.current)
        //setCylinderOrientation(intersectionPlane.current)
        //scene.current.add(intersectionPlane.current)
      }

      if (tester.current) {
        //console.log('tester exists')
      }
      else {
        tester.current = new THREE.Object3D()
        let m = new THREE.Mesh(
          new THREE.BoxGeometry(0.01, 0.01, 0.01),
          new THREE.MeshBasicMaterial({color: '#123123' })
        )
        m.position.z = -0.005
        tester.current.position.set(camera.position.x, camera.position.y, camera.position.z)
        tester.current.position.y -= 0.05;
        tester.current.quaternion.copy(camera.quaternion)
        tester.current.add(new THREE.AxesHelper(1))
        tester.current.add(m)
        scene.current.add(tester.current)
      }
    }
  })

  useEffect(() => {
    // habdling phone rotation to screen position here
    if (remoteInput.mouseMode)
    {
      if (remoteInput.down)
      {
        let [ alpha, beta, gamma ] = remoteInput.mag.map(THREE.Math.degToRad)
        if (!isRotating.current) {
          isRotating.current = true
          let target = tester.current
          startingObjectRotation.current ={
            x: target.rotation.x,
            y: target.rotation.y,
            z: target.rotation.z
          }
          startingDeviceRotation.current = {
            alpha: alpha,
            beta: beta,
            gamma: gamma
          }
        }
        let w = 0,
          x = 0,
          y = 0,
          z = 1
        let startingDeviceQuaternion = new THREE.Quaternion().setFromEuler(new THREE.Euler(startingDeviceRotation.current.beta, startingDeviceRotation.current.alpha, -startingDeviceRotation.current.gamma, 'YXZ')).multiply(new THREE.Quaternion(w, x, y, z))
        let deviceQuaternion = new THREE.Quaternion().setFromEuler(new THREE.Euler(beta, alpha, -gamma, 'YXZ')).multiply(new THREE.Quaternion(w, x, y, z))
        let deviceDifference = startingDeviceQuaternion.clone().inverse().multiply(deviceQuaternion)
        let startingObjectQuaternion = new THREE.Quaternion().setFromEuler(new THREE.Euler(startingObjectRotation.current.x,startingObjectRotation.current.y,startingObjectRotation.current.z))
        deviceDifference.multiply(camera.quaternion)
        startingObjectQuaternion.multiply(deviceDifference)
        tester.current.quaternion.copy(startingObjectQuaternion)
        let dir = new THREE.Vector3()
        tester.current.children[0].getWorldDirection(dir).negate()
        let intersect = findIntersection(camera.position, dir, intersectionPlane.current)
        if (intersect.length>0)
        {
          let xy_coords = toScreenXY( intersect[0].point, camera )
          xy_coords.x = xy_coords.x * viewportwidth/4 + viewportwidth/2 - (viewportwidth/2 - oldxy.current.x)
          xy_coords.y = xy_coords.y * viewportheight/4 + viewportheight/2 - (viewportheight/2- oldxy.current.y)
          xy_coords.x = xy_coords.x > 0 ? xy_coords.x : 0
          xy_coords.y = xy_coords.y > 0 ? xy_coords.y : 0
          xy.current = {
            x: xy_coords.x < viewportwidth - 10 ? xy_coords.x + canvasPosition.x : viewportwidth  - 10 + canvasPosition.x,
            y: xy_coords.y < viewportheight - 10 ? xy_coords.y  : viewportheight - 10 //+ canvasPosition.y
          }
        }
      } else {
        if (scene.current && tester.current!=null)
        {
          isRotating.current = false
          scene.current.remove(tester.current)
          scene.current.remove(intersectionPlane.current)
          tester.current = null
          intersectionPlane.current = null
          if (xy.current.x !== 0 && xy.current.y !== 0 )
          {
            oldxy.current = {
              x: xy.current.x - canvasPosition.x,
              y: xy.current.y

            }
          }
        }
      }
    } else {
      // not in mouse mode
      oldxy.current = {
        x: viewportwidth/2,
        y: viewportheight/2
      }
      if (scene.current && tester.current!=null)
      {
        isRotating.current = false
        scene.current.remove(tester.current)
        scene.current.remove(intersectionPlane.current)
        tester.current = null
        intersectionPlane.current = null
      }
    }

  }, [remoteInput])

  useEffect(() => {
    //handling button click on phone
    if (!remoteInput.mouseModeClick) {
      if (isButtonClicked.current) isButtonClicked.current = false
      return
    }

    if (isButtonClicked.current) return
    isButtonClicked.current = true

    var raycaster = new THREE.Raycaster()
    var phoneMouse = new THREE.Vector2()

    phoneMouse.x = ( (oldxy.current.x ) / viewportwidth ) * 2 - 1
	  phoneMouse.y = - ( (oldxy.current.y ) / viewportheight ) * 2 + 1

    raycaster.setFromCamera( phoneMouse, camera )
    const sceneObj = scene.children

    var noIntersect = true
  	var intersects = raycaster.intersectObjects( sceneObj )
    for ( var i = 0; i < intersects.length; i++ ) {
      selectBone( null )
      //console.log('intersection [', i ,']=' , intersects[ i ].object.userData.type)
      if (intersects[i].object.userData.type === 'object' || intersects[i].object.userData.type==='character')
      {
        noIntersect = false

        let object = getObjectAndBone( intersects[ i ] )
        let hits
        let bone
        if (object[0] && object[0].skeleton) {
          if (bonesHelper.current)
          {
            //console.log(' its already here ')
          } else {
            //scene.remove(bonesHelper.current)
            //bonesHelper.current = object.current.bonesHelper
            //selectObject(object[0].userData.id)
            //scene.add(bonesHelper.current)
          }
        } else {
          //scene.remove(bonesHelper.current)
          //bonesHelper.current = null
        }
        if (bonesHelper.current) {
          hits = raycaster.intersectObject( bonesHelper.current )
          bone = hits.length && getObjectAndBone( hits[ 0 ] )[1]
        }
        // ... select bone (if any) ...
        if (camera.isPerspectiveCamera) {
          if (bone) {
            //console.log('trying to select: ', bone)
            selectBone( bone.uuid )
          } else {
            selectBone( null )
          }
        }
      }
    }
    if (noIntersect) {
      if (bonesHelper.current)
      {
        selectBone( null )
        //scene.remove(bonesHelper.current)
        selectObject( null )
        bonesHelper.current = null
      }
    }
  }, [remoteInput])

  return h(
    ['div#phoneCursor', { key: 'cursor' } ,
      [
        ['div#testCursor]', { key: 'testcursor', style: {
          top: xy.current ? xy.current.y : 0,
          left: xy.current ? xy.current.x : 0
        } }],
      ]
    ]
  )
}

const Toolbar = ({ createObject, selectObject, loadScene, saveScene, camera, setActiveCamera, resetScene, saveToBoard, insertAsNewBoard }) => {
  const onCreateCameraClick = () => {
    let id = THREE.Math.generateUUID()
    createObject({
      id,

      type: 'camera',
      fov: 22.25,
      x: 0,
      y: 6,
      z: 2,
      rotation: 0,
      tilt: 0,
      roll: 0
    })
    selectObject(id)
    setActiveCamera(id)
  }

  const onCreateObjectClick = () => {
    let id = THREE.Math.generateUUID()
    //let camera = findCamera();
    let newPoz = generatePositionAndRotation(camera)

    createObject({
      id,
      type: 'object',
      model: 'box',
      width: 0.5,
      height: 0.5,
      depth: 0.5,
      x: newPoz.x,
      y: newPoz.y,
      z: newPoz.z,
      rotation: 0, //Math.random() * Math.PI * 2,

      visible: true
    })
    selectObject(id)
  }

  const generatePositionAndRotation = (camera) => {
    let direction = new THREE.Vector3() // create once and reuse it!
    camera.getWorldDirection( direction )
    let newPos = new THREE.Vector3()
    let dist = (Math.random()) * 6 + 3
    newPos.addVectors ( camera.position, direction.multiplyScalar( dist ) )
    let obj = new THREE.Object3D()
    newPos.x += (Math.random() * 4 - 2)
    newPos.z += (Math.random() * 4 - 2)
    obj.position.set(newPos.x, 0, newPos.z)
    obj.lookAt(camera.position)
    obj.rotation.set(0, obj.rotation.y, 0)  //maybe we want rotation relative to camera (facing the camera)
    obj.rotation.y = Math.random() * Math.PI * 2

    return {
      x: obj.position.x,
      y: obj.position.z,
      z: obj.position.y,
      rotation: obj.rotation.y
    }
  }

  const onCreateCharacterClick = () => {
    let newPoz = generatePositionAndRotation(camera)
    let id = THREE.Math.generateUUID()
    createObject({
      id,
      type: 'character',
      height: 1.8,
      model: 'adult-male',
      x: newPoz.x,
      y: newPoz.y,
      z: newPoz.z,
      rotation: 0,//newPoz.rotation,
      headScale: 1,

      morphTargets: {
        mesomorphic: 0,
        ectomorphic: 0,
        endomorphic: 0
      },

      skeleton: {},

      visible: true
    })
    selectObject(id)
  }

  const onCreateLightClick = () => {
    alert('not implemented')
  }

  const onCreateStressClick = () => {
    for (let i = 0; i < 500; i++) {
      onCreateObjectClick()
    }
    for (let i = 0; i < 20; i++) {
      onCreateCharacterClick()
    }
    setTimeout(() => {
      console.log(Object.values($r.store.getState().sceneObjects).length, 'scene objects')
    }, 100)
  }

  const onLoadClick = () => {
    let filepaths = dialog.showOpenDialog(null, {})
    if (filepaths) {
      let filepath = filepaths[0]
      let choice = dialog.showMessageBox(null, {
        type: 'question',
        buttons: ['Yes', 'No'],
        message: 'Your existing scene will be cleared to load the file. Are you sure?',
        defaultId: 1 // default to No
      })
      if (choice === 0) {
        try {
          let data = JSON.parse(
            fs.readFileSync(filepath)
          )
          loadScene(data)
        } catch (err) {
          console.error(err)
          dialog.showMessageBox(null, {
            message: 'Sorry, an error occurred.'
          })
        }
      }
    }
  }

  const onSaveClick = () => {
    let filepath = dialog.showSaveDialog(null, { defaultPath: 'test.json' })
    if (filepath) {
      // if (fs.existsSync(filepath)) {
      //   let choice = dialog.showMessageBox(null, {
      //     type: 'question',
      //     buttons: ['Yes', 'No'],
      //     message: 'That file already exists. Overwrite?',
      //     defaultId: 1 // default to No
      //   })
      //   if (choice === 1) return
      // }
      saveScene(filepath)
    }
  }

  const onClearClick = () => {
    let choice = dialog.showMessageBox(null, {
      type: 'question',
      buttons: ['Yes', 'No'],
      message: 'Your existing scene will be cleared. Are you sure?',
      defaultId: 1 // default to No
    })
    if (choice === 0) {
      resetScene()
    }
  }

  const onSaveToBoardClick = event => {
    saveToBoard()
  }

  const onInsertNewBoardClick = event => {
    insertAsNewBoard()
  }

  return h(
    ['div#toolbar', { key: 'toolbar' },
      ['div.row', [
        ['a[href=#]', { onClick: preventDefault(onCreateCameraClick) }, '+ Camera'],
        ['a[href=#]', { onClick: preventDefault(onCreateObjectClick) }, '+ Object'],
        ['a[href=#]', { onClick: preventDefault(onCreateCharacterClick) }, '+ Character'],
        ['a[href=#]', { onClick: preventDefault(onCreateLightClick) }, '+ Light'],
      ]],
      // ['a[href=#]', { onClick: preventDefault(onCreateStressClick) }, '+ STRESS'],

      // ['a[href=#]', { onClick: preventDefault(onClearClick) }, 'Clear'],
      // ['a[href=#]', { onClick: preventDefault(onLoadClick) }, 'Load'],
      // ['a[href=#]', { onClick: preventDefault(onSaveClick) }, 'Save'],

      ['div.row', [
        ['a[href=#]', { onClick: preventDefault(onSaveToBoardClick) }, 'Save to Board'],
        ['a[href=#]', { onClick: preventDefault(onInsertNewBoardClick) }, 'Insert As New Board']
      ]]
    ]
  )
}

const CameraInspector = connect(
  state => ({
    mainViewCamera: state.mainViewCamera,
    sceneObjects: state.sceneObjects,
    activeCamera: state.activeCamera
  }),
  {
    setMainViewCamera,
    setActiveCamera
  }
)(
  React.memo(({ sceneObjects, mainViewCamera, setMainViewCamera, activeCamera, setActiveCamera }) => {
    const { scene } = useContext(SceneContext)

    let camera = scene.children.find(child => child.userData.id === activeCamera)

<<<<<<< HEAD
    let closest = null

=======
>>>>>>> b8764a77
    if (!camera) return h(['div#camera-inspector', { style: { padding: 12, lineHeight: 1.25 } }])

    let cameraState = sceneObjects[activeCamera]

    // calculated value
    let cameras = Object.values(sceneObjects).filter(o => o.type === 'camera').map((o, n) => ([
      `Camera ${n + 1}`, o.id
    ]))

    fakeCamera = camera.clone() // TODO reuse a single object
    fakeCamera.fov = cameraState.fov
    let focalLength = fakeCamera.getFocalLength()
    fakeCamera = null

    let tiltInDegrees = Math.round(cameraState.tilt * THREE.Math.RAD2DEG)

    let [heightFeet, heightInches] = metersAsFeetAndInches(cameraState.z)

<<<<<<< HEAD
    useEffect(() => {
      camera = scene.children.find(child => child.userData.id === activeCamera)
      // calculate distance to characters, get the closest
        closest = getClosestCharacterInView (characters(scene), camera)
        // console.log('closest: ', closest)
      //we have to wait for them to be added to the stage


    }, [sceneObjects, activeCamera])

    const getClosestCharacterInView = (objects, camera) => {
      let obj = null
      let dist = 1000000
      let allDistances = []

      for (var char of objects)
      {
        let d = camera.position.distanceTo (new THREE.Vector3(char.position.x, camera.position.y, char.position.z))
        allDistances.push({
          object: char,
          distance: d
        })
      }

      let compare = (a,b) => {
        if (a.distance < b.distance)
          return -1;
        if (a.distance > b.distance)
          return 1;
        return 0;
      }

      allDistances.sort(compare)
      for (var i = 0; i< allDistances.length; i++)
      {
        if (checkIfCharacterInCameraView(allDistances[i].object, camera))
          return allDistances[i]
      }

      return {
        object: obj,
        distance: dist !== 1000000 ? dist : 0
      }
    }

    const checkIfCharacterInCameraView = (character, camera) => {
      camera.updateMatrix();
      camera.updateMatrixWorld();
      var frustum = new THREE.Frustum();
      frustum.setFromMatrix(new THREE.Matrix4().multiplyMatrices(camera.projectionMatrix, camera.matrixWorldInverse));
      for (var hitter of character.bonesHelper.hit_meshes)
      {
        if (frustum.intersectsBox(new THREE.Box3().setFromObject( hitter ))) {
          return true
        }
      }
      return false
    }

    closest = getClosestCharacterInView (characters(scene), camera)

    let [distFeet, distInches] = metersAsFeetAndInches(closest.distance)

=======
>>>>>>> b8764a77
    return h(
      ['div#camera-inspector', { style: { padding: 12, lineHeight: 1.25 } },

        ['div.row',
          { style: { justifyContent: 'space-between' } },
          [
            'div',
            `Camera 1, ${Math.round(focalLength)}mm, f/1.4`,
            ['br'],
            `Height: ${feetAndInchesAsString(heightFeet, heightInches)} Tilt: ${tiltInDegrees}°`,
<<<<<<< HEAD
            ['br'],
            closest.object ? `Closest character: ${closest.object ? shortId(closest.object.userData.id) : ''}, distance: ${feetAndInchesAsString(distFeet, distInches)} (${parseFloat(Math.round(closest.distance * 100) / 100).toFixed(2)}m)` : ''
=======
>>>>>>> b8764a77
          ],
          [
            'div.column',
            {
              style: { alignItems: 'flex-end' }
            },
            [
              [
                'select', {
                  value: activeCamera,
                  onChange: event => {
                    event.preventDefault()
                    setActiveCamera(event.target.value)
                  },
                  style: {
                    width: 'auto'
                  }
                },
                cameras.map(([name, value]) => ['option', { value }, name])
              ],
              [
                'span',
                [
                  'a.button[href=#]',
                  {
                    onClick: event => {
                      event.preventDefault()
                      setMainViewCamera(mainViewCamera === 'ortho' ? 'live' : 'ortho')
                    },
                  },
                  ['span', { style: { letterSpacing: '0.1rem' }}, ' (T)'],
                  ['span', 'oggle Large/Small']
                ]
              ]
            ]
          ]
        ],
        // [RemoteInputView, { remoteInput }]
      ]
    )
  }
))

const editorMachine = Machine({
  id: 'editor',
  initial: 'idle',
  strict: true,
  states: {
    idle: {
      on: {
        TYPING_ENTER: 'typing',
        EDITING_ENTER: 'editing',
        PROCESSING_ENTER: 'processing'
      }
    },
    typing: {
      on: {
        TYPING_EXIT: 'idle'
      }
    },
    editing: {
      on: {
        EDITING_EXIT: 'idle'
      }
    },
    processing: {
      on: {
        PROCESSING_EXIT: 'idle'
      }
    }
  }
})

// TODO move selector logic into reducers/shot-generator?
// memoized selectors
const getSceneObjects = state => state.sceneObjects
const getSelection = state => state.selection
const getCameraSceneObjects = createSelector(
  [getSceneObjects],
  (sceneObjects) => Object.values(sceneObjects).filter(o => o.type === 'camera')
)
const getSelectedSceneObject = createSelector(
  [getSceneObjects, getSelection],
  (sceneObjects, selection) => Object.values(sceneObjects).find(o => o.id === selection)
)
const canDelete = (sceneObject, activeCamera) =>
  // allow objects
  sceneObject.type === 'object' ||
  // allow characters
  sceneObject.type === 'character' ||
  // allow cameras which are not the active camera
  (sceneObject.type === 'camera' && sceneObject.id !== activeCamera)

const KeyHandler = connect(
  state => ({
    mainViewCamera: state.mainViewCamera,
    activeCamera: state.activeCamera,
    selection: state.selection,

    _selectedSceneObject: getSelectedSceneObject(state),

    _cameras: getCameraSceneObjects(state)
  }),
  {
    setMainViewCamera,
    selectObject,
    setActiveCamera,
    duplicateObject,
    deleteObject,
    updateObject
  }
)(
  ({
    mainViewCamera,
    activeCamera,
    selection,
    _selectedSceneObject,
    _cameras,
    setMainViewCamera,
    selectObject,
    setActiveCamera,
    duplicateObject,
    deleteObject,
    updateObject
  }) => {
    const { scene } = useContext(SceneContext)

    useEffect(() => {
      const onKeyDown = event => {
        if (event.key === 'Backspace') {
          if (selection && canDelete(_selectedSceneObject, activeCamera)) {
            let choice = dialog.showMessageBox(null, {
              type: 'question',
              buttons: ['Yes', 'No'],
              message: 'Are you sure?'
            })
            if (choice === 0) {
              deleteObject(selection)
            }
          }
        }
        if (event.key === 'd' && event.ctrlKey) {
          if (selection) {
            let destinationId = THREE.Math.generateUUID()
            duplicateObject(selection, destinationId)
            selectObject(destinationId)
          }
        }
        if (event.key === 't') {
          setMainViewCamera(mainViewCamera === 'ortho' ? 'live' : 'ortho')
        }
        if (event.key === 'Escape') {
          selectObject(activeCamera)
        }
        if (event.key === '1') { if (_cameras[0]) { setActiveCamera(_cameras[0].id) }}
        if (event.key === '2') { if (_cameras[1]) { setActiveCamera(_cameras[1].id) }}
        if (event.key === '3') { if (_cameras[2]) { setActiveCamera(_cameras[2].id) }}
        if (event.key === '4') { if (_cameras[3]) { setActiveCamera(_cameras[3].id) }}
        if (event.key === '5') { if (_cameras[4]) { setActiveCamera(_cameras[4].id) }}
        if (event.key === '6') { if (_cameras[5]) { setActiveCamera(_cameras[5].id) }}
        if (event.key === '7') { if (_cameras[6]) { setActiveCamera(_cameras[6].id) }}
        if (event.key === '8') { if (_cameras[7]) { setActiveCamera(_cameras[7].id) }}
        if (event.key === '9') { if (_cameras[8]) { setActiveCamera(_cameras[8].id) }}

        if (event.key === 'z' || event.key === 'x') {
          let cameraState = _cameras.find(camera => camera.id === activeCamera)
          let roll = {
            'z': Math.max(cameraState.roll - THREE.Math.DEG2RAD, -45 * THREE.Math.DEG2RAD),
            'x': Math.min(cameraState.roll + THREE.Math.DEG2RAD, 45 * THREE.Math.DEG2RAD)
          }[event.key]

          updateObject(activeCamera, { roll })
        }

        if (event.key === '[' || event.key === ']') {
          let cameraState = _cameras.find(camera => camera.id === activeCamera)

          let mms = [12, 16, 18, 22, 24, 35, 50, 85, 100, 120, 200, 300, 500]

          let camera = scene.children.find(child => child.userData.id === activeCamera)
          let fakeCamera = camera.clone() // TODO reuse a single object
          let fovs = mms.map(mm => {
            fakeCamera.setFocalLength(mm)
            return fakeCamera.fov
          }).sort((a, b) => a - b)
          fakeCamera = null

          let index = indexIn(fovs, cameraState.fov)

          let fov = {
            '[': fovs[Math.min(index + 1, fovs.length)],
            ']': fovs[Math.max(index - 1, 0)]
          }[event.key]

          updateObject(activeCamera, { fov })
        }
      }

      window.addEventListener('keydown', onKeyDown)

      return function cleanup () {
        window.removeEventListener('keydown', onKeyDown)
      }
    }, [mainViewCamera, _cameras, selection, _selectedSceneObject, activeCamera])

    return null
  }
)

const serializeState = state => {
  return {
    world: state.world,
    sceneObjects: state.sceneObjects,
    activeCamera: state.activeCamera
  }
}

const Editor = connect(
  state => ({
    mainViewCamera: state.mainViewCamera,
    activeCamera: state.activeCamera,
    remoteInput: state.input,
    aspectRatio: state.aspectRatio
  }),
  {
    createObject,
    selectObject,
    setModels: characterModelDataById => ({ type: 'SET_MODELS', payload: characterModelDataById }),
    loadScene,
    saveScene: filepath => (dispatch, getState) => {
      let state = getState()
      let contents = serializeState(state)
      fs.writeFileSync(filepath, JSON.stringify(contents, null, 2))
      dialog.showMessageBox(null, { message: 'Saved!' })
    },
    setActiveCamera,
    resetScene,

    // TODO DRY
    saveToBoard: () => (dispatch, getState) => {
      dispatch(selectObject(null))

      let state = getState()

      requestAnimationFrame(() => {

        // HACK FIXME don't hardcode these
        let cameraImage = document.querySelector('#camera-canvas').toDataURL()
        let topDownImage = document.querySelector('#top-down-canvas').toDataURL()

        ipcRenderer.send('saveShot', {
          data: serializeState(state),
          images: {
            'camera': cameraImage,
            'topdown': topDownImage
          }
        })

      })
    },

    // TODO DRY
    insertAsNewBoard: () => (dispatch, getState) => {
      dispatch(selectObject(null))

      let state = getState()

      requestAnimationFrame(() => {

        // HACK FIXME don't hardcode these
        let cameraImage = document.querySelector('#camera-canvas').toDataURL()
        let topDownImage = document.querySelector('#top-down-canvas').toDataURL()

        ipcRenderer.send('insertShot', {
          data: serializeState(state),
          images: {
            'camera': cameraImage,
            'topdown': topDownImage
          }
        })

      })
    }
  }
)(

  ({ mainViewCamera, createObject, selectObject, setModels, loadScene, saveScene, activeCamera, setActiveCamera, resetScene, remoteInput, aspectRatio, saveToBoard, insertAsNewBoard }) => {
    const largeCanvasRef = useRef(null)
    const smallCanvasRef = useRef(null)
    const [ready, setReady] = useState(false)

    const scene = useRef(new THREE.Scene())
    let [camera, setCamera ] = useState(null)
    const [ machineState, transition ] = useMachine(editorMachine, { log: false })

    const mainViewContainerRef = useRef(null)
    const largeCanvasSize = useComponentSize(mainViewContainerRef)

    const onCanvasPointerDown = event => {
      event.preventDefault()
      event.target.focus()
      // force ortho controls
      // note: dragcontroller grabs pointerdown so this will not fire on perspective camera click
      transition('TYPING_EXIT')
    }

    useEffect(() => {
      ModelLoader.init().then(characterModels => {

        //console.log('initing with : ', characterModels )
        let characterModelDataById = Object.entries(characterModels).reduce(
          (coll, [key, model]) => {
            let model1 = (model.children[0] instanceof THREE.Mesh) ? model.children[0] : model.children[1]
            if (model1 === undefined) model1 = model //fix for temp loading FBX
            coll[key] = {
              model: model1.toJSON(),
              bones: JSON.parse(JSON.stringify(model1.skeleton.bones)),
              animationIds:model.original ? model1.original.animations.map(animation => animation.name) : null
            }

            return coll
          }, {}
        )
        setModels(characterModelDataById)
        setReady(true)
      })
    }, [])

    // render Toolbar with updated camera when scene is ready, or when activeCamera changes
    useEffect(() => {
      setCamera(scene.current.children.find(o => o.userData.id === activeCamera))
    }, [ready, activeCamera])

    return React.createElement(
      SceneContext.Provider,
      { value: { scene: scene.current }},
      h(
        ['div.column', { style: { width: '100%' } }, [
          [Toolbar, { createObject, selectObject, loadScene, saveScene, camera, setActiveCamera, resetScene, saveToBoard, insertAsNewBoard }],

          ['div.row', { style: { flex: 1 }},
            ['div.column', { style: { width: '300px', background: '#111'} },
              ['div#topdown', { style: { height: '300px' } },
                // top-down-canvas
                ['canvas', { key: 'top-down-canvas', tabIndex: 0, ref: smallCanvasRef, id: 'top-down-canvas', style: { width: '100%' }, onPointerDown: onCanvasPointerDown }]
              ],
              ['div#elements', [ElementsPanel, { machineState, transition }]]
            ],

            ['div.column.fill',
              ['div#camera-view', { ref: mainViewContainerRef, style: { paddingTop: `${(1 / aspectRatio) * 100}%` } },
                // camera canvas
                ['canvas', { key: 'camera-canvas', tabIndex: 1, ref: largeCanvasRef, id: 'camera-canvas', onPointerDown: onCanvasPointerDown }]
              ],
              [CameraInspector]
            ],

            //
            // hide presets editor for now
            //
            // ['div.column', [
            //   'div#presets', { style: {
            //     flex: 1,
            //     width: '200px',
            //     backgroundColor: '#eee'
            //   }},
            //   [PresetsEditor, { transition }]
            // ]],

            remoteInput.mouseMode && [PhoneCursor, { remoteInput, camera, largeCanvasRef, selectObject, selectBone }],
          ]
        ],

        ready && [SceneManager, { mainViewCamera, largeCanvasRef, smallCanvasRef, machineState, transition, largeCanvasSize }],

        !machineState.matches('typing') && [KeyHandler]
      ]
    )
  )
})



const saveScenePresets = state => presetsStorage.saveScenePresets({ scenes: state.presets.scenes })
const PresetsEditor = connect(
  state => ({
    presets: state.presets
  }),
  {
    loadScenePreset: id => (dispatch, getState) => {
      let choice = dialog.showMessageBox(null, {
        type: 'question',
        buttons: ['Yes', 'No'],
        message: 'Your existing scene will be cleared. Are you sure?',
        defaultId: 1 // default to No
      })
      if (choice === 0) {
        let state = getState()
        let preset = state.presets.scenes[id]
        dispatch(loadScene({
          world: preset.state.world,
          sceneObjects: preset.state.sceneObjects,
          activeCamera: preset.state.activeCamera
        }))
      }
    },

    createScenePreset: () => (dispatch, getState) => {
      // show a prompt to get the desired preset name
      let id = THREE.Math.generateUUID()
      prompt({
        title: 'Preset Name',
        label: 'Select a Preset Name',
        value: `Scene ${shortId(id)}`
      }, require('electron').remote.getCurrentWindow()).then(name => {
        if (name != null && name != '' && name != ' ') {
          let state = getState()
          let preset = {
            id,
            name,
            state: {
              world: state.world,
              sceneObjects: state.sceneObjects,
              activeCamera: state.activeCamera
            }
          }
          dispatch(createScenePreset(preset))
          saveScenePresets(getState())
        }
      }).catch(err => {
        console.error(err)
      })
    },

    updateScenePreset: (id, values) => (dispatch, getState) => {
      dispatch(updateScenePreset(id, values))
      saveScenePresets(getState())
    },

    deleteScenePreset: id => (dispatch, getState) => {
      let choice = dialog.showMessageBox(null, {
        type: 'question',
        buttons: ['Yes', 'No'],
        message: 'This scene preset will be deleted. Are you sure?',
        defaultId: 1 // default to No
      })
      if (choice === 0) {
        dispatch(deleteScenePreset(id))
        saveScenePresets(getState())
      }
    }
  }
)(
({ presets, loadScenePreset, createScenePreset, updateScenePreset, deleteScenePreset, transition }) => {
  const onLoadClick = (preset, event) => {
    event.preventDefault()
    loadScenePreset(preset.id)
  }

  const onSaveClick = event => {
    event.preventDefault()
    createScenePreset()
  }

  const onDeleteClick = id => {
    event.preventDefault()
    deleteScenePreset(id)
  }

  const onEditClick = (preset, event) => {
    event.preventDefault()
    updateScenePreset(preset.id, { name: 'ok'})
  }

  const onFocus = event => transition('TYPING_ENTER')
  const onBlur = event => transition('TYPING_EXIT')

  return h([
    'div', { style: { padding: 6 } }, [
      ['h3', { style: { margin: '24px 0 12px 0' } }, 'Preset Scenes'],

      ['ul', Object.values(presets.scenes).map(preset =>
        ['li.element', { style: { display: 'flex', justifyContent: 'space-between' } },

          ['a.select[href=#]', { style: { color: 'white', textDecoration: 'none', display: 'flex', alignSelf: 'center', top: -3, position: 'relative', width: '1.5rem' }, onClick: onLoadClick.bind(this, preset) }, '⇧'],

          [
            'span',
            { style: { flex: 1 } },
            [
              LabelInput,
              {
                key: preset.id,
                label: preset.name != null
                  ? preset.name
                  : `Preset ${shortId(preset.id)}`,
                onFocus,
                onBlur,
                setLabel: name => {
                  updateScenePreset(preset.id, { name })
                }
              }
            ]
          ],


          ['a.delete[href=#]', { onClick: onDeleteClick.bind(this, preset.id) }, 'X']
        ] )
      ],

      ['button', { style: { marginTop: 20, padding: '9px 12px', fontSize: 16 }, onClick: onSaveClick }, '+ Preset'],
    ]
  ])
})

// setInterval(() => {
//   let count = Object.values(store.getState().sceneObjects).length
//
//   store.dispatch(createObject({
//
//     id: count,
//     type: 'character',
//     height: 1.6,
//     x: 1 + (Math.random() * 0.5),
//     y: 0,
//     z: 0,
//     rotation: -0.8
//
//     // type: 'box',
//     // width: 1,
//     // height: 0.5,
//     // depth: 1,
//     // x: 4,
//     // y: 0.5,
//     // z: 0,
//     // rotation: 0,
//   }))
// }, 1000)
//
// setInterval(() => {
//   // let count = Object.values(store.getState().sceneObjects).length
//   store.dispatch(deleteObject(5))
//   store.dispatch(deleteObject(6))
//   store.dispatch(deleteObject(7))
// }, 3000)

// setInterval(() => {
//   let r = store.getState().sceneObjects[4].rotation
//   store.dispatch(updateObject(4, { rotation: r + 0.1 }))
// }, 1000)

module.exports = Editor<|MERGE_RESOLUTION|>--- conflicted
+++ resolved
@@ -487,12 +487,6 @@
     useEffect(() => {
       if (dragControlsView.current) {
         // TODO read-only version?
-<<<<<<< HEAD
-        //console.log('scene objects changed, updating controls')
-=======
-        // console.log('scene objects changed, updating controls')
-
->>>>>>> b8764a77
         dragControlsView.current.setObjects(draggables(sceneObjects, scene))
 
         // TODO update if there are changes to the camera(s) in the scene
@@ -2407,11 +2401,8 @@
 
     let camera = scene.children.find(child => child.userData.id === activeCamera)
 
-<<<<<<< HEAD
     let closest = null
 
-=======
->>>>>>> b8764a77
     if (!camera) return h(['div#camera-inspector', { style: { padding: 12, lineHeight: 1.25 } }])
 
     let cameraState = sceneObjects[activeCamera]
@@ -2430,7 +2421,6 @@
 
     let [heightFeet, heightInches] = metersAsFeetAndInches(cameraState.z)
 
-<<<<<<< HEAD
     useEffect(() => {
       camera = scene.children.find(child => child.userData.id === activeCamera)
       // calculate distance to characters, get the closest
@@ -2494,8 +2484,6 @@
 
     let [distFeet, distInches] = metersAsFeetAndInches(closest.distance)
 
-=======
->>>>>>> b8764a77
     return h(
       ['div#camera-inspector', { style: { padding: 12, lineHeight: 1.25 } },
 
@@ -2506,11 +2494,8 @@
             `Camera 1, ${Math.round(focalLength)}mm, f/1.4`,
             ['br'],
             `Height: ${feetAndInchesAsString(heightFeet, heightInches)} Tilt: ${tiltInDegrees}°`,
-<<<<<<< HEAD
             ['br'],
             closest.object ? `Closest character: ${closest.object ? shortId(closest.object.userData.id) : ''}, distance: ${feetAndInchesAsString(distFeet, distInches)} (${parseFloat(Math.round(closest.distance * 100) / 100).toFixed(2)}m)` : ''
-=======
->>>>>>> b8764a77
           ],
           [
             'div.column',
