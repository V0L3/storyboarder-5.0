const THREE = require('three')

const { ipcRenderer, remote } = require('electron')
const { dialog } = remote
const fs = require('fs')
const path = require('path')

const React = require('react')
const { useState, useEffect, useRef, useContext } = React
const { Provider, connect } = require('react-redux')
const ReactDOM = require('react-dom')
const Stats = require('stats.js')
const { VariableSizeList } = require('react-window')
const classNames = require('classnames')
const prompt = require('electron-prompt')

const { createSelector } = require('reselect')

//const h = require('../h')
//const useComponentSize = require('../use-component-size')
const h = require('../utils/h')
const useComponentSize = require('../hooks/use-component-size')
const robot = require("robotjs")


const {
  //
  //
  // action creators
  //
  selectObject,
  createObject,
  updateObject,
  deleteObject,

  duplicateObject,

  selectBone,
  setMainViewCamera,
  loadScene,
  saveScene,
  updateCharacterSkeleton,
  setActiveCamera,
  resetScene,
  createScenePreset,
  updateScenePreset,
  deleteScenePreset,

  createCharacterPreset,

  createPosePreset,
  updatePosePreset,
  deletePosePreset,

  updateWorld,
  updateWorldRoom,
  updateWorldEnvironment,

  markSaved,

  toggleWorkspaceGuide,

  //
  //
  // selectors
  //
  getSerializedState,
  getIsSceneDirty
//} = require('../state')
} = require('../shared/reducers/shot-generator')

const { Machine } = require('xstate')
//const useMachine = require('../useMachine')
const useMachine = require('../hooks/use-machine')

const CameraControls = require('./CameraControls')
const DragControls = require('./DragControls')
const IconSprites = require('./IconSprites')
const Character = require('./Character')
const SpotLight = require('./SpotLight')
const Volumetric = require('./Volumetric')
const VolumePresetsEditor = require('./VolumePresetsEditor')

const SceneObject = require('./SceneObject')

const BonesHelper = require('./BonesHelper')

const presetsStorage = require('../shared/store/presetsStorage')
//const presetsStorage = require('../presetsStorage')

const WorldObject = require('./World')

const ModelLoader = require('../services/model-loader')

<<<<<<< HEAD
const NumberSlider = require('./NumberSlider')
const NumberSliderTransform = {
  degrees: (prev, delta, { min, max, step, fine }) => {
    // inc/dec
    let value = prev + (delta * (step * (fine ? 0.01 : 1)))
    // mod
    if (value > 180) { return value - 360 }
    if (value < -180) { return value + 360 }
    return value
  },
  intNumber: value => {return parseInt(value)}
}
const NumberSliderFormatter = {
  degrees: value => Math.round(value).toString() + '°',
  percent: value => Math.round(value).toString() + '%',  
}
=======
const { NumberSlider } = require('./NumberSlider')
const NumberSliderTransform = require('./NumberSlider').transforms
const NumberSliderFormatter = require('./NumberSlider').formatters
>>>>>>> 17029975

const ModelSelect = require('./ModelSelect')
const ServerInspector = require('./ServerInspector')
const GuidesView = require('./GuidesView')

require('../vendor/OutlineEffect.js')


window.THREE = THREE

const draggables = (sceneObjects, scene) =>
  //scene.children.filter(o => o.userData.type === 'object' || o instanceof BoundingBoxHelper)
  scene.children.filter(o => o.userData.type === 'object' || 
                              o.userData.type === 'character' || 
                              o.userData.type === 'light' || 
                              o.userData.type === 'volume' )

const cameras = ( scene ) => 
  scene.children.filter(o => o instanceof THREE.PerspectiveCamera)

const animatedUpdate = (fn) => (dispatch, getState) => fn(dispatch, getState())

const metersAsFeetAndInches = meters => {
  let heightInInches = meters * 39.3701
  let heightFeet = Math.floor(heightInInches / 12)
  let heightInches = Math.floor(heightInInches % 12)
  return [heightFeet, heightInches]
}

const feetAndInchesAsString = (feet, inches) => `${feet}′${inches}″`
const feetAndInchesAsString2nd = (feet, inches) => `${feet}'${inches}"`  //need these because sdf font doesn't have these glyphs

const shortId = id => id.toString().substr(0, 7).toLowerCase()

const preventDefault = (fn, ...args) => e => {
  e.preventDefault()
  fn(e, ...args)
}

/**
 * Return the first index containing an *item* which is greater than *item*.
 * @arguments _(item)_
 * @example
 *  indexOfGreaterThan([10, 5, 77, 55, 12, 123], 70) // => 2
 * via mohayonao/subcollider
 */
const indexOfGreaterThan = (array, item) => {
  for (var i = 0, imax = array.length; i < imax; ++i) {
    if (array[i] > item) { return i }
  }
  return -1
}
/**
 * Returns the closest index of the value in the array (collection must be sorted).
 * @arguments _(item)_
 * @example
 *  indexIn([2, 3, 5, 6], 5.2) // => 2
 * via mohayonao/subcollider
 */
 const indexIn = (array, item) => {
  var i, j = indexOfGreaterThan(array, item)
  if (j === -1) { return array.length - 1 }
  if (j ===  0) { return j }
  i = j - 1
  return ((item - array[i]) < (array[j] - item)) ? i : j
}

// all pose presets (so we can use `stand` for new characters)
const defaultPosePresets = require('../shared/reducers/shot-generator-presets/poses.json')
// id of the pose preset used for new characters
const DEFAULT_POSE_PRESET_ID = '79BBBD0D-6BA2-4D84-9B71-EE661AB6E5AE'

const SceneContext = React.createContext()

const SceneManager = connect(
  state => ({
    world: state.world,
    sceneObjects: state.sceneObjects,
    remoteInput: state.input,
    selection: state.selection,
    selectedBone: state.selectedBone,
    mainViewCamera: state.mainViewCamera,
    activeCamera: state.activeCamera,
    aspectRatio: state.aspectRatio,
    devices: state.devices,
    meta: state.meta,
    volumePresets:state.presets.volumes,
    // HACK force reset skeleton pose on Board UUID change
    _boardUid: state.board.uid
  }),
  {
    updateObject,
    selectObject,
    animatedUpdate,
    selectBone,
    updateCharacterSkeleton,
    createPosePreset,
    updateWorldEnvironment,
  }
)(
  ({ world, sceneObjects, updateObject, selectObject, remoteInput, largeCanvasRef, smallCanvasRef, selection, selectedBone, machineState, transition, animatedUpdate, selectBone, mainViewCamera, updateCharacterSkeleton, largeCanvasSize, activeCamera, aspectRatio, devices, meta, _boardUid, updateWorldEnvironment, volumePresets }) => {
    const { scene } = useContext(SceneContext)

    let [camera, setCamera] = useState(null)
    const [shouldRaf, setShouldRaf] = useState(true)

    let largeRenderer = useRef(null)
    let largeRendererEffect = useRef(null)
    let smallRenderer = useRef(null)
    let smallRendererEffect = useRef(null)
    let animator = useRef(null)
    let animatorId = useRef(null)

    let cameraControlsView = useRef(null)
    let dragControlsView = useRef(null)
    let orthoDragControlsView = useRef(null)
    let bonesHelper = useRef(null)
    let lightHelper = useRef(null)

    let clock = useRef(new THREE.Clock())

    let orthoCamera = useRef(new THREE.OrthographicCamera( -4, 4, 4, -4, 1, 10000 ))
    
    useEffect(() => {
      console.log('new SceneManager')

      scene.background = new THREE.Color(world.backgroundColor)
      //scene.add(new THREE.AmbientLight(0x161616, 1))

      // let directionalLight = new THREE.DirectionalLight(0xFFFFFF, 1)
      // directionalLight.position.set(0, 1, 3)
      // scene.add(directionalLight)

      orthoCamera.current.position.y = 900
      orthoCamera.current.rotation.x = -Math.PI / 2
    }, [])

    useEffect(() => {
      const onVisibilityChange = event => {
        // console.log('SceneManager onVisibilityChange', document.hidden, event)
        if (document.hidden) {
          setShouldRaf(false)
        } else {
          setShouldRaf(true)
        }
      }

      const onBlur = event => {
        // console.log('SceneManager onBlur')
        setShouldRaf(false)
      }

      const onFocus = event => {
        // console.log('SceneManager onFocus')
        setShouldRaf(true)
      }

      document.addEventListener('visibilitychange', onVisibilityChange)
      window.addEventListener('blur', onBlur)
      window.addEventListener('focus', onFocus)

      return function cleanup () {
        document.removeEventListener('visibilitychange', onVisibilityChange)
        window.removeEventListener('blur', onBlur)
        window.removeEventListener('focus', onFocus)
      }
    }, [])

    useEffect(() => {
      largeRenderer.current = new THREE.WebGLRenderer({
        canvas: largeCanvasRef.current,
        antialias: true
      })
      // largeRenderer.current.setSize(
      //   largeCanvasSize.width,
      //   largeCanvasSize.height
      // )

      largeRendererEffect.current = new THREE.OutlineEffect( largeRenderer.current, {defaultThickness:0.008} )
      
      smallRenderer.current = new THREE.WebGLRenderer({
        canvas: smallCanvasRef.current,
        antialias: true
      })
      smallRenderer.current.setSize(
        300,
        300,
      )
      smallRendererEffect.current = new THREE.OutlineEffect( smallRenderer.current, {defaultThickness:0.02, defaultAlpha:0.5, defaultColor: [ 0.4, 0.4, 0.4 ], ignoreMaterial: true} )
    }, [])

    // resize the renderers (large and small)
    // FIXME this is running _after_ the animation frame, causing a visible jump
    useEffect(() => {

      //seems this is called a bit often, see later about reducing hooks

      // how wide is the canvas which will render the large view?
      let width = Math.ceil(largeCanvasSize.width)
      // assign a target height, based on scene aspect ratio
      let height = Math.ceil(width / aspectRatio)

      let minMax = [9999,-9999,9999,-9999]

      // go through all appropriate opbjects and get the min max
      for (child of scene.children) {
        if (
          child.userData &&
          child.userData.type === 'object' ||
          child.userData.type === 'character' ||
          child.userData.type === 'light' ||
          child.userData.type === 'volume' ||
          child instanceof THREE.PerspectiveCamera
        ) {
          minMax[0] = Math.min(child.position.x, minMax[0])
          minMax[1] = Math.max(child.position.x, minMax[1])
          minMax[2] = Math.min(child.position.z, minMax[2])
          minMax[3] = Math.max(child.position.z, minMax[3])
        }
      }

      // add some padding
      minMax[0] -= 2
      minMax[1] += 2
      minMax[2] -= 2
      minMax[3] += 2

      // get the aspect ratio of the container window
      // target aspect ratio
      let rs = (mainViewCamera === 'live')
        ? 1
        : aspectRatio

      // make sure the min max box fits in the aspect ratio
      let mWidth = minMax[1]-minMax[0]
      let mHeight = minMax[3]-minMax[2]
      let mAspectRatio = (mWidth/mHeight)

      if (mAspectRatio>rs) {
        let padding = (mWidth / (1/rs))-mHeight
        minMax[2] -= padding/2
        minMax[3] += padding/2
      } else {
        let padding = (mHeight / (1/rs))-mWidth
        minMax[0] -= padding/2
        minMax[1] += padding/2
      }

      orthoCamera.current.position.x = minMax[0]+((minMax[1]-minMax[0])/2)
      orthoCamera.current.position.z = minMax[2]+((minMax[3]-minMax[2])/2)
      orthoCamera.current.left = -(minMax[1]-minMax[0])/2
      orthoCamera.current.right = (minMax[1]-minMax[0])/2
      orthoCamera.current.top = (minMax[3]-minMax[2])/2
      orthoCamera.current.bottom = -(minMax[3]-minMax[2])/2
      orthoCamera.current.near = -1000
      orthoCamera.current.far = 1000

      orthoCamera.current.updateProjectionMatrix()

      orthoCamera.current.layers.enable(2)

      // resize the renderers
      if (mainViewCamera === 'live') {
        // ortho camera is small
        smallRenderer.current.setSize(300, 300)
        smallRendererEffect.current.setParams({
          defaultThickness:0.02,
          ignoreMaterial: true,
          defaultColor: [ 0.4, 0.4, 0.4 ]
        })

        // perspective camera is large
        largeRenderer.current.setSize(width, height)

        largeRendererEffect.current.setParams({
          defaultThickness:0.008,
          ignoreMaterial: false,
          defaultColor: [0, 0, 0]
        })
        
      } else {
        // ortho camera is large
        largeRenderer.current.setSize(width, height)
        largeRendererEffect.current.setParams({
          defaultThickness:0.013,
          ignoreMaterial: true,
          defaultColor: [ 0.4, 0.4, 0.4 ]
        })
        // perspective camera is small
        smallRenderer.current.setSize(
          Math.floor(300),
          Math.floor(300 / aspectRatio)
        )
        smallRendererEffect.current.setParams({
          defaultThickness:0.008,
          ignoreMaterial: false,
          defaultColor: [0, 0, 0]
        })
      }
    }, [sceneObjects, largeCanvasSize, mainViewCamera, aspectRatio])

    useEffect(() => {
      setCamera(scene.children.find(o => o.userData.id === activeCamera))
    }, [activeCamera])

    useEffect(() => {
      if (camera) {
        console.log('camera changed')

        // state of the active camera
        let cameraState = Object.values(sceneObjects).find(o => o.id === camera.userData.id)
        if (!cameraControlsView.current) {
          console.log('new CameraControls')
          cameraControlsView.current = new CameraControls(
            CameraControls.objectFromCameraState(cameraState),
            largeCanvasRef.current
          )
        }

        if (!dragControlsView.current) {
          console.log('new DragControls')
          dragControlsView.current = new DragControls(
            draggables(sceneObjects, scene),
            cameras(scene),
            camera,
            largeCanvasRef.current,
            selectObject,
            updateObject,
            selectBone
          )
          dragControlsView.current.addEventListener('pointerdown', event => {
            transition('TYPING_EXIT')
          })
          dragControlsView.current.addEventListener(
            'dragstart',
            function ( event ) {
              transition('EDITING_ENTER')
            }.bind(this)
          )
          dragControlsView.current.addEventListener( 'dragend', function ( event ) {
            transition('EDITING_EXIT')
          }.bind(this) )
        }

        if (!orthoDragControlsView.current) {
          orthoDragControlsView.current = new DragControls(
            draggables(sceneObjects, scene),
            cameras(scene),
            orthoCamera.current,
            smallCanvasRef.current,
            selectObject,
            updateObject,
            selectBone
          )
          orthoDragControlsView.current.addEventListener( 'dragstart', function ( event ) {
            transition('EDITING_ENTER')
          }.bind(this) )
          orthoDragControlsView.current.addEventListener( 'dragend', function ( event ) {
            transition('EDITING_EXIT')
          }.bind(this) )
        }

        animator.current = () => {
          if (stats) { stats.begin() }
          if (scene && camera) {

            animatedUpdate((dispatch, state) => {
              let cameraForSmall = state.mainViewCamera === 'ortho' ? camera : orthoCamera.current
              let cameraForLarge = state.mainViewCamera === 'live' ? camera : orthoCamera.current

              dragControlsView.current.setCamera(cameraForLarge)
              orthoDragControlsView.current.setCamera(cameraForSmall)
              //orthoDragControlsView.current.setCameras(cameras(scene))

              if (cameraControlsView.current && cameraControlsView.current.enabled) {
                let cameraState = Object.values(state.sceneObjects).find(o => o.id === camera.userData.id)

                if (!cameraState) {
                  // FIXME
                  // when loading a new scene, rAF might run with a state reference
                  // should reset reset animator.current when loading
                  // for now, just prevent attempting to render when in conflicting state
                  console.warn('prevented render with missing camera state')
                  return
                }

                cameraControlsView.current.object = CameraControls.objectFromCameraState(cameraState)

                // step
                cameraControlsView.current.update( clock.current.getDelta(), state )
                dragControlsView.current.update( clock.current.getDelta(), state )

                // update object state with the latest values
                let cameraId = camera.userData.id
                let { x, y, z, rotation, tilt, fov } = cameraControlsView.current.object

                // if props changed
                if (
                  cameraState.x != x ||
                  cameraState.y != y ||
                  cameraState.z != z ||
                  cameraState.rotation != rotation ||
                  cameraState.tilt != tilt ||
                  cameraState.fov != fov
                ) {
                  // update the camera state
                  updateObject(cameraId, {
                    x,
                    y,
                    z,
                    rotation,
                    tilt,
                    fov
                  })
                }
              }
              let tempColor = scene.background.clone()
              if (state.mainViewCamera === 'live') {
                largeRendererEffect.current.render(scene, cameraForLarge)
                scene.background.set(new THREE.Color( '#FFFFFF' ))
                smallRendererEffect.current.render( scene, cameraForSmall)
                scene.background.set(tempColor)

              } else {
                scene.background.set(new THREE.Color( '#FFFFFF' ))           
                largeRendererEffect.current.render(scene, cameraForLarge)
                scene.background.set(tempColor)
                smallRendererEffect.current.render( scene, cameraForSmall)
              }
            })
          }
          if (stats) { stats.end() }
          animatorId.current = requestAnimationFrame(animator.current)
        }

        if (shouldRaf) {
          animatorId.current = requestAnimationFrame(animator.current)
        }
      }

      return function cleanup () {
        console.log('cameraControls setter cleanup')

        cancelAnimationFrame(animatorId.current)
        animator.current = () => {}
        animatorId.current = null

        if (cameraControlsView.current) {
          // remove camera controls event listeners and null the reference
          cameraControlsView.current.dispose()
          cameraControlsView.current = null
        }
      }
    }, [camera, shouldRaf])

    // see code in rAF
    // useEffect(() => {}, [mainViewCamera])

    useEffect(() => {
      // TODO update sceneObjects[character.id].loaded when loaded

      let sceneObject = null
      let child = null

      if (selection != null) {
        child = scene.children.find(o => o.userData.id === selection)
        sceneObject = sceneObjects[selection]
        //if light - add helper

        // if (sceneObject.type === 'light') {
        //   if (lightHelper.current !== child)
        //   {
        //     scene.remove(lightHelper.current)
        //     lightHelper.current = child.helper
        //     scene.add(lightHelper.current)
        //   }
        // } else {
        //   if (lightHelper.current)
        //   {
        //     scene.remove(lightHelper.current)
        //     lightHelper.current = null
        //   }
        // }

        //if character
        //if (child && ((child.children[0] && child.children[0].skeleton) || (child.children[1] && child.children[1].skeleton) || (child.children[2] && child.children[2].skeleton)) && sceneObject.visible) {
        if (child && child.userData.type === 'character') {
          let skel = child.children.find(cld => cld instanceof THREE.SkinnedMesh) ||
            child.children[0].children.find(cld => cld instanceof THREE.SkinnedMesh)

          if (
            // there is not a BonesHelper instance
            !bonesHelper.current ||
            // or, there is a BonesHelper instance pointing to the wrong object
            bonesHelper.current.root !== skel.skeleton.bones[0]
          ) {
            bonesHelper.current = child.bonesHelper
          }
        } else {
          bonesHelper.current = null
        }
      } else {

        //if nothing selected
        bonesHelper.current = null
      }

      if (dragControlsView.current) {
        //console.log('bones helper current: ', bonesHelper.current)
        dragControlsView.current.setBones(bonesHelper.current)
        dragControlsView.current.setSelected(child)
        dragControlsView.current.setCameras(cameras(scene))
      }
      if (orthoDragControlsView.current) {
        orthoDragControlsView.current.setBones(bonesHelper.current)
        orthoDragControlsView.current.setSelected(child)
        orthoDragControlsView.current.setCameras(cameras(scene))
      }
    }, [selection, sceneObjects])

    useEffect(() => {
      if (dragControlsView.current) {
        // TODO read-only version?
        
        dragControlsView.current.setObjects(draggables(sceneObjects, scene))
        
        // TODO update if there are changes to the camera(s) in the scene
        //
        // let cameraState = Object.values(sceneObjects).find(o => o.type === 'camera')
        // cameraControlsView.current.object = JSON.parse(JSON.stringify(cameraState))
      }
    }, [sceneObjects, camera])

    useEffect(() => {
      if (orthoDragControlsView.current) {
        orthoDragControlsView.current.setObjects(draggables(sceneObjects, scene))
        orthoDragControlsView.current.setCameras(cameras(scene))
      }
    }, [sceneObjects, orthoCamera])

    useEffect(() => {
      if (camera && cameraControlsView.current) {
        if (mainViewCamera === 'ortho') {
          cameraControlsView.current.enabled = false
          return
        }

        if (machineState.matches('idle')) {
          cameraControlsView.current.reset()
          cameraControlsView.current.enabled = true
        } else {
          cameraControlsView.current.reset()
          cameraControlsView.current.enabled = false
        }
      }
    }, [machineState.value, camera, cameraControlsView.current, mainViewCamera])
    // console.log('SceneManager render', sceneObjects)
    
    const components = Object.values(sceneObjects).map(props => {
    
      switch (props.type) {
          case 'object':
            return [
              SceneObject, {
                key: props.id,
                scene,

                remoteInput,
                isSelected: props.id === selection,

                camera,

                updateObject,

                loaded: props.loaded ? props.loaded : false,

                storyboarderFilePath: meta.storyboarderFilePath,

                ...props
              }
            ]

          case 'character':
            return [
              Character, {
                key: props.id,
                scene,

                remoteInput,
                isSelected: selection === props.id,
                selectedBone,

                camera,

                updateCharacterSkeleton,
                updateObject,

                loaded: props.loaded ? props.loaded : false,
                devices,

                storyboarderFilePath: meta.storyboarderFilePath,

                // HACK force reset skeleton pose on Board UUID change
                boardUid: _boardUid,

                ...props
              }
            ]

          case 'camera':
            return [
              Camera, {
                key: props.id,
                scene,

                setCamera,

                aspectRatio,
                ...props
              }
            ]

            case 'volume':
              return [
                Volumetric, {
                  key: props.id,
                  scene,
                  isSelected: selection === props.id,
                  camera,
                  updateObject,
                  numberOfLayers:props.numberOfLayers,
                  distanceBetweenLayers: props.distanceBetweenLayers,
                  volumePresets,
                  ...props
                }
              ]

            case 'light':
              return [
                SpotLight, {
                  key: props.id,
                  scene,
                  ...props
                }
              ]

        }
    })

    const worldComponent = [WorldObject, { key: 'world', world, scene, storyboarderFilePath: meta.storyboarderFilePath, updateWorldEnvironment }]
    // TODO Scene parent object?
    return [
      [worldComponent, ...components].map(c => h(c))
    ]
  }
)

// const DebugObject = React.memo(({ id, type }) => {
//   useEffect(() => {
//     console.log(type, id, 'added')
//
//     return function cleanup () {
//       console.log(type, id, 'removed')
//     }
//   }, [])
//   console.log(type, id, 'render')
//
//   return null
// })



const Camera = React.memo(({ scene, id, type, setCamera, icon, ...props }) => {
  let camera = useRef(
    new THREE.PerspectiveCamera(
    props.fov,
    props.aspectRatio,
    // near
    0.01,
    // far
    1000
  ))

  useEffect(() => {
    console.log(type, id, 'added')

    // TODO do we ever need these?  - we do at least some (aspectRatio breaks)
    // camera.current.position.x = props.x
    // camera.current.position.y = props.z
    // camera.current.position.z = props.y
    // camera.current.rotation.x = 0
    // camera.current.rotation.z = 0
    // camera.current.rotation.y = props.rotation
    // camera.current.rotateX(props.tilt)
    // camera.current.rotateZ(props.roll)
    // camera.current.userData.type = type
    // camera.current.userData.id = id
    camera.current.fov = props.fov
    let focal = camera.current.getFocalLength()
    let [camFeet, camInches] = metersAsFeetAndInches(props.z)
    camera.current.aspect = props.aspectRatio
    camera.current.orthoIcon = new IconSprites( type, props.name ? props.name : props.displayName, camera.current, Math.round(focal)+"mm, "+feetAndInchesAsString2nd(camFeet, camInches) )
    camera.current.orthoIcon.position.copy(camera.current.position)
    camera.current.orthoIcon.icon.material.rotation = camera.current.rotation.y
    scene.add(camera.current.orthoIcon)
    
    let frustumIcons = new THREE.Object3D()

    frustumIcons.left = new IconSprites( 'object', '', camera.current )
    frustumIcons.right = new IconSprites( 'object', '', camera.current )
    frustumIcons.left.scale.set(0.06, 2.5, 1)
    frustumIcons.right.scale.set(0.06, 2.5, 1)
    //frustumIcons.left.icon.position.z = -0.3
    frustumIcons.left.icon.center = new THREE.Vector2(0.5, -0.2)
    frustumIcons.right.icon.center = new THREE.Vector2(0.5, -0.2)
    let hFOV = 2 * Math.atan( Math.tan( camera.current.fov * Math.PI / 180 / 2 ) * camera.current.aspect ) 
    frustumIcons.left.icon.material.rotation = hFOV/2 + camera.current.rotation.y
    frustumIcons.right.icon.material.rotation = -hFOV/2 + camera.current.rotation.y
   
    camera.current.orthoIcon.frustumIcons = frustumIcons
    frustumIcons.add(frustumIcons.left)
    frustumIcons.add(frustumIcons.right)
    camera.current.orthoIcon.add(frustumIcons)

    scene.add(camera.current)
    // setCamera(camera.current)

    // console.log(
    //   'focal length:',
    //   camera.current.getFocalLength(),
    //   'fov',
    //   camera.current.fov,
    //   'h',
    //   camera.current.getFilmHeight(),
    //   'gauge',
    //   camera.current.filmGauge,
    //   'aspect',
    //   camera.current.aspect
    // )

    return function cleanup () {
      console.log(type, id, 'removed')
      scene.remove(camera.current.orthoIcon)
      scene.remove(camera.current)
      // setCamera(null)
    }
  }, [])

  useEffect(()=>{
    if (camera.current) {
      camera.current.orthoIcon.changeFirstText(props.name ? props.name : props.displayName)
    }
  }, [props.displayName, props.name])

  camera.current.position.x = props.x
  camera.current.position.y = props.z
  camera.current.position.z = props.y
  camera.current.rotation.x = 0
  camera.current.rotation.z = 0
  camera.current.rotation.y = props.rotation
  camera.current.rotateX(props.tilt)
  camera.current.rotateZ(props.roll)
  camera.current.userData.type = type
  camera.current.userData.id = id
  camera.current.aspect = props.aspectRatio

  camera.current.fov = props.fov
  camera.current.updateProjectionMatrix()
  if (camera.current.orthoIcon) {
    camera.current.orthoIcon.position.copy(camera.current.position)
    let rotation = new THREE.Euler().setFromQuaternion( camera.current.quaternion, "YXZ" )   //always "YXZ" when we gat strange rotations
    camera.current.orthoIcon.icon.material.rotation = rotation.y

    let hFOV = 2 * Math.atan( Math.tan( camera.current.fov * Math.PI / 180 / 2 ) * camera.current.aspect ) 
    camera.current.orthoIcon.frustumIcons.left.icon.material.rotation = hFOV/2 + rotation.y
    camera.current.orthoIcon.frustumIcons.right.icon.material.rotation = -hFOV/2 + rotation.y
    
    
    //calculatedName = camera.current.name || capitalize(`${camera.current.type} ${number}`)
    //if (camera.current.orthoIcon.iconText)
      //camera.current.orthoIcon.iconText.textGeometry.update( calculatedName )
    
    let focal = camera.current.getFocalLength()
    let [camFeet, camInches] = metersAsFeetAndInches(props.z)
    if (camera.current.orthoIcon.iconSecondText)
      camera.current.orthoIcon.changeSecondText( Math.round(focal)+"mm, "+feetAndInchesAsString2nd(camFeet, camInches) )      
    //camera.current.orthoIcon.frustumIcons = frustumIcons
  }
  camera.current.layers.enable(1)

  return null
})

const WorldElement = React.memo(({ index, world, isSelected, selectObject, style = {} }) => {
  const onClick = () => {
    selectObject(null)
  }

  let className = classNames({
    'selected': isSelected,
    'zebra': index % 2
  })

  return h([
    'div.element', { className, style: { height: ELEMENT_HEIGHT, ...style } }, [
      [
        'a.title[href=#]',
        { onClick },
        ['span.type', 'Scene']
      ]
    ]
  ])
})

const ListItem = ({ index, style, isScrolling, data }) => {
  const { items, models, selection, selectObject, updateObject, deleteObject, activeCamera, setActiveCamera } = data
  const isWorld = index === 0

  const sceneObject = index === 0
    ? items[0]
    : items[index]

  return h(
    isWorld
    ? [
      WorldElement, {
        index,
        world: items[0],
        isSelected: selection == null,
        selectObject
      }
    ]
    : [
        Element, {
          index,
          style,
          sceneObject,
          isSelected: sceneObject.id === selection,
          isActive: sceneObject.type === 'camera' && sceneObject.id === activeCamera,
          allowDelete: (
            sceneObject.type != 'camera' ||
            sceneObject.type == 'camera' && activeCamera !== sceneObject.id
          ),
          selectObject,
          updateObject,
          deleteObject,
          setActiveCamera
        }
      ]
  )
}

const Inspector = ({
  world,
  kind, data,
  models, updateObject, deleteObject,
  machineState, transition,
  selectedBone,
  selectBone,
  updateCharacterSkeleton,
  updateWorld,
  updateWorldRoom,
  updateWorldEnvironment
}) => {
  const { scene } = useContext(SceneContext)

  const ref = useRef()

  const onFocus = event => transition('TYPING_ENTER')
  const onBlur = event => transition('TYPING_EXIT')

  let sceneObject = data

  // try to exit typing if there is nothing to inspect
  useEffect(() => {
    if (!data) transition('TYPING_EXIT')
  }, [data])

  useEffect(() => {
    // automatically blur if typing mode was exited but a child of ours is focused
    if (!machineState.matches('typing')) {
      if (document.hasFocus()) {
        const el = document.activeElement
        if (ref.current.contains(el)) {
          el.blur()
        }
      }
    }
  }, [machineState])

  return h([
    'div#inspector',
    { ref, onFocus, onBlur },
    (kind && data)
      ? [
          InspectedElement, {
            sceneObject,
            models,
            updateObject,
            selectedBone: scene.getObjectByProperty('uuid', selectedBone),
            machineState,
            transition,
            selectBone,
            updateCharacterSkeleton
          }
        ]
      : [
        InspectedWorld, {
          world,

          transition,

          updateWorld,
          updateWorldRoom,
          updateWorldEnvironment
        }
      ],
      [ServerInspector]
  ])
}

const InspectedWorld = ({ world, transition, updateWorld, updateWorldRoom, updateWorldEnvironment }) => {
  const onGroundClick = event => {
    event.preventDefault()
    updateWorld({ ground: !world.ground })
  }

  return h([
    'div',
    ['h4', { style: { margin: 0 } }, 'Scene'],
    [
      'div', { style: { marginBottom: 12 }},

      [
        'div.row',
        { style: { alignItems: 'center', margin: '6px 0 3px 0' } }, [

          ['div', { style: { width: 50 } }, 'ground'],

          ['input', {
            type: 'checkbox',
            checked: world.ground,
            readOnly: true,
            style: {

            }
          }],

          ['label', {
            onClick: onGroundClick,
          }, [
            'span'
          ]]
        ]
      ],

      [NumberSlider,
        {
          label: 'bg color',
          value: world.backgroundColor / 0xFFFFFF,
          min: 0,
          max: 1,
          onSetValue: value => {
            // value is 0..1, scale to component value of 0x00...0xFF (0...255)
            let c = 0xFF * value
            // monochrome
            let backgroundColor = (c << 16) | (c << 8) | c
            updateWorld({ backgroundColor })
          }
        }
      ],

    ],

    [
      'div', { style: { marginBottom: 12 }},
      [
        ['h5', { style: { margin: 0 } }, 'Room'],

        [
          'div.row',
          { style: { alignItems: 'center', margin: '6px 0 3px 0' } }, [

            ['div', { style: { width: 50 } }, 'visible'],

            ['input', {
              type: 'checkbox',
              checked: world.room.visible,
              readOnly: true,
              style: {

              }
            }],

            ['label', {
              onClick: preventDefault(event => {
                updateWorldRoom({ visible: !world.room.visible })
              }),
            }, [
              'span'
            ]]
          ]
        ],

        ['div.column', [
          [NumberSlider, { label: 'width', value: world.room.width, min: 12, max: 250, onSetValue: value => updateWorldRoom({ width: value }) } ],
          [NumberSlider, { label: 'length', value: world.room.length, min: 10, max: 250, onSetValue: value => updateWorldRoom({ length: value }) } ],
          [NumberSlider, { label: 'height', value: world.room.height, min: 8, max: 40, onSetValue: value => updateWorldRoom({ height: value }) } ],
        ]]
      ]
    ],

    [
      'div', { style: { marginBottom: 12 }},
      [
        ['h5', { style: { margin: 0 } }, 'Environment'],

        [
          'div.row',
          { style: { alignItems: 'center', margin: '6px 0 3px 0' } }, [

            ['div', { style: { width: 50 } }, 'visible'],

            ['input', {
              type: 'checkbox',
              checked: world.environment.visible,
              readOnly: true,
              style: {

              }
            }],

            ['label', {
              onClick: preventDefault(event => {
                updateWorldEnvironment({ visible: !world.environment.visible })
              }),
            }, [
              'span'
            ]]
          ]
        ],

        ['div.row', [
          ['div', { style: { width: 50 } }, 'file'],
          ['div', [
            'a[href=#]',
            {
              onClick: event => {
                let filepaths = dialog.showOpenDialog(null, {})
                if (filepaths) {
                  let filepath = filepaths[0]
                  updateWorldEnvironment({ file: filepath })
                } else {
                  updateWorldEnvironment({ file: undefined })
                }
                // automatically blur to return keyboard control
                document.activeElement.blur()
                transition('TYPING_EXIT')
              },
              style: {
                fontStyle: 'italic',
                textDecoration: 'none',
                borderBottomWidth: '1px',
                borderBottomStyle: 'dashed'
              }
            },
            world.environment.file ? path.basename(world.environment.file) : '(none)'
          ]]
        ]],

        ['div.column', [
          [NumberSlider, { label: 'x', value: world.environment.x, min: -30, max: 30, onSetValue: value => updateWorldEnvironment({ x: value }) } ],
          [NumberSlider, { label: 'y', value: world.environment.y, min: -30, max: 30, onSetValue: value => updateWorldEnvironment({ y: value }) } ],
          [NumberSlider, { label: 'z', value: world.environment.z, min: -30, max: 30, onSetValue: value => updateWorldEnvironment({ z: value }) } ],
        ]],

        ['div.row', [
          [
            NumberSlider, {
              label: 'scale',
              value: world.environment.scale,
              min: 0.001,
              max: 2,
              onSetValue: value => {
                updateWorldEnvironment({ scale: value })
              }
            }
          ]
        ]],

        ['div',
          [NumberSlider, {
            label: 'rotation',
            min: -180,
            max: 180,
            step: 1,
            value: THREE.Math.radToDeg(world.environment.rotation),
            onSetValue: rotation => {
              updateWorldEnvironment({ rotation: THREE.Math.degToRad(rotation) })
            },
            transform: NumberSliderTransform.degrees,
            formatter: NumberSliderFormatter.degrees
          }]
        ]

      ]
    ],

    [
      'div', { style: { marginBottom: 12 }},
      [
        ['h5', { style: { margin: 0 } }, 'Ambient light'],

        [NumberSlider, { label: 'intensity', value: world.ambient.intensity, min: 0, max: 1, onSetValue: value => updateWorldEnvironment({ intensity: value }) } ],
      ]
    ],

    [
      'div', { style: { marginBottom: 12 }},
      [
        ['h5', { style: { margin: 0 } }, 'Directional light'],

        [NumberSlider, { label: 'intensity', value: world.directional.intensity, min: 0, max: 1, onSetValue: value => updateWorldEnvironment({ intensityDirectional: value }) } ],
        ['div',
          [NumberSlider, {
            label: 'rotation',
            min: -Math.PI,
            max: Math.PI,
            step: Math.PI/180,
            value: world.directional.rotation,
            onSetValue: rotationDirectional => {
              updateWorldEnvironment({ rotationDirectional })
            },
            transform: NumberSliderTransform.radians,
            formatter: NumberSliderFormatter.radToDeg
          }]
        ],
        ['div',
          [NumberSlider, {
            label: 'tilt',
            min: -Math.PI,
            max: Math.PI,
            step: Math.PI/180,
            value: world.directional.tilt,
            onSetValue: tiltDirectional => {
              updateWorldEnvironment({ tiltDirectional })
            },
            transform: NumberSliderTransform.radians,
            formatter: NumberSliderFormatter.radToDeg
          }]
        ]
      ]
    ]
  ])
}

const RemoteInputView = ({ remoteInput }) => {
  let input = remoteInput

  let accel = input.accel.map(x => x.toFixed())
  let mag = input.mag.map(x => x.toFixed())
  let sensor = input.sensor.map(x => x.toFixed(2))
  let down = (input.down ? 'Y' : 'N')

  return h(
    ['div#remoteInputView',
      ['div',
        'input',
        ['div', 'accel: ' + accel ],
        ['div', 'mag: ' +  mag],
        ['div', 'sensor: ' + sensor ],
        ['div', 'down: ' + down ]
      ]
    ],
  )
}

const ElementsPanel = connect(
  // what changes should we watch for to re-render?
  state => ({
    world: state.world,
    sceneObjects: state.sceneObjects,
    selection: state.selection,
    selectedBone: state.selectedBone,
    models: state.models,
    activeCamera: state.activeCamera
  }),
  // what actions can we dispatch?
  {
    selectObject,
    updateObject,
    deleteObject,
    setActiveCamera,
    selectBone,
    updateCharacterSkeleton,
    updateWorld,
    updateWorldRoom,
    updateWorldEnvironment
  }
)(
  React.memo(({ world, sceneObjects, models, selection, selectObject, updateObject, deleteObject, selectedBone, machineState, transition, activeCamera, setActiveCamera, selectBone, updateCharacterSkeleton, updateWorld, updateWorldRoom, updateWorldEnvironment }) => {
    let ref = useRef(null)
    let size = useComponentSize(ref)

    let listRef = useRef(null)

    // TODO momoized selector
    // group by type
    let types = Object
     .entries(sceneObjects)
     .reduce((o, [ k, v ]) => {
       o[v.type] = o[v.type] || {}
       o[v.type][k.toString()] = v
       return o
    }, {})
    let sceneObjectsSorted = {
      ...types.camera,
      ...types.character,
      ...types.object,
      ...types.light,
      ...types.volume
    }

    let items = [
      world,
      ...Object.values(sceneObjectsSorted)
    ]

    const ItemsList = size.width && React.createElement(
      VariableSizeList,
      {
        ref: listRef,
        height: size.height,
        itemCount: items.length,
        itemSize: index => ELEMENT_HEIGHT,
        width: size.width,
        itemData: {
          items,

          models,
          selection,
          selectObject,
          updateObject,
          deleteObject,
          activeCamera,
          setActiveCamera
        }
      },
      ListItem
    )

    useEffect(() => {
      let arr = Object.values(sceneObjectsSorted)
      let selected = arr.find(o => o.id === selection)
      let index = arr.indexOf(selected)
      if (index > -1) {
        // item 0 is always the world item
        // so add 1 to index for actual item
        listRef.current.scrollToItem(index + 1)
      }
    }, [selection])

    let kind = sceneObjects[selection] && sceneObjects[selection].type
    let data = sceneObjects[selection]

    return React.createElement(
      'div', { style: { flex: 1, display: 'flex', flexDirection: 'column' }},
        React.createElement(
          'div', { ref, id: 'listing' },
          size.width
            ? ItemsList
            : null
        ),
        h(
          [Inspector, {
            world,

            kind,
            data,

            models, updateObject,

            machineState, transition,

            selectedBone, selectBone,

            updateCharacterSkeleton,

            updateWorld,
            updateWorldRoom,
            updateWorldEnvironment
          }]
        )
      )
  }
))

const LabelInput = ({ label, setLabel, onFocus, onBlur }) => {
  const [editing, setEditing] = useState(false)
  const ref = useRef(null)

  const onStartEditingClick = event => {
    setEditing(true)
  }

  const onSetLabelClick = event => {
    let value = ref.current.value
    if (value != null && value.length) {
      setLabel(value)
      setEditing(false)
    } else {
      setLabel(null)
      setEditing(false)
    }
    onBlur()
  }

  useEffect(() => {
    if (ref.current) {
      ref.current.focus()
      ref.current.select()
    }
  }, [editing, ref.current])

  return h(
    editing
      ? [
          'form',
          {
            onFocus,
            onBlur,

            style: {
              margin: '6px 0 12px 0'
            },
            onSubmit: preventDefault(onSetLabelClick),
          },
          [
            'input',
            {
              ref,
              style: {
                padding: 6
              },
              defaultValue: label
            }
          ],
          [
            'button',
            {
              style: {
                fontSize: 14,
                padding: 6,
                margin: '0 0 0 6px'
              }
            },
            'set'
          ]
        ]
      : [
          'a[href=#]',
          {
            onClick: preventDefault(onStartEditingClick),
            style: {
              display: 'inline-block',
              margin: '6px 0 9px 0',
              fontStyle: 'italic',
              textDecoration: 'none',
              borderBottomWidth: '1px',
              borderBottomStyle: 'dashed'
            }
          },
          label
        ]
  )
}

const saveCharacterPresets = state => presetsStorage.saveCharacterPresets({ characters: state.presets.characters })

const CharacterPresetsEditor = connect(
  state => ({
    characterPresets: state.presets.characters,
    models: state.models
  }),
  {
    updateObject,
    selectCharacterPreset: (id, characterPresetId, preset) => (dispatch, getState) => {
      let state = getState()
      dispatch(updateObject(id, {
        // set characterPresetId
        characterPresetId,

        // apply preset values to character model
        height: preset.state.height,
        //height: state.models[preset.state.model].baseHeight,
        model: preset.state.model,
        // gender: 'female',
        // age: 'adult'

        headScale: preset.state.headScale,

        morphTargets: {
          mesomorphic: preset.state.morphTargets.mesomorphic,
          ectomorphic: preset.state.morphTargets.ectomorphic,
          endomorphic: preset.state.morphTargets.endomorphic
        },

        name: preset.state.name
      }))
    },
    createCharacterPreset: ({ id, name, sceneObject }) => (dispatch, getState) => {
      // add the character data to a named preset
      let preset = {
        id,
        name,
        state: {
          height: sceneObject.height,
          //height: sceneObject.model.originalHeight,

          model: sceneObject.model,
          // gender: 'female',
          // age: 'adult'

          headScale: sceneObject.headScale,

          morphTargets: {
            mesomorphic: sceneObject.morphTargets.mesomorphic,
            ectomorphic: sceneObject.morphTargets.ectomorphic,
            endomorphic: sceneObject.morphTargets.endomorphic
          },

          name: sceneObject.name
        }
      }
      // create it
      dispatch(createCharacterPreset(preset))

      // save the presets file
      saveCharacterPresets(getState())

      // select the preset in the list
      dispatch(updateObject(sceneObject.id, { characterPresetId: id }))
    }
  }
)(
  // TODO could optimize by only passing sceneObject properties we actually care about
  React.memo(({ sceneObject, characterPresets, selectCharacterPreset, createCharacterPreset }) => {
    const onCreateCharacterPresetClick = event => {
      // show a prompt to get the desired preset name
      let id = THREE.Math.generateUUID()
      prompt({
        title: 'Preset Name',
        label: 'Select a Preset Name',
        value: `Character ${shortId(id)}`
      }, require('electron').remote.getCurrentWindow()).then(name => {
        if (name != null && name != '' && name != ' ') {
          createCharacterPreset({
            id,
            name,
            sceneObject
          })
        }
      }).catch(err => {
        console.error(err)
      })
    }

    const onSelectCharacterPreset = event => {
      let characterPresetId = event.target.value
      let preset = characterPresets[characterPresetId]
      selectCharacterPreset(sceneObject.id, characterPresetId, preset)
    }

    return h(
      ['div.row', { style: { margin: '9px 0 6px 0', paddingRight: 0 } }, [
        ['div', { style: { width: 50, display: 'flex', alignSelf: 'center' } }, 'preset'],
        [
          'select', {
            required: true,
            value: sceneObject.characterPresetId || '',
            onChange: preventDefault(onSelectCharacterPreset),
            style: {
              flex: 1,
              marginBottom: 0,
              maxWidth: 192
            }
          }, [
              ['option', { value: '', disabled: true }, '---'],
              Object.values(characterPresets).map(preset =>
                ['option', { value: preset.id }, preset.name]
              )
            ]
          ]
        ],
        ['a.button_add[href=#]', { style: { marginLeft: 6 }, onClick: preventDefault(onCreateCharacterPresetClick) }, '+']
      ]
    )
  })
)

const savePosePresets = state => presetsStorage.savePosePresets({ poses: state.presets.poses })
const PosePresetsEditor = connect(
  state => ({
    posePresets: state.presets.poses
  }),
  {
    updateObject,
    selectPosePreset: (id, posePresetId, preset) => (dispatch, getState) => {
      dispatch(updateObject(id, {
        // set posePresetId
        posePresetId,
        // apply preset values to skeleton data
        skeleton: preset.state.skeleton
      }))
    },
    createPosePreset: ({ id, name, sceneObject }) => (dispatch, getState) => {
      // add the skeleton data to a named preset
      let preset = {
        id,
        name,
        state: {
          skeleton: sceneObject.skeleton || {}
        }
      }
      //console.log('sceneObject.skeleton: ', sceneObject)
      // create it
      dispatch(createPosePreset(preset))

      // save the presets file
      savePosePresets(getState())

      // select the preset in the list
      dispatch(updateObject(sceneObject.id, { posePresetId: id }))
    },
    // updatePosePreset,
    // deletePosePreset
  }
)(
  // TODO could optimize by only passing sceneObject properties we actually care about
  React.memo(({ sceneObject, posePresets, selectPosePreset, createPosePreset }) => {
    const onCreatePosePresetClick = event => {
      // show a prompt to get the desired preset name
      let id = THREE.Math.generateUUID()
      prompt({
        title: 'Preset Name',
        label: 'Select a Preset Name',
        value: `Pose ${shortId(id)}`
      }, require('electron').remote.getCurrentWindow()).then(name => {
        if (name != null && name != '' && name != ' ') {
          createPosePreset({
            id,
            name,
            sceneObject
          })
        }
      }).catch(err => {
        console.error(err)
      })
    }

    const onSelectPosePreset = event => {
      let posePresetId = event.target.value
      let preset = posePresets[posePresetId]
      console.log('selecting pose: ', sceneObject.id, posePresetId, preset)
      selectPosePreset(sceneObject.id, posePresetId, preset)
    }

    const comparePresetNames = (a, b) => {
      var nameA = a.name.toUpperCase()
      var nameB = b.name.toUpperCase()

      if (nameA < nameB) {
        return -1
      }
      if (nameA > nameB) {
        return 1
      }
      return 0
    }

    const sortedPosePresets = Object.values(posePresets).sort(comparePresetNames)

    return h(
      ['div.row', { style: { margin: '9px 0 6px 0', paddingRight: 0 } }, [
        ['div', { style: { width: 50, display: 'flex', alignSelf: 'center' } }, 'pose'],
        [
          'select', {
            required: true,
            value: sceneObject.posePresetId || '',
            onChange: preventDefault(onSelectPosePreset),
            style: {
              flex: 1,
              marginBottom: 0,
              maxWidth: 192
            }
          }, [
              ['option', { value: '', disabled: true }, '---'],
              sortedPosePresets.map(preset =>
                ['option', { value: preset.id }, preset.name]
              )
            ]
          ]
        ],
        ['a.button_add[href=#]', { style: { marginLeft: 6 }, onClick: preventDefault(onCreatePosePresetClick) }, '+']
      ]
    )
  }))

const MORPH_TARGET_LABELS = {
  'mesomorphic': 'meso',
  'ectomorphic': 'ecto',
  'endomorphic': 'obese',
}
const InspectedElement = ({ sceneObject, models, updateObject, selectedBone, machineState, transition, selectBone, updateCharacterSkeleton }) => {
  const createOnSetValue = (id, name, transform = value => value) => value => updateObject(id, { [name]: transform(value) })

  let positionSliders = [
    [NumberSlider, { label: 'x', value: sceneObject.x, min: -30, max: 30, onSetValue: createOnSetValue(sceneObject.id, 'x') } ],
    [NumberSlider, { label: 'y', value: sceneObject.y, min: -30, max: 30, onSetValue: createOnSetValue(sceneObject.id, 'y') } ],
    [NumberSlider, { label: 'z', value: sceneObject.z, min: -30, max: 30, onSetValue: createOnSetValue(sceneObject.id, 'z') } ],
  ]

  let volumeSliders = (sceneObject.model === 'box' )
    ? [
        [NumberSlider, { label: 'width', value: sceneObject.width, min: 0.025, max: 5, onSetValue: createOnSetValue(sceneObject.id, 'width') } ],
        [NumberSlider, { label: 'height', value: sceneObject.height, min: 0.025, max: 5, onSetValue: createOnSetValue(sceneObject.id, 'height') } ],
        [NumberSlider, { label: 'depth', value: sceneObject.depth, min: 0.025, max: 5, onSetValue: createOnSetValue(sceneObject.id, 'depth') } ]
      ]
    : [
        NumberSlider, {
          label: 'size',
          value: sceneObject.depth,
          min: 0.025,
          max: 5,
          onSetValue: value => updateObject(
            sceneObject.id,
            { width: value, height: value, depth: value }
          )
        }
      ]

  const onFocus = event => transition('TYPING_ENTER')
  const onBlur = event => transition('TYPING_EXIT')

  // TODO selector?
  const modelValues = Object.values(models)
  const modelOptions = {
    object: modelValues
      .filter(model => model.type === 'object')
      .map(model => ({ name: model.name, value: model.id })),

    character: modelValues
      .filter(model => model.type === 'character')
      .map(model => ({ name: model.name, value: model.id })),

    volume: modelValues
      .filter(model => model.type === 'volume')
      .map(model => ({ name: model.name, value: model.id}))
  }

  return h([
    'div',

      [
        LabelInput,
        {
          key: sceneObject.id,
          label: sceneObject.name != null
            ? sceneObject.name
            : sceneObject.displayName,
          onFocus,
          onBlur,
          setLabel: name => {
            updateObject(sceneObject.id, { name })
          }
        }
      ],

      // character preset
      sceneObject.type == 'character' && [
        [CharacterPresetsEditor, { sceneObject }],
      ],

      (sceneObject.type == 'object' || sceneObject.type == 'character') && [
        ModelSelect, {
          sceneObject,
          options: modelOptions[sceneObject.type],
          updateObject,
          transition
        }
      ],

      // sceneObject.type == 'object' && [
      //   'select', {
      //     value: sceneObject.model,
      //     onChange: event => {
      //       event.preventDefault()
      //       updateObject(sceneObject.id, { model: event.target.value })
      //     }
      //   }, [
      //     [['box', 'box'], ['tree', 'tree'], ['chair', 'chair']].map(([name, value]) =>
      //       ['option', { value }, name]
      //     )
      //   ]
      // ],

      sceneObject.type != 'camera' &&
        [
          'div.row',
          { style: { alignItems: 'center' } }, [

            ['div', { style: { width: 50 } }, 'visible'],

            ['input', {
              type: 'checkbox',
              checked: sceneObject.visible,
              readOnly: true
            }],

            ['label', {
              onClick: preventDefault(event => {
                if (sceneObject.type === 'character') {
                  selectBone(null)
                }
                updateObject(sceneObject.id, { visible: !sceneObject.visible })
              }),
            }, [
              'span'
            ]]
          ]
        ],

      [
        'div.column',
        positionSliders
      ],

      (sceneObject.type == 'object' ) && [
        [
          'div.column',
          volumeSliders
        ],
      ],

      sceneObject.type == 'volume' && [        
        [
          'div.column',
          [VolumePresetsEditor, { sceneObject }],
          [NumberSlider, { label: 'width', value: sceneObject.width, min: 0.1, max: 25, onSetValue: createOnSetValue(sceneObject.id, 'width') } ],
          [NumberSlider, { label: 'height', value: sceneObject.height, min: -25, max: 25, onSetValue: createOnSetValue(sceneObject.id, 'height') } ],
          [NumberSlider, { label: 'depth', value: sceneObject.depth, min: 0.1, max: 25, onSetValue: createOnSetValue(sceneObject.id, 'depth') } ], 
          [NumberSlider, { 
            label: 'layers', 
            value: sceneObject.numberOfLayers, 
            min: 1, 
            max: 10, 
            step: 1,
            fine:true,
            onSetValue: createOnSetValue(sceneObject.id, 'numberOfLayers')}],
          [NumberSlider, { label: 'opacity', value: sceneObject.opacity, min: 0, max: 1, onSetValue: createOnSetValue(sceneObject.id, 'opacity') } ], 
          [NumberSlider, { 
            label: 'color', 
            value: sceneObject.color/0xFFFFFF, 
            min: 0.0, 
            max: 1, 
            onSetValue: value => {
              let c = 0xFF * value
              let color = (c << 16) | (c << 8) | c
              updateObject(sceneObject.id, { color: color })
            }
          }]
        ],
      ],

      sceneObject.type == 'light' && [
        [
          'div.column',
          [NumberSlider, { label: 'intensity', value: sceneObject.intensity, min: 0.025, max: 1, onSetValue: createOnSetValue(sceneObject.id, 'intensity') } ],
        ],
        [
          'div.column',
          [NumberSlider, {
            label: 'angle',
            value: sceneObject.angle,
            min: 0.025,
            max: Math.PI/2,
            onSetValue: createOnSetValue(sceneObject.id, 'angle'),
            step: Math.PI/180,
            transform: NumberSliderTransform.radians,
            formatter: NumberSliderFormatter.radToDeg
           }]
        ],
        [
          'div.column',
          [NumberSlider, { label: 'distance', value: sceneObject.distance, min: 0.025, max: 100, onSetValue: createOnSetValue(sceneObject.id, 'distance') } ],
        ],
        [
          'div.column',
          [NumberSlider, { label: 'penumbra', value: sceneObject.penumbra, min: 0, max: 1, onSetValue: createOnSetValue(sceneObject.id, 'penumbra') } ],
        ],
        [
          'div.column',
          [NumberSlider, { label: 'decay', value: sceneObject.decay, min: 1, max: 2, onSetValue: createOnSetValue(sceneObject.id, 'decay') } ],
        ],
      ],

      sceneObject.type == 'object'
        ? [
            ['div',
              [NumberSlider, {
                label: 'rotate x',
                min: -180,
                max: 180,
                step: 1,
                value: THREE.Math.radToDeg(sceneObject.rotation.x),
                onSetValue: value => updateObject(sceneObject.id, { rotation: { x: THREE.Math.degToRad(value) } }),
                transform: NumberSliderTransform.degrees,
                formatter: NumberSliderFormatter.degrees
              }]
            ],
            ['div',
              [NumberSlider, {
                label: 'rotate y',
                min: -180,
                max: 180,
                step: 1,
                value: THREE.Math.radToDeg(sceneObject.rotation.z),
                onSetValue: value => updateObject(sceneObject.id, { rotation: { z: THREE.Math.degToRad(value) } }),
                transform: NumberSliderTransform.degrees,
                formatter: NumberSliderFormatter.degrees
              }]
            ],
            ['div',
              [NumberSlider, {
                label: 'rotate z',
                min: -180,
                max: 180,
                step: 1,
                value: THREE.Math.radToDeg(sceneObject.rotation.y),
                onSetValue: value => updateObject(sceneObject.id, { rotation: { y: THREE.Math.degToRad(value) } }),
                transform: NumberSliderTransform.degrees,
                formatter: NumberSliderFormatter.degrees
              }]
            ]
          ]
        : ['div',
            [NumberSlider, {
              label: 'rotation',
              min: -180,
              max: 180,
              step: 1,
              value: THREE.Math.radToDeg(sceneObject.rotation),
              onSetValue: value => updateObject(sceneObject.id, { rotation: THREE.Math.degToRad(value) }),
              transform: NumberSliderTransform.degrees,
              formatter: NumberSliderFormatter.degrees
            }]
          ],

      sceneObject.type == 'camera' &&
        ['div',
          [NumberSlider, {
            label: 'roll',
            min: -45,
            max: 45,
            step: 1,
            value: THREE.Math.radToDeg(sceneObject.roll),
            onSetValue: value => updateObject(sceneObject.id, { roll: THREE.Math.degToRad(value) }),
            transform: NumberSliderTransform.degrees,
            formatter: NumberSliderFormatter.degrees
          }]
        ],

      (sceneObject.type == 'camera' || sceneObject.type == 'light') &&
        ['div',
          [NumberSlider, {
            label: 'tilt',
            min: sceneObject.type == 'light' ? -180 : -90,
            max: sceneObject.type == 'light' ? 180 : 90,
            step: 1,
            value: THREE.Math.radToDeg(sceneObject.tilt),
            onSetValue: value => updateObject(sceneObject.id, { tilt: THREE.Math.degToRad(value) }),
            formatter: NumberSliderFormatter.degrees
          }]
        ],

      sceneObject.type == 'camera' &&
        [
          NumberSlider, {
            label: 'F.O.V.',
            min: 1,
            max: 120,
            step: 1,
            value: sceneObject.fov,
            onSetValue: createOnSetValue(sceneObject.id, 'fov'),
            formatter: value => value.toFixed(1) + '°'
          }
        ],

      sceneObject.type == 'character' && (
        ModelLoader.isCustomModel(sceneObject.model)
          ? [
            ['div', { style: { flex: 1, paddingBottom: 6 } }, [
              [NumberSlider, {
                label: 'height',
                min: 0.3,
                max: 3.05,
                step: 0.0254,
                value: sceneObject.height,
                onSetValue: createOnSetValue(sceneObject.id, 'height'),
              }]]
            ]
          ]
          : [
            ['div', { style: { flex: 1, paddingBottom: 6 } }, [
              [NumberSlider, {
                label: 'height',
                min: 1.4732,
                max: 2.1336,
                step: 0.0254,
                value: sceneObject.height,
                onSetValue: createOnSetValue(sceneObject.id, 'height'),
                formatter: value => feetAndInchesAsString(
                  ...metersAsFeetAndInches(
                    sceneObject.height
                  )
                )
              }],

              [
                NumberSlider,
                {
                  label: 'head',
                  min: 80,
                  max: 120,
                  step: 1,
                  value: sceneObject.headScale * 100,
                  onSetValue: createOnSetValue(sceneObject.id, 'headScale', value => value / 100),
                  formatter: value => Math.round(value).toString() + '%'
                }
              ],
            ]],

            ['div', { style: { margin: '6px 0 3px 0', fontStyle: 'italic' } }, 'morphs'],

            ['div', { style: { flex: 1 } },
              Object.entries(sceneObject.morphTargets).map(([ key, value ]) =>
                [
                  NumberSlider,
                  {
                    label: MORPH_TARGET_LABELS[key],
                    min: 0,
                    max: 100,
                    step: 1,
                    value: value * 100,
                    onSetValue: value => updateObject(
                      sceneObject.id,
                      { morphTargets: { [key]: value / 100 }
                    }),
                    formatter: NumberSliderFormatter.percent
                  }
                ]
              )
            ]
          ]
      ),

      sceneObject.type == 'character' && [
        // pose preset
        [PosePresetsEditor, { sceneObject }],

        selectedBone && [BoneEditor, { sceneObject, bone: selectedBone, updateCharacterSkeleton }],
      ]
    ]
  )
}

const BoneEditor = ({ sceneObject, bone, updateCharacterSkeleton }) => {
  const [render, setRender] = useState(false)

  // has the user modified the skeleton?
  let rotation = sceneObject.skeleton[bone.name]
    // use the modified skeleton data
    ? sceneObject.skeleton[bone.name].rotation
    // otherwise, use the initial rotation of the bone
    : { x: bone.rotation.x, y: bone.rotation.y, z: bone.rotation.z }

  const createOnSetValue = (key, transform) => value => {
    updateCharacterSkeleton({
      id: sceneObject.id,
      name: bone.name,
      rotation: {
        x: rotation.x,
        y: rotation.y,
        z: rotation.z,
        [key]: transform(value)
      }
    })
  }

  // the posePresetId and skeleton will change synchronously
  // but the three scene will not have updated bones until SceneManager renders
  // so for now, just wait until that has probably happened :/
  useEffect(() => {
    setRender(false)

    setTimeout(() => {
      setRender(true)
    }, 1)
  }, [sceneObject.posePresetId])

  return h(
    ['div.column', [

      ['div.column', { style: { marginBottom: 3 } }, [
        ['div', { style: { flex: 1, margin: '6px 0 3px 0' } }, 'Bone'],
        ['small', { style: { display: 'flex', flex: 1, marginLeft: 1, fontStyle: 'italic', opacity: 0.8 } }, bone.name]
      ]],

      ['div.column', [
        [NumberSlider,
          {
            label: 'x',
            min: -180,
            max: 180,
            step: 1,
            value: THREE.Math.radToDeg(rotation.x),
            onSetValue: createOnSetValue('x', THREE.Math.degToRad),
            transform: NumberSliderTransform.degrees,
            formatter: NumberSliderFormatter.degrees
          }
        ],
        [NumberSlider,
          {
            label: 'y',
            min: -180,
            max: 180,
            step: 1,
            value: THREE.Math.radToDeg(rotation.y),
            onSetValue: createOnSetValue('y', THREE.Math.degToRad),
            transform: NumberSliderTransform.degrees,
            formatter: NumberSliderFormatter.degrees
          }
        ],
        [NumberSlider,
          {
            label: 'z',
            min: -180,
            max: 180,
            step: 1,
            value: THREE.Math.radToDeg(rotation.z),
            onSetValue: createOnSetValue('z', THREE.Math.degToRad),
            transform: NumberSliderTransform.degrees,
            formatter: NumberSliderFormatter.degrees
          }
        ]
      ]]
    ]]
  )
}

const ELEMENT_HEIGHT = 40
const Element = React.memo(({ index, style, sceneObject, isSelected, isActive, selectObject, updateObject, deleteObject, setActiveCamera, machineState, transition, allowDelete }) => {
  const onClick = preventDefault(event => {
    selectObject(sceneObject.id)

    if (sceneObject.type === 'camera') {
      setActiveCamera(sceneObject.id)
    }
  })

  const onDeleteClick = preventDefault(event => {
    let choice = dialog.showMessageBox(null, {
      type: 'question',
      buttons: ['Yes', 'No'],
      message: 'Are you sure?',
      defaultId: 1 // default to No
    })
    if (choice === 0) {
      deleteObject(sceneObject.id)
    }
  })

  const onToggleVisibleClick = preventDefault(event => {
    updateObject(sceneObject.id, { visible: !sceneObject.visible })
  })

  let typeLabels = {
    'camera': [Icon, { src: 'icon-item-camera' }],
    'character': [Icon, { src: 'icon-item-character' }],
    'object': [Icon, { src: 'icon-item-object' }],
    'light': [Icon, { src: 'icon-item-light' }],
    'volume': [Icon, { src: 'icon-item-volume' }]
  }

  let className = classNames({
    'selected': isSelected,
    'zebra': index % 2
  })

  return h([
    'div.element', { className, style: { height: ELEMENT_HEIGHT, ...style } }, [
      [
        'a.title[href=#]',
        { onClick },
        [
          ['span.type', typeLabels[sceneObject.type]],
          ...(sceneObject.name
            ? [
                ['span.name', sceneObject.name]
              ]
            : [
                ['span.id', sceneObject.displayName]
              ]
          ),
        ],
      ],
      ['div.row', [
          isActive
            ? ['span.active', [Icon, { src: 'icon-item-active' }]]
            : [],

          sceneObject.type === 'camera'
            ? []
            : sceneObject.visible
              ? isSelected
                ? ['a.visibility[href=#]', { onClick: onToggleVisibleClick }, [Icon, { src: 'icon-item-visible' }]]
                : []
              : ['a.visibility[href=#]', { onClick: onToggleVisibleClick }, [Icon, { src: 'icon-item-hidden' }]],

              allowDelete
                ? ['a.delete[href=#]', { onClick: onDeleteClick }, 'X']
                : ['a.delete', { style: { opacity: 0.1 } }, 'X']
      ]]
    ]
  ])
})

const PhoneCursor = connect(
  state => ({
    selection: state.selection,
    sceneObjects: state.sceneObjects,
  }),
  {
    selectObject,
    selectBone,
    updateObject
  })(
    ({ remoteInput, camera, largeCanvasRef, selectObject, selectBone, sceneObjects, selection, selectedBone, updateObject }) => {
      let startingDeviceRotation = useRef(null)
      let startingObjectRotation = useRef(null)
      let startingCameraPosition = useRef(null)
      let startingCameraOffset = useRef(null)
      let startingDirection = useRef(null)
      let tester = useRef(null)
      let isRotating = useRef(false)
      let isDragging = useRef(false)
      let intersectionPlane = useRef(null)
      let mousePosition = useRef(null)
      let virtualMouse = useRef(null)
      let xy = useRef({x:0, y:0})
      let startPosition = useRef(null)
      let viewportwidth = largeCanvasRef.current.clientWidth,
          viewportheight = largeCanvasRef.current.clientHeight
      const rect = largeCanvasRef.current.getBoundingClientRect();

      const { scene } = useContext(SceneContext)

      const setPlanePosition = (obj) => {
        let direction = new THREE.Vector3()
        camera.getWorldDirection( direction )
        let newPos = new THREE.Vector3()
        let dist = 5
        newPos.addVectors ( camera.position, direction.multiplyScalar( dist ) )
        obj.position.set(newPos.x, newPos.y, newPos.z)
        obj.lookAt(camera.position)
      }

      const setCylinderOrientation = (obj) => {
        let direction = new THREE.Vector3()
        camera.getWorldDirection( direction )
        obj.position.set(camera.x, camera.y, camera.z)
        //obj.quaternion.copy(camera.quaternion)
      }

      const findIntersection = ( origin, ph_direction, obj ) =>
      {
        var raycaster = new THREE.Raycaster(origin, ph_direction)
        var intersection = raycaster.intersectObject(obj, true)
        return intersection
      }

      const toScreenXY = ( position, camera ) => {

        var pos = position.clone()
        projScreenMat = new THREE.Matrix4()
        projScreenMat.multiplyMatrices( camera.projectionMatrix, camera.matrixWorldInverse )
        pos = pos.applyMatrix4( projScreenMat )
        return { x: ( pos.x  ),
             y: ( - pos.y )}
      }

      useEffect(() => {
        // move mouse here

        if (remoteInput.orbitMode) return
        else {
          if (isDragging.current) {
            isDragging.current = false
          }
        }
        if (camera !== undefined && camera !== null && remoteInput.mouseMode)
        {
          if (camera.parent) scene.current = camera.parent
          if (intersectionPlane.current)
          {
            // intersection plane exists
          } else {
            intersectionPlane.current = new THREE.Mesh(
              //new THREE.CylinderGeometry(1, 1, 40, 16, 2),
              new THREE.PlaneGeometry(100, 100, 2),
              new THREE.MeshBasicMaterial( {color: 0xffff00, side: THREE.DoubleSide} ))
            setPlanePosition(intersectionPlane.current)
            //setCylinderOrientation(intersectionPlane.current)
            //scene.current.add(intersectionPlane.current)  //
            intersectionPlane.current.updateMatrix()  // required for correct first pass
          }

          if (tester.current) {
            //console.log('tester exists')
          }
          else {
            tester.current = new THREE.Object3D()
            let m = new THREE.Mesh(
              new THREE.BoxGeometry(0.01, 0.01, 0.1),
              new THREE.MeshBasicMaterial({color: '#123123' })
            )
            m.position.z = -0.005
            tester.current.position.set(camera.position.x, camera.position.y, camera.position.z)
            tester.current.position.y += 0.05;
            tester.current.quaternion.copy(camera.quaternion)
            tester.current.add(new THREE.AxesHelper(1))
            tester.current.add(m)
            //scene.current.add(tester.current)
          }
        }

        // handling phone rotation to screen position here
        if (remoteInput.mouseMode)
        {
          if (remoteInput.down)
          {
            let [ alpha, beta, gamma ] = remoteInput.mag.map(THREE.Math.degToRad)
            if (!isRotating.current) {
              //starting rotation
              let target = tester.current
              startingObjectRotation.current ={
                x: target.rotation.x,
                y: target.rotation.y,
                z: target.rotation.z
              }
              startingDeviceRotation.current = {
                alpha: alpha,
                beta: beta,
                gamma: gamma
              }
              mousePosition.current = robot.getMousePos()
              virtualMouse.current = {
                x: mousePosition.x,
                y: mousePosition.y
              }
              //
            }
            let w = 0,
              x = 0,
              y = 0,
              z = 1
            let startingDeviceQuaternion = new THREE.Quaternion().setFromEuler(new THREE.Euler(startingDeviceRotation.current.beta, startingDeviceRotation.current.alpha, -startingDeviceRotation.current.gamma, 'YXZ')).multiply(new THREE.Quaternion(w, x, y, z))
            let deviceQuaternion = new THREE.Quaternion().setFromEuler(new THREE.Euler(beta, alpha, -gamma, 'YXZ')).multiply(new THREE.Quaternion(w, x, y, z))
            //startingDeviceQuaternion.multiply(camera.quaternion)
            //deviceQuaternion.multiply(camera.quaternion)
            let deviceDifference = startingDeviceQuaternion.clone().inverse().multiply(deviceQuaternion)
            let startingObjectQuaternion = new THREE.Quaternion().setFromEuler(new THREE.Euler(startingObjectRotation.current.x,startingObjectRotation.current.y,startingObjectRotation.current.z))
            startingObjectQuaternion.multiply(deviceDifference)
            tester.current.quaternion.copy(startingObjectQuaternion)
            let dir = new THREE.Vector3()
            tester.current.updateMatrixWorld()
            tester.current.children[0].getWorldDirection(dir).negate()
            let intersect = findIntersection(camera.position, dir, intersectionPlane.current)
            if (intersect.length>0)
            {
              // let point = new THREE.Mesh(
              //   new THREE.SphereGeometry(0.05),
              //   new THREE.MeshBasicMaterial({color: "#ff0000"})
              // )
              // point.position.copy(intersect[0].point)
              // scene.add(point)

              let xy_coords = toScreenXY( intersect[0].point, camera )
              if (!isRotating.current)
              {
                isRotating.current = true
                firstRun = false
                startPosition.current = {
                  x: xy_coords.x * 300, // * viewportwidth/4,
                  y: xy_coords.y * 300 //* viewportheight/4
                }
              }
              //virtualMouse.current.x = mousePosition.current.x - ((startPosition.current.x - xy_coords.x * viewportwidth/4)/2)
              //virtualMouse.current.y = mousePosition.current.y - ((startPosition.current.y - xy_coords.y * viewportheight/4)/2)
              virtualMouse.current.x = mousePosition.current.x - ((startPosition.current.x - xy_coords.x * 300)/2)
              virtualMouse.current.y = mousePosition.current.y - ((startPosition.current.y - xy_coords.y * 300)/2)
              robot.moveMouse(virtualMouse.current.x, virtualMouse.current.y)
            }
          } else {
            if (scene.current && tester.current!=null)
            {
              if (isRotating.current)
              {
                isRotating.current = false
                robot.mouseClick()
              }

              scene.current.remove(tester.current)
              scene.current.remove(intersectionPlane.current)
              tester.current = null
              intersectionPlane.current = null
            }
          }
        } else {
          // not in mouse mode
          if (scene.current && tester.current!=null)
          {
            if (isRotating.current)
            {
              isRotating.current = false
              robot.mouseClick()
            }

            scene.current.remove(tester.current)
            scene.current.remove(intersectionPlane.current)
            tester.current = null
            intersectionPlane.current = null
          }
        }

      }, [remoteInput, selection])


      useEffect(() => {
        // handling phone rotation to camera orbit
        if (!remoteInput.orbitMode)
        {
          if (isDragging.current) {
            //robot.mouseToggle("up", "left")
            isDragging.current = false
            isRotating.current = false
          }
          return
        }
        if ( camera !== undefined && camera !== null )
        {
          if (camera.parent) scene.current = camera.parent
        }

        if (remoteInput.orbitMode)
        {
          let firstRun = false
          let [ alpha, beta, gamma ] = remoteInput.mag.map(THREE.Math.degToRad)
          if (!isDragging.current) {
            //starting rotation
            firstRun = true
            isDragging.current = true
            startingCameraPosition.current = camera.position.clone()
            startingDirection.current = new THREE.Vector3()
            camera.getWorldDirection(startingDirection.current)
            startingDeviceRotation.current = {
              alpha: alpha,
              beta: beta,
              gamma: gamma
            }
            mousePosition.current = robot.getMousePos()
            virtualMouse.current = {
              x: mousePosition.x,
              y: mousePosition.y
            }

          }
          let w = 0,
            x = 0,
            y = 0,
            z = 1
          let startingDeviceQuaternion = new THREE.Quaternion().setFromEuler(new THREE.Euler(startingDeviceRotation.current.beta, startingDeviceRotation.current.alpha, -startingDeviceRotation.current.gamma, 'YXZ')).multiply(new THREE.Quaternion(w, x, y, z))
          let deviceQuaternion = new THREE.Quaternion().setFromEuler(new THREE.Euler(beta, alpha, -gamma, 'YXZ')).multiply(new THREE.Quaternion(w, x, y, z))

          let deviceDifference = startingDeviceQuaternion.clone().inverse().multiply(deviceQuaternion)

          let rot = new THREE.Euler().setFromQuaternion(deviceDifference)

          let direction = new THREE.Vector3()
          camera.getWorldDirection( direction )

          let objInScene = scene.children.find(o => o.userData.id === selection)

          let newPos = new THREE.Vector3()
          let getDistanceToPosition = new THREE.Vector3()
          if (sceneObjects[selection] && (sceneObjects[selection].type === 'object' || sceneObjects[selection].type === 'character'))
          {
            getDistanceToPosition = objInScene.position.clone()
            if (selectedBone)
            {
              let skel = objInScene.userData.skeleton// (objInScene.children[0] instanceof THREE.Mesh) ? object.current.children[0] : object.current.children[1]
              let realBone = skel.bones.find(bone => bone.uuid == selectedBone)
              let bonePosition = new THREE.Vector3()
              realBone.getWorldPosition( bonePosition )
              getDistanceToPosition = bonePosition.clone()
            }
          }
          let dist = (sceneObjects[selection] && (sceneObjects[selection].type === 'object' || sceneObjects[selection].type === 'character')) ? startingCameraPosition.current.distanceTo(getDistanceToPosition) : 3
          newPos.addVectors ( startingCameraPosition.current, direction.multiplyScalar( dist ) )
          if (firstRun)
          {
            firtRun = false
            startingCameraOffset.current = newPos
          }

          let radPerPixel = (Math.PI / 30),
            center = startingCameraOffset.current
            deltaPhi = radPerPixel * rot.y,
            deltaTheta = -radPerPixel * rot.x,
            campos = new THREE.Vector3(startingCameraPosition.current.x, startingCameraPosition.current.y, startingCameraPosition.current.z),
            pos = camera.position.clone().sub(center),
            radius = dist,
            theta = Math.acos(pos.y / radius),
            phi = Math.atan2(pos.z, pos.x)

          theta = Math.min(Math.max(theta - deltaTheta, 0), Math.PI)
          phi -= deltaPhi
          pos.x = radius * Math.sin(theta) * Math.cos(phi);
          pos.z = radius * Math.sin(theta) * Math.sin(phi);
          pos.y = radius * Math.cos(theta)

          //TODO limit y position to 0 (ground level)
          pos.add(center)

          let cam = {
            x: pos.x,
            y: pos.y,
            z: pos.z,
          }
          let testCam = new THREE.PerspectiveCamera()
          testCam.position.copy(cam)
          testCam.lookAt(startingCameraOffset.current)

          let cameraId = camera.userData.id
          let euler = new THREE.Euler()
          euler.setFromQuaternion( testCam.quaternion.clone().normalize(), "YXZ" )

          if (cam.y < 0) cam.y = 0
          cam.y = cam.y > startingCameraOffset.current.y + radius - radius/20 ? startingCameraOffset.current.y + radius - radius/20 : cam.y

          updateObject(cameraId, {
            x: cam.x,
            y: cam.z,
            z: cam.y,
            rotation: euler.y,
            tilt: euler.x,
            // roll: camera.rotation.z
          })

        } else {
          // not in orbit mouse mode
          if (scene.current && tester.current!=null)
          {
            if (isDragging.current)
            {
              isDragging.current = false
            }
            scene.current.remove(tester.current)
            scene.current.remove(intersectionPlane.current)
            tester.current = null
            intersectionPlane.current = null
          }
        }
      }, [remoteInput])

      return h(
        ['div#phoneCursor', { key: 'cursor' } ,
          [
          ]
        ]
      )
    })

const Icon = ({ src }) => h(
  [
    'img.icon', {
      width: 32,
      height: 32,
      src: `./img/shot-generator/${src}.svg`
    }
  ]
)

const Toolbar = ({ createObject, selectObject, loadScene, saveScene, camera, setActiveCamera, resetScene, saveToBoard, insertAsNewBoard }) => {
  const onCreateCameraClick = () => {
    let id = THREE.Math.generateUUID()
    createObject({
      id,

      type: 'camera',
      fov: 22.25,
      x: 0,
      y: 6,
      z: 2,
      rotation: 0,
      tilt: 0,
      roll: 0
    })
    selectObject(id)
    setActiveCamera(id)
  }

  const onCreateObjectClick = () => {
    let id = THREE.Math.generateUUID()
    //let camera = findCamera();
    let newPoz = generatePositionAndRotation(camera)

    createObject({
      id,
      type: 'object',
      model: 'box',
      width: 1,
      height: 1,
      depth: 1,
      x: newPoz.x,
      y: newPoz.y,
      z: newPoz.z,
      rotation: { x: 0, y: 0, z: 0 }, //Math.random() * Math.PI * 2,

      visible: true
    })
    selectObject(id)
  }

  const generatePositionAndRotation = (camera) => {
    let direction = new THREE.Vector3() // create once and reuse it!
    camera.getWorldDirection( direction )
    let newPos = new THREE.Vector3()
    let dist = (Math.random()) * 6 + 3
    newPos.addVectors ( camera.position, direction.multiplyScalar( dist ) )
    let obj = new THREE.Object3D()
    newPos.x += (Math.random() * 4 - 2)
    newPos.z += (Math.random() * 4 - 2)
    obj.position.set(newPos.x, 0, newPos.z)
    obj.lookAt(camera.position)
    obj.rotation.set(0, obj.rotation.y, 0)  //maybe we want rotation relative to camera (facing the camera)
    obj.rotation.y = Math.random() * Math.PI * 2

    return {
      x: obj.position.x,
      y: obj.position.z,
      z: obj.position.y,
      rotation: obj.rotation.y
    }
  }

  const onCreateCharacterClick = () => {
    let newPoz = generatePositionAndRotation(camera)
    let id = THREE.Math.generateUUID()
    createObject({
      id,
      type: 'character',
      height: 1.8,
      model: 'adult-male',
      x: newPoz.x,
      y: newPoz.y,
      z: newPoz.z,
      rotation: 0,//newPoz.rotation,
      headScale: 1,

      morphTargets: {
        mesomorphic: 0,
        ectomorphic: 0,
        endomorphic: 0
      },

      posePresetId: DEFAULT_POSE_PRESET_ID,
      skeleton: defaultPosePresets[DEFAULT_POSE_PRESET_ID].state.skeleton,

      visible: true
    })
    selectObject(id)
  }

  const onCreateLightClick = () => {
    let id = THREE.Math.generateUUID()

    createObject({
      id,
      type: 'light',
      x: 0,
      y: 0,
      z: 2,
      rotation: 0,
      tilt: 0,
      intensity: 0.8,
      visible: true,
      angle: 1.04,
      distance: 5,
      penumbra: 1.0,
      decay: 1,
    })
    selectObject(id)
  }

  const onCreateVolumeClick = () => {
    let id = THREE.Math.generateUUID()
    createObject({
      id,
      type: 'volume',
      x: 0,
      y:2,
      z: 0,
      width: 5,
      height: 5,
      depth:5,
      rotation: 0,
      visible: true,
      opacity: 0.3,
      color: 0x777777,
      numberOfLayers: 4,
      distanceBetweenLayers: 1.5,
      effect: '1EB17E27-AC0D-4F71-B916-CF07C911639C'
    })
  }

  const onCreateStressClick = () => {
    for (let i = 0; i < 500; i++) {
      onCreateObjectClick()
    }
    for (let i = 0; i < 20; i++) {
      onCreateCharacterClick()
    }
    setTimeout(() => {
      console.log(Object.values($r.store.getState().sceneObjects).length, 'scene objects')
    }, 100)
  }

  const onLoadClick = () => {
    let filepaths = dialog.showOpenDialog(null, {})
    if (filepaths) {
      let filepath = filepaths[0]
      let choice = dialog.showMessageBox(null, {
        type: 'question',
        buttons: ['Yes', 'No'],
        message: 'Your existing scene will be cleared to load the file. Are you sure?',
        defaultId: 1 // default to No
      })
      if (choice === 0) {
        try {
          let data = JSON.parse(
            fs.readFileSync(filepath)
          )
          loadScene(data)
        } catch (err) {
          console.error(err)
          dialog.showMessageBox(null, {
            message: 'Sorry, an error occurred.'
          })
        }
      }
    }
  }

  const onSaveClick = () => {
    let filepath = dialog.showSaveDialog(null, { defaultPath: 'test.json' })
    if (filepath) {
      // if (fs.existsSync(filepath)) {
      //   let choice = dialog.showMessageBox(null, {
      //     type: 'question',
      //     buttons: ['Yes', 'No'],
      //     message: 'That file already exists. Overwrite?',
      //     defaultId: 1 // default to No
      //   })
      //   if (choice === 1) return
      // }
      saveScene(filepath)
    }
  }

  const onClearClick = () => {
    let choice = dialog.showMessageBox(null, {
      type: 'question',
      buttons: ['Yes', 'No'],
      message: 'Your existing scene will be cleared. Are you sure?',
      defaultId: 1 // default to No
    })
    if (choice === 0) {
      resetScene()
    }
  }

  const onSaveToBoardClick = event => {
    saveToBoard()
  }

  const onInsertNewBoardClick = event => {
    insertAsNewBoard()
  }

  return h(
    ['div#toolbar', { key: 'toolbar' },
      ['div.toolbar__addition.row', [
        ['a[href=#]', { onClick: preventDefault(onCreateCameraClick) }, [[Icon, { src: 'icon-toolbar-camera' }], 'Camera']],
        ['a[href=#]', { onClick: preventDefault(onCreateObjectClick) }, [[Icon, { src: 'icon-toolbar-object' }], 'Object']],
        ['a[href=#]', { onClick: preventDefault(onCreateCharacterClick) }, [[Icon, { src: 'icon-toolbar-character' }], 'Character']],
        ['a[href=#]', { onClick: preventDefault(onCreateLightClick) }, [[Icon, { src: 'icon-toolbar-light' }], 'Light']],
        ['a[href=#]', { onClick: preventDefault(onCreateVolumeClick) }, [[Icon, { src: 'icon-toolbar-volume' }], 'Volume']],
      ]],
      // ['a[href=#]', { onClick: preventDefault(onCreateStressClick) }, '+ STRESS'],

      // ['a[href=#]', { onClick: preventDefault(onClearClick) }, 'Clear'],
      // ['a[href=#]', { onClick: preventDefault(onLoadClick) }, 'Load'],
      // ['a[href=#]', { onClick: preventDefault(onSaveClick) }, 'Save'],

      ['div.toolbar__board-actions.row', [
        ['a[href=#]', { onClick: preventDefault(onSaveToBoardClick) }, [[Icon, { src: 'icon-toolbar-save-to-board' }], 'Save to Board']],
        ['a[href=#]', { onClick: preventDefault(onInsertNewBoardClick) }, [[Icon, { src: 'icon-toolbar-insert-as-new-board' }], 'Insert As New Board']],
      ]]
    ]
  )
}

const getClosestCharacterInView = (objects, camera) => {
  let obj = null
  let dist = 1000000
  let allDistances = []

  for (var char of objects) {
    let d = camera.position.distanceTo(
      new THREE.Vector3(char.position.x, camera.position.y, char.position.z))

    allDistances.push({
      object: char,
      distance: d
    })
  }

  let compare = (a, b) => {
    if (a.distance < b.distance)
      return -1;
    if (a.distance > b.distance)
      return 1;
    return 0;
  }

  allDistances.sort(compare)

  for (var i = 0; i< allDistances.length; i++) {
    if (checkIfCharacterInCameraView(allDistances[i].object, camera))
      return allDistances[i]
  }

  return {
    object: obj,
    distance: dist !== 1000000 ? dist : 0
  }
}

const checkIfCharacterInCameraView = (character, camera) => {
  camera.updateMatrix()
  camera.updateMatrixWorld()
  var frustum = new THREE.Frustum()
  frustum.setFromMatrix(
    new THREE.Matrix4()
      .multiplyMatrices(camera.projectionMatrix, camera.matrixWorldInverse))

  for (var hitter of character.bonesHelper.hit_meshes) {
    if (frustum.intersectsBox(new THREE.Box3().setFromObject( hitter ))) {
      return true
    }
  }
  return false
}

const ClosestObjectInspector = ({ camera, sceneObjects, characters }) => {
  const [result, setResult] = useState('')

  useEffect(() => {
    // HACK
    // we're delaying 1 frame until scene is guaranteed to be updated
    // wrap in a try/catch because the scene might not have the same characters
    // by the time we actually render
    // if we get an error in hit testing against empty objects, just ignore it
    requestAnimationFrame(() => {
      try {
        let closest = getClosestCharacterInView(characters, camera)

        let [distFeet, distInches] = metersAsFeetAndInches(closest.distance)

        let sceneObject = closest.object ? sceneObjects[closest.object.userData.id] : undefined

        setResult(sceneObject
          ? `Distance to ${sceneObject.name || sceneObject.displayName}: ${feetAndInchesAsString(distFeet, distInches)} (${parseFloat(Math.round(closest.distance * 100) / 100).toFixed(2)}m)`
          : '')

      } catch (err) {
        setResult('')
      }
    })
  }, [camera, sceneObjects, characters])

  return h(['div.camera-inspector__nearest-character', result])
}

const CameraInspector = connect(
  state => ({
    sceneObjects: state.sceneObjects,
    activeCamera: state.activeCamera
  })
)(
  React.memo(({ camera, sceneObjects, activeCamera }) => {
    const { scene } = useContext(SceneContext)

    if (!camera) return h(['div.camera-inspector'])

    let cameraState = sceneObjects[activeCamera]

    let tiltInDegrees = Math.round(cameraState.tilt * THREE.Math.RAD2DEG)

    let [heightFeet, heightInches] = metersAsFeetAndInches(cameraState.z)

    let cameraNumber = Object.values(sceneObjects)
                        .filter(o => o.type === 'camera')
                        .indexOf(cameraState) + 1

    let cameraName = cameraState.name || `Camera ${cameraNumber}`

    let fakeCamera = camera.clone() // TODO reuse a single object
    fakeCamera.fov = cameraState.fov
    let focalLength = fakeCamera.getFocalLength()
    fakeCamera = null

    return h(
      ['div.camera-inspector',

        ['div.row',
          { style: { justifyContent: 'space-between' } },
          [
            'div',
            `${cameraName}, ${Math.round(focalLength)}mm, f/1.4`,
            ['br'],
            `Height: ${feetAndInchesAsString(heightFeet, heightInches)} Tilt: ${tiltInDegrees}°`,
            ['br'],
            [ClosestObjectInspector, {
              camera,
              sceneObjects,
              characters: scene.children.filter(o => o.userData.type === 'character')
            }]
          ]
        ]
        // [RemoteInputView, { remoteInput }]
      ]
    )
  }
))

// const { durationOfWords } = require('../utils')
const BoardInspector = connect(
  state => ({
    board: state.board
  })
)(
({ board }) => {
  const present = value => value && value.length > 1

  // let suggestedDuration = durationOfWords(dialogue, 300) + 300
  // let suggestedDurationInSeconds = suggestedDuration / 1000
  // let durationString = `// about ${suggestedDurationInSeconds} seconds`

  return h(
    ['div.column.board-inspector', [
      ['div.board-inspector__shot', 'Shot ' + board.shot],

      present(board.dialogue) && ['p.board-inspector__dialogue', 'DIALOGUE: ' + board.dialogue],
      present(board.action) && ['p.board-inspector__action', 'ACTION: ' + board.action],
      present(board.notes) && ['p.board-inspector__notes', 'NOTES: ' + board.notes]
    ]]
  )
})

const GuidesInspector = connect(
  state => ({
    center: state.workspace.guides.center,
    thirds: state.workspace.guides.thirds,
    eyeline: state.workspace.guides.eyeline
  }),
  {
    toggleWorkspaceGuide
  }
)(
(({
  center, thirds, eyeline,
  toggleWorkspaceGuide
}) =>
  h(['div.guides-inspector', [
    'div.row',
      ['div.guides-inspector__label', 'Guides'],
        ['div.round-buttons-panel', [
          [
            'a[href=#]',
            {
              className: classNames({ active: center }),
              onClick: preventDefault(() => toggleWorkspaceGuide('center'))
            },
            [[Icon, { src: 'icon-guides-center' }]]
          ],
          [
            'a[href=#]',
            {
              className: classNames({ active: thirds }),
              onClick: preventDefault(() => toggleWorkspaceGuide('thirds'))
            },
            [[Icon, { src: 'icon-guides-thirds' }]]
          ],
          [
            'a[href=#]',
            {
              className: classNames({ active: eyeline }),
              onClick: preventDefault(() => toggleWorkspaceGuide('eyeline'))
            },
            '👁'
          ]
        ]]
      ]]
)))

const CamerasInspector = connect(
  state => ({
    activeCamera: state.activeCamera,
    _cameras: getCameraSceneObjects(state)
  }),
  {
    setActiveCamera
  }
)(
({
  // props
  activeCamera,

  // via selectors
  _cameras,

  // action creators
  setActiveCamera
}) => {

  const onClick = (camera, event) => {
    event.preventDefault()
    setActiveCamera(camera.id)
  }

  return h(['div.cameras-inspector', [
    'div.row',
      ['div.cameras-inspector__label', 'Camera'],
      ['div.round-buttons-panel',
        _cameras.map(
          (camera, n) =>
            [
              'a[href=#]',
              {
                className: classNames({ active: activeCamera === camera.id }),
                onClick: onClick.bind(this, camera)
              },
              n + 1
            ]
        )
      ]
  ]])
})


const editorMachine = Machine({
  id: 'editor',
  initial: 'idle',
  strict: true,
  states: {
    idle: {
      on: {
        TYPING_ENTER: 'typing',
        EDITING_ENTER: 'editing',
        PROCESSING_ENTER: 'processing'
      }
    },
    typing: {
      on: {
        TYPING_EXIT: 'idle'
      }
    },
    editing: {
      on: {
        EDITING_EXIT: 'idle'
      }
    },
    processing: {
      on: {
        PROCESSING_EXIT: 'idle'
      }
    }
  }
})

// TODO move selector logic into reducers/shot-generator?
// memoized selectors
const getSceneObjects = state => state.sceneObjects
const getSelection = state => state.selection
const getCameraSceneObjects = createSelector(
  [getSceneObjects],
  (sceneObjects) => Object.values(sceneObjects).filter(o => o.type === 'camera')
)
const getSelectedSceneObject = createSelector(
  [getSceneObjects, getSelection],
  (sceneObjects, selection) => Object.values(sceneObjects).find(o => o.id === selection)
)
const canDelete = (sceneObject, activeCamera) =>
  // allow objects
  sceneObject.type === 'object' ||
  // allow characters
  sceneObject.type === 'character' ||
  // allow cameras which are not the active camera
  (sceneObject.type === 'camera' && sceneObject.id !== activeCamera)

const menu = require('../menu')
const onMenuFocus = () => {
  menu.setShotGeneratorMenu()
}
const MenuManager = ({ }) => {
  useEffect(() => {
    let win = remote.getCurrentWindow()
    win.on('focus', onMenuFocus)
    onMenuFocus()

    return function cleanup () {
      win.off('focus', onMenuFocus)
    }
  }, [])
  return null
}

const KeyHandler = connect(
  state => ({
    mainViewCamera: state.mainViewCamera,
    activeCamera: state.activeCamera,
    selection: state.selection,

    _selectedSceneObject: getSelectedSceneObject(state),

    _cameras: getCameraSceneObjects(state)
  }),
  {
    setMainViewCamera,
    selectObject,
    setActiveCamera,
    duplicateObject,
    deleteObject,
    updateObject
  }
)(
  ({
    mainViewCamera,
    activeCamera,
    selection,
    _selectedSceneObject,
    _cameras,
    setMainViewCamera,
    selectObject,
    setActiveCamera,
    duplicateObject,
    deleteObject,
    updateObject
  }) => {
    const { scene } = useContext(SceneContext)

    const onCommandDuplicate = () => {
      if (selection) {
        let destinationId = THREE.Math.generateUUID()
        duplicateObject(selection, destinationId)
        selectObject(destinationId)
      }
    }

    useEffect(() => {
      const onKeyDown = event => {
        if (event.key === 'Backspace') {
          if (selection && canDelete(_selectedSceneObject, activeCamera)) {
            let choice = dialog.showMessageBox(null, {
              type: 'question',
              buttons: ['Yes', 'No'],
              message: 'Are you sure?'
            })
            if (choice === 0) {
              deleteObject(selection)
            }
          }
        }
        if (event.key === 't') {
          setMainViewCamera(mainViewCamera === 'ortho' ? 'live' : 'ortho')
        }
        if (event.key === 'Escape') {
          selectObject(activeCamera)
        }
        if (event.key === '1') { if (_cameras[0]) { setActiveCamera(_cameras[0].id) }}
        if (event.key === '2') { if (_cameras[1]) { setActiveCamera(_cameras[1].id) }}
        if (event.key === '3') { if (_cameras[2]) { setActiveCamera(_cameras[2].id) }}
        if (event.key === '4') { if (_cameras[3]) { setActiveCamera(_cameras[3].id) }}
        if (event.key === '5') { if (_cameras[4]) { setActiveCamera(_cameras[4].id) }}
        if (event.key === '6') { if (_cameras[5]) { setActiveCamera(_cameras[5].id) }}
        if (event.key === '7') { if (_cameras[6]) { setActiveCamera(_cameras[6].id) }}
        if (event.key === '8') { if (_cameras[7]) { setActiveCamera(_cameras[7].id) }}
        if (event.key === '9') { if (_cameras[8]) { setActiveCamera(_cameras[8].id) }}

        if (event.key === 'z' || event.key === 'x') {
          let cameraState = _cameras.find(camera => camera.id === activeCamera)
          let roll = {
            'z': Math.max(cameraState.roll - THREE.Math.DEG2RAD, -45 * THREE.Math.DEG2RAD),
            'x': Math.min(cameraState.roll + THREE.Math.DEG2RAD, 45 * THREE.Math.DEG2RAD)
          }[event.key]

          updateObject(activeCamera, { roll })
        }

        if (event.key === '[' || event.key === ']') {
          let cameraState = _cameras.find(camera => camera.id === activeCamera)

          let mms = [12, 16, 18, 22, 24, 35, 50, 85, 100, 120, 200, 300, 500]

          let camera = scene.children.find(child => child.userData.id === activeCamera)
          let fakeCamera = camera.clone() // TODO reuse a single object
          let fovs = mms.map(mm => {
            fakeCamera.setFocalLength(mm)
            return fakeCamera.fov
          }).sort((a, b) => a - b)
          fakeCamera = null

          let index = indexIn(fovs, cameraState.fov)

          let fov = {
            '[': fovs[Math.min(index + 1, fovs.length)],
            ']': fovs[Math.max(index - 1, 0)]
          }[event.key]

          updateObject(activeCamera, { fov })
        }
      }

      window.addEventListener('keydown', onKeyDown)
      ipcRenderer.on('shot-generator:object:duplicate', onCommandDuplicate)

      return function cleanup () {
        window.removeEventListener('keydown', onKeyDown)
        ipcRenderer.off('shot-generator:object:duplicate', onCommandDuplicate)
      }
    }, [mainViewCamera, _cameras, selection, _selectedSceneObject, activeCamera])

    return null
  }
)

const Editor = connect(
  state => ({
    mainViewCamera: state.mainViewCamera,
    activeCamera: state.activeCamera,
    remoteInput: state.input,
    aspectRatio: state.aspectRatio,
    sceneObjects: state.sceneObjects,
    selectedBone: state.selectedBone,
  }),
  {
    createObject,
    selectObject,
    updateModels: payload => ({ type: 'UPDATE_MODELS', payload }),
    loadScene,
    saveScene: filepath => (dispatch, getState) => {
      let state = getState()
      let contents = getSerializedState(state)
      fs.writeFileSync(filepath, JSON.stringify(contents, null, 2))
      dialog.showMessageBox(null, { message: 'Saved!' })
      // dispatch(markSaved())
    },
    setActiveCamera,
    resetScene,

    onBeforeUnload: event => (dispatch, getState) => {
      if (getIsSceneDirty(getState())) {
        // pass electron-specific flag
        // to trigger `will-prevent-unload` on BrowserWindow
        event.returnValue = false
      }
    },

    setMainViewCamera,
    markSaved,

    withState: (fn) => (dispatch, getState) => fn(dispatch, getState())
  }
)(
  ({ mainViewCamera, createObject, selectObject, updateModels, loadScene, saveScene, activeCamera, setActiveCamera, resetScene, remoteInput, aspectRatio, sceneObjects, selection, selectedBone, onBeforeUnload, setMainViewCamera, withState }) => {

    const largeCanvasRef = useRef(null)
    const smallCanvasRef = useRef(null)
    const [ready, setReady] = useState(false)

    const scene = useRef()
    let [camera, setCamera ] = useState(null)
    const [ machineState, transition ] = useMachine(editorMachine, { log: false })

    const mainViewContainerRef = useRef(null)
    const largeCanvasSize = useComponentSize(mainViewContainerRef)

    const onCanvasPointerDown = event => {
      event.preventDefault()
      event.target.focus()
      // force ortho controls
      // note: dragcontroller grabs pointerdown so this will not fire on perspective camera click
      transition('TYPING_EXIT')
    }

    const onSwapCameraViewsClick = preventDefault(() => {
      
      setMainViewCamera(mainViewCamera === 'ortho' ? 'live' : 'ortho')

    })

    const onAutoFitClick = preventDefault(() => { alert('TODO autofit (not implemented yet)') })
    const onZoomInClick = preventDefault(() => { alert('TODO zoom in (not implemented yet)') })
    const onZoomOutClick = preventDefault(() => { alert('TODO zoom out (not implemented yet)') })



    // used by onToolbarSaveToBoard and onToolbarInsertAsNewBoard
    const imageRenderer = useRef()

    const renderImagesForBoard = state => {
      if (!imageRenderer.current) {
        imageRenderer.current = new THREE.OutlineEffect(
          new THREE.WebGLRenderer({ antialias: true }), { defaultThickness:0.008 }
        )
      }

      let imageRenderCamera = camera.clone()
      imageRenderCamera.layers.set(0)
      imageRenderCamera.layers.enable(3)


      //
      //
      // Prepare for rendering as an image
      //

      let selected = scene.current.children.find(child =>
          (
            child.userData.type === 'character' ||
            child.userData.type === 'object'
          ) &&
          child.userData.id === state.selection)

      let material = selected &&
        ((selected.userData.type === 'character')
          ? selected.userData.mesh.material
          // TODO support multiple child Object3D’s in a Group
          : selected.children[0].material)

      // save memento
      let memento = material && { color: material.userData.outlineParameters.color }




      // override selection outline effect color from selected Object3D’s material
      if (memento) {
        material.userData.outlineParameters.color = [0, 0, 0]
      }




      // render the image
      imageRenderer.current.setSize(Math.ceil(900 * state.aspectRatio), 900)
      imageRenderer.current.render(scene.current, imageRenderCamera)
      let cameraImage = imageRenderer.current.domElement.toDataURL()



      // restore from memento
      if (memento) {
        material.userData.outlineParameters.color = memento.color
      }



      // TODO
      // if (topDownCamera) {
      //   imageRenderer.clear()
      //   imageRenderer.setSize(900, 900)
      //   imageRenderer.render(scene, topDownCamera)
      //   let topDownImage = imageRenderer.domElement.toDataURL()
      // }
      let topDownImage = undefined

      return { cameraImage, topDownImage }
    }

    const onToolbarSaveToBoard = () => {
      withState((dispatch, state) => {
        let { cameraImage } = renderImagesForBoard(state)

        ipcRenderer.send('saveShot', {
          uid: state.board.uid,
          data: getSerializedState(state),
          images: {
            'camera': cameraImage,

            // TODO
            'topdown': undefined
          }
        })

        dispatch(markSaved())
      })
    }
    const onToolbarInsertAsNewBoard = () => {
      withState((dispatch, state) => {
        let { cameraImage } = renderImagesForBoard(state)

        // NOTE we do this first, since we get new data on insertShot complete
        dispatch(markSaved())

        ipcRenderer.send('insertShot', {
          data: getSerializedState(state),
          images: {
            'camera': cameraImage,

            // TODO
            'topdown': undefined
          }
        })
      })
    }



    useEffect(() => {
      scene.current = new THREE.Scene()

      // TODO introspect models
      updateModels({})

      // do any other pre-loading stuff here
      document.fonts.ready.then(() => {
        // let the app know we're ready to render
        setReady(true)
      })

      return function cleanup () {
        scene.current = null
      }
    }, [])

    // render Toolbar with updated camera when scene is ready, or when activeCamera changes
    useEffect(() => {
      setCamera(scene.current.children.find(o => o.userData.id === activeCamera))
    }, [ready, activeCamera])

    useEffect(() => {
      window.addEventListener('beforeunload', onBeforeUnload)
      return function cleanup () {
        window.removeEventListener('beforeunload', onBeforeUnload)
      }
    }, [onBeforeUnload])

    return React.createElement(
      SceneContext.Provider,
      { value: { scene: scene.current }},
      h(
        ['div.column', { style: { width: '100%' } }, [
          [Toolbar, { createObject, selectObject, loadScene, saveScene, camera, setActiveCamera, resetScene, saveToBoard: onToolbarSaveToBoard, insertAsNewBoard: onToolbarInsertAsNewBoard }],

          ['div.row', { style: { flex: 1 }},
            ['div.column', { style: { width: '300px', background: '#111'} },
              ['div#topdown', { style: { height: '300px' } },
                // top-down-canvas
                ['canvas', { key: 'top-down-canvas', tabIndex: 0, ref: smallCanvasRef, id: 'top-down-canvas', style: { width: '100%' }, onPointerDown: onCanvasPointerDown }],
                // controls
                ['div.topdown__controls', [
                  ['div.row', [
                    // ['a[href=#]', { onClick: onAutoFitClick }, [[Icon, { src: 'icon-camera-view-autofit' }]]],
                    // ['a[href=#]', { onClick: onZoomInClick }, [[Icon, { src: 'icon-camera-view-zoom-in' }]]],
                    // ['a[href=#]', { onClick: onZoomOutClick }, [[Icon, { src: 'icon-camera-view-zoom-out' }]]],
                  ]],
                  ['div.row', [
                    ['a[href=#]', { onClick: onSwapCameraViewsClick }, [[Icon, { src: 'icon-camera-view-expand' }]]],
                  ]]
                ]]
              ],
              ['div#elements', [ElementsPanel, { machineState, transition }]]
            ],

            ['div.column.fill',
              ['div#camera-view', { ref: mainViewContainerRef, style: { paddingTop: `${(1 / aspectRatio) * 100}%` } },
                // camera canvas
                ['canvas', { key: 'camera-canvas', tabIndex: 1, ref: largeCanvasRef, id: 'camera-canvas', onPointerDown: onCanvasPointerDown }],
                largeCanvasSize.width && [GuidesView, {
                  dimensions: {
                    width: Math.ceil(largeCanvasSize.width),
                    height: Math.ceil(largeCanvasSize.width / aspectRatio)
                  }
                }]
              ],
              ['div.inspectors', [
                [CameraInspector, { camera }],
                [BoardInspector],
                [GuidesInspector],
                [CamerasInspector]
              ]]
            ],

            //
            // hide presets editor for now
            //
            // ['div.column', [
            //   'div#presets', { style: {
            //     flex: 1,
            //     width: '200px',
            //     backgroundColor: '#eee'
            //   }},
            //   [PresetsEditor, { transition }]
            // ]],

            ready && (remoteInput.mouseMode || remoteInput.orbitMode) && [PhoneCursor, { remoteInput, camera, largeCanvasRef, selectObject, selectBone, sceneObjects, selection, selectedBone }],
          ],

          [LoadingStatus, { ready }]
        ],

        ready && [SceneManager, { mainViewCamera, largeCanvasRef, smallCanvasRef, machineState, transition, largeCanvasSize }],

        !machineState.matches('typing') && [KeyHandler],

        [MenuManager]
      ]
    )
  )
})

// TODO move to selectors file
const getLoadableSceneObjects = createSelector(
  [getSceneObjects],
  sceneObjects => Object.values(sceneObjects)
    .filter(sceneObject =>
      (sceneObject.type === 'character' || sceneObject.type === 'object') &&
      sceneObject.loaded != null
    )
)
const getLoadableSceneObjectsRemaining = createSelector(
  [getLoadableSceneObjects],
  loadableSceneObjects => loadableSceneObjects.filter(sceneObject => sceneObject.loaded === false)
)

const LoadingStatus = connect(
  state => ({
    // total: getLoadableSceneObjects(state).length,
    remaining: getLoadableSceneObjectsRemaining(state).length
  })
)(React.memo(({ ready, remaining }) => {
  let message
  
  if (!ready) {
    message = 'Initializing Shot Generator …'
  } else if (remaining) {
    message = 'Loading models …'
  }

  if (!message) return null

  return h(
    ['div.modal-overlay', [
      ['div.modal', [
        ['div.modal__content', [
          ['div.title', 'Loading'],
          ['div.message', message]
        ]]
      ]]
    ]]
  )

}))

const saveScenePresets = state => presetsStorage.saveScenePresets({ scenes: state.presets.scenes })
const PresetsEditor = connect(
  state => ({
    presets: state.presets
  }),
  {
    loadScenePreset: id => (dispatch, getState) => {
      let choice = dialog.showMessageBox(null, {
        type: 'question',
        buttons: ['Yes', 'No'],
        message: 'Your existing scene will be cleared. Are you sure?',
        defaultId: 1 // default to No
      })
      if (choice === 0) {
        let state = getState()
        let preset = state.presets.scenes[id]
        dispatch(loadScene({
          world: preset.state.world,
          sceneObjects: preset.state.sceneObjects,
          activeCamera: preset.state.activeCamera
        }))
      }
    },

    createScenePreset: () => (dispatch, getState) => {
      // show a prompt to get the desired preset name
      let id = THREE.Math.generateUUID()
      prompt({
        title: 'Preset Name',
        label: 'Select a Preset Name',
        value: `Scene ${shortId(id)}`
      }, require('electron').remote.getCurrentWindow()).then(name => {
        if (name != null && name != '' && name != ' ') {
          let state = getState()
          let preset = {
            id,
            name,
            state: {
              world: state.world,
              sceneObjects: state.sceneObjects,
              activeCamera: state.activeCamera
            }
          }
          dispatch(createScenePreset(preset))
          saveScenePresets(getState())
        }
      }).catch(err => {
        console.error(err)
      })
    },

    updateScenePreset: (id, values) => (dispatch, getState) => {
      dispatch(updateScenePreset(id, values))
      saveScenePresets(getState())
    },

    deleteScenePreset: id => (dispatch, getState) => {
      let choice = dialog.showMessageBox(null, {
        type: 'question',
        buttons: ['Yes', 'No'],
        message: 'This scene preset will be deleted. Are you sure?',
        defaultId: 1 // default to No
      })
      if (choice === 0) {
        dispatch(deleteScenePreset(id))
        saveScenePresets(getState())
      }
    }
  }
)(
({ presets, loadScenePreset, createScenePreset, updateScenePreset, deleteScenePreset, transition }) => {
  const onLoadClick = (preset, event) => {
    event.preventDefault()
    loadScenePreset(preset.id)
  }

  const onSaveClick = event => {
    event.preventDefault()
    createScenePreset()
  }

  const onDeleteClick = id => {
    event.preventDefault()
    deleteScenePreset(id)
  }

  const onEditClick = (preset, event) => {
    event.preventDefault()
    updateScenePreset(preset.id, { name: 'ok'})
  }

  const onFocus = event => transition('TYPING_ENTER')
  const onBlur = event => transition('TYPING_EXIT')

  return h([
    'div', { style: { padding: 6 } }, [
      ['h3', { style: { margin: '24px 0 12px 0' } }, 'Preset Scenes'],

      ['ul', Object.values(presets.scenes).map(preset =>
        ['li.element', { style: { display: 'flex', justifyContent: 'space-between' } },

          ['a.select[href=#]', { style: { color: 'white', textDecoration: 'none', display: 'flex', alignSelf: 'center', top: -3, position: 'relative', width: '1.5rem' }, onClick: onLoadClick.bind(this, preset) }, '⇧'],

          [
            'span',
            { style: { flex: 1 } },
            [
              LabelInput,
              {
                key: preset.id,
                label: preset.name != null
                  ? preset.name
                  : `Preset ${shortId(preset.id)}`,
                onFocus,
                onBlur,
                setLabel: name => {
                  updateScenePreset(preset.id, { name })
                }
              }
            ]
          ],


          ['a.delete[href=#]', { onClick: onDeleteClick.bind(this, preset.id) }, 'X']
        ] )
      ],

      ['button', { style: { marginTop: 20, padding: '9px 12px', fontSize: 16 }, onClick: onSaveClick }, '+ Preset'],
    ]
  ])
})

let stats
ipcRenderer.on('shot-generator:menu:view:fps-meter', (event, value) => {
  console.log('shot-generator:menu:view:fps-meter', event, value)
  if (!stats) {
    stats = new Stats()
    stats.showPanel(0)
    document.body.appendChild( stats.dom )
    stats.dom.style.top = '7px'
    stats.dom.style.left = '460px'
  } else {
    document.body.removeChild( stats.dom )
    stats = undefined
  }
})

// setInterval(() => {
//   let count = Object.values(store.getState().sceneObjects).length
//
//   store.dispatch(createObject({
//
//     id: count,
//     type: 'character',
//     height: 1.6,
//     x: 1 + (Math.random() * 0.5),
//     y: 0,
//     z: 0,
//     rotation: -0.8
//
//     // type: 'box',
//     // width: 1,
//     // height: 0.5,
//     // depth: 1,
//     // x: 4,
//     // y: 0.5,
//     // z: 0,
//     // rotation: 0,
//   }))
// }, 1000)
//
// setInterval(() => {
//   // let count = Object.values(store.getState().sceneObjects).length
//   store.dispatch(deleteObject(5))
//   store.dispatch(deleteObject(6))
//   store.dispatch(deleteObject(7))
// }, 3000)

// setInterval(() => {
//   let r = store.getState().sceneObjects[4].rotation
//   store.dispatch(updateObject(4, { rotation: r + 0.1 }))
// }, 1000)

module.exports = Editor<|MERGE_RESOLUTION|>--- conflicted
+++ resolved
@@ -92,28 +92,9 @@
 
 const ModelLoader = require('../services/model-loader')
 
-<<<<<<< HEAD
-const NumberSlider = require('./NumberSlider')
-const NumberSliderTransform = {
-  degrees: (prev, delta, { min, max, step, fine }) => {
-    // inc/dec
-    let value = prev + (delta * (step * (fine ? 0.01 : 1)))
-    // mod
-    if (value > 180) { return value - 360 }
-    if (value < -180) { return value + 360 }
-    return value
-  },
-  intNumber: value => {return parseInt(value)}
-}
-const NumberSliderFormatter = {
-  degrees: value => Math.round(value).toString() + '°',
-  percent: value => Math.round(value).toString() + '%',  
-}
-=======
 const { NumberSlider } = require('./NumberSlider')
 const NumberSliderTransform = require('./NumberSlider').transforms
 const NumberSliderFormatter = require('./NumberSlider').formatters
->>>>>>> 17029975
 
 const ModelSelect = require('./ModelSelect')
 const ServerInspector = require('./ServerInspector')
