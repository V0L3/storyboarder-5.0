--- conflicted
+++ resolved
@@ -201,7 +201,7 @@
       let objId = preset.id
       preset.id = id
       preset.name = preset.name+shortId(id)
-      
+
       $r.store.dispatch(createPosePreset(preset))
       //createPosePreset(preset)
       // save the presets file
@@ -527,7 +527,7 @@
         if (child && child.userData.type === 'character') {
           let skel = child.children.find(cld => cld instanceof THREE.SkinnedMesh) ||
             child.children[0].children.find(cld => cld instanceof THREE.SkinnedMesh)
-  
+
           if (
             // there is not a BonesHelper instance
             !bonesHelper.current ||
@@ -626,7 +626,7 @@
                 createPosePreset: createPosePresetFromBones,
 
                 loaded: props.loaded ? props.loaded : false,
-                devices, 
+                devices,
                 ...props
               }
             ]
@@ -1747,7 +1747,7 @@
           formatter: NumberSliderFormatter.degrees
         }]
       ],
-   
+
 
       sceneObject.type == 'camera' &&
         ['div',
@@ -1867,42 +1867,8 @@
   )
 }
 
-<<<<<<< HEAD
-// TODO is there a simpler way to get the default rotation of a bone?
-// via THREE.Skeleton#pose()
-const getDefaultRotationForBone = (skeleton, bone) => {
-  let dummy = new THREE.Object3D()
-  dummy.matrixWorld.getInverse( skeleton.boneInverses[ skeleton.bones.indexOf(bone) ] )
-
-  if ( bone.parent && bone.parent.isBone ) {
-    dummy.matrix.getInverse( bone.parent.matrixWorld )
-    dummy.matrix.multiply( dummy.matrixWorld )
-  } else {
-    dummy.matrix.copy( dummy.matrixWorld )
-  }
-  dummy.matrix.copy (bone.matrix)
-
-  var p = new THREE.Vector3()
-  var q = new THREE.Quaternion();
-  var s = new THREE.Vector3()
-  dummy.matrix.decompose( p, q, s )
-
-  let e = new THREE.Euler()
-  e.setFromQuaternion( q )
-  return { x: e.x, y: e.y, z: e.z }
-}
-
-const BoneEditor = ({ sceneObject, bone, updateCharacterSkeleton }) => {
-  const { scene } = useContext(SceneContext)
-
-  let sceneObj = scene.children.find(o => o.userData.id === sceneObject.id)
-
-  let skeleton = sceneObj.children.find(child => child instanceof THREE.SkinnedMesh).skeleton ||
-    sceneObj.children[0].children.find(child => child instanceof THREE.SkinnedMesh).skeleton
-=======
 const BoneEditor = ({ sceneObject, bone, updateCharacterSkeleton }) => {
   const [render, setRender] = useState(false)
->>>>>>> ff210d3e
 
   // has the user modified the skeleton?
   let rotation = sceneObject.skeleton[bone.name]
