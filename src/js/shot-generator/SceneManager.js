--- conflicted
+++ resolved
@@ -702,7 +702,6 @@
                 ...props
               }
             ]
-<<<<<<< HEAD
           case 'attachable':
               try {
                 modelCacheKey = ModelLoader.getFilepathForModel({ model: props.model, type: props.type }, { storyboarderFilePath: meta.storyboarderFilePath })
@@ -721,17 +720,17 @@
                 camera: camera,
                 largeRenderer: largeRenderer,
                 isSelected: selectedAttachable === null ? false : selectedAttachable === props.id ? true : false,
-=======
+                ...props
+              }
+            ]
           case 'group':
             return [
               Group, {
                 key: props.id,
                 scene,
                 isSelected: selections.includes(props.id),
-          
+            
                 updateObject,
->>>>>>> d5038045
-          
                 ...props
               }
             ]
