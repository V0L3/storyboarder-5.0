const { Provider, connect } = require('react-redux')
const React = require('react')
const { useState, useEffect, useRef, useContext, useMemo } = React

const THREE = require('three')
window.THREE = window.THREE || THREE
require('../vendor/OutlineEffect')

const h = require('../utils/h')
const SGIkHelper = require('../shared/IK/SGIkHelper')
const {
  selectObject,
  selectObjectToggle,
  updateObject,
  updateObjects,
  deleteObjects,
  selectBone,
  updateCharacterSkeleton,
  updateCharacterIkSkeleton,
  createPosePreset,
  updateWorldEnvironment,

  getSceneObjects,
  getSelections,
  getActiveCamera,
  getSelectedBone,
  getWorld,

  undoGroupStart,
  undoGroupEnd,
  getSelectedAttachable
} = require('../shared/reducers/shot-generator')

const {
  SceneContext,
  animatedUpdate,
  stats
} = require('./Components')

const CameraControls = require('./CameraControls')
const SelectionManager = require('./SelectionManager')
// const SelectionsMover = require('./SelectionsMover')

const Character = require('./Character')
const SpotLight = require('./SpotLight')
const Volumetric = require('./Volumetric')
const SceneObject = require('./SceneObject')
const Camera = require('./Camera')
const Image = require('./Image')
const Attachable = require('./attachables/Attachable')

const WorldObject = require('./World')

const ModelLoader = require('../services/model-loader')

const SceneManager = connect(
  state => ({
    world: getWorld(state),
    sceneObjects: getSceneObjects(state),
    remoteInput: state.input,
    selections: getSelections(state),
    selectedBone: getSelectedBone(state),
    selectedAttachable: getSelectedAttachable(state),
    mainViewCamera: state.mainViewCamera,
    activeCamera: getActiveCamera(state),
    aspectRatio: state.aspectRatio,
    devices: state.devices,
    meta: state.meta,
    // HACK force reset skeleton pose on Board UUID change
    _boardUid: state.board.uid
  }),
  {
    updateObject,
    updateObjects,
    selectObject,
    selectObjectToggle,
    animatedUpdate,
    selectBone,
    updateCharacterSkeleton,
    updateCharacterIkSkeleton,
    createPosePreset,
    updateWorldEnvironment,
    deleteObjects,
    undoGroupStart,
    undoGroupEnd
  }
)(
  ({ world, sceneObjects, updateObject, selectObject, selectObjectToggle, remoteInput, largeCanvasRef, smallCanvasRef, selections, selectedBone, machineState, transition, animatedUpdate, selectBone, mainViewCamera, updateCharacterSkeleton, updateCharacterIkSkeleton, largeCanvasSize, activeCamera, aspectRatio, devices, meta, _boardUid, updateWorldEnvironment, attachments, undoGroupStart, undoGroupEnd, orthoCamera, camera, setCamera, selectedAttachable, updateObjects, deleteObjects }) => {
    const { scene } = useContext(SceneContext)
    // const modelCacheDispatch = useContext(CacheContext)

    const [shouldRaf, setShouldRaf] = useState(true)

    let largeRenderer = useRef(null)
    let largeRendererEffect = useRef(null)
    let smallRenderer = useRef(null)
    let smallRendererEffect = useRef(null)
    let animator = useRef(null)
    let animatorId = useRef(null)

    let cameraControlsView = useRef(null)

    let bonesHelper = useRef(null)
    let lightHelper = useRef(null)
    let ikHelper = useRef(null)

    let clock = useRef(new THREE.Clock())
    useMemo(() => {
      console.log('new SceneManager')

      scene.background = new THREE.Color(world.backgroundColor)
      //scene.add(new THREE.AmbientLight(0x161616, 1))

      // let directionalLight = new THREE.DirectionalLight(0xFFFFFF, 1)
      // directionalLight.position.set(0, 1, 3)
      // scene.add(directionalLight)

      // initialize orthoCamera
      orthoCamera.current.position.y = 900
      orthoCamera.current.rotation.x = -Math.PI / 2
      orthoCamera.current.layers.enable(2)
    }, [])

    useEffect(() => {
      const onVisibilityChange = event => {
        // console.log('SceneManager onVisibilityChange', document.hidden, event)
        if (document.hidden) {
          setShouldRaf(false)
        } else {
          setShouldRaf(true)
        }
      }

      const onBlur = event => {
        // console.log('SceneManager onBlur')
        setShouldRaf(false)
      }

      const onFocus = event => {
        // console.log('SceneManager onFocus')
        setShouldRaf(true)
      }

      document.addEventListener('visibilitychange', onVisibilityChange)
      window.addEventListener('blur', onBlur)
      window.addEventListener('focus', onFocus)

      return function cleanup () {
        document.removeEventListener('visibilitychange', onVisibilityChange)
        window.removeEventListener('blur', onBlur)
        window.removeEventListener('focus', onFocus)
      }
    }, [])

    useEffect(() => {
      
      let sgIkHelper = SGIkHelper.getInstance(null, scene, camera, largeRenderer.current.domElement)
      ikHelper.current = sgIkHelper
      const updateCharacterRotation = (name, rotation) => { updateCharacterSkeleton({
        id: sgIkHelper.characterObject.userData.id,
        name : name,
        rotation:
        {
          x : rotation.x,
          y : rotation.y,
          z : rotation.z,
        }
      } )}

      const updateSkeleton = (skeleton) => { updateCharacterIkSkeleton({
        id: sgIkHelper.characterObject.userData.id,
        skeleton: skeleton
      } )}

      const updateCharacterPos = ({ x, y, z}) => updateObject(
        sgIkHelper.characterObject.userData.id,
        { x, y: z, z: y }
      )

      const updatePoleTarget = (poleTargets) => updateCharacterPoleTargets({
          id: sgIkHelper.characterObject.userData.id,
          poleTargets: poleTargets
        }
      )

      sgIkHelper.setUpdate(
        updateCharacterRotation,
        updateSkeleton,
        updateCharacterPos,
        updatePoleTarget,
        updateObjects
      )
    }, [])

    const setOutlineEffectParams = (type, params) => {
      if (type === 'large') {
        largeRendererEffect.current = new THREE.OutlineEffect(
          largeRenderer.current,
          {
            defaultThickness: 0.008,
            ...params
          }
        )
      }
      if (type === 'small') {
        smallRendererEffect.current = new THREE.OutlineEffect(
          smallRenderer.current,
          {
            defaultThickness: 0.02,
            defaultAlpha: 0.5,
            defaultColor: [0.4, 0.4, 0.4],
            ignoreMaterial: true,
            ...params
          }
        )
      }
    }

    useMemo(() => {
      largeRenderer.current = new THREE.WebGLRenderer({
        canvas: largeCanvasRef.current,
        antialias: true
      })
      // largeRenderer.current.setSize(
      //   largeCanvasSize.width,
      //   largeCanvasSize.height
      // )
      setOutlineEffectParams('large')

      smallRenderer.current = new THREE.WebGLRenderer({
        canvas: smallCanvasRef.current,
        antialias: true
      })
      smallRenderer.current.setSize(
        300,
        300,
      )
      setOutlineEffectParams('small')
    }, [])
  
    const autofitOrtho = () => {
      let minMax = [9999,-9999,9999,-9999]
    
      // go through all appropriate objects and get the min max
      let numVisible = 0
      for (child of scene.children) {
        if (
            child.userData &&
            child.userData.type === 'object' ||
            child.userData.type === 'character' ||
            child.userData.type === 'light' ||
            child.userData.type === 'volume' ||
            child.userData.type === 'image' ||
            child instanceof THREE.PerspectiveCamera
        ) {
          minMax[0] = Math.min(child.position.x, minMax[0])
          minMax[1] = Math.max(child.position.x, minMax[1])
          minMax[2] = Math.min(child.position.z, minMax[2])
          minMax[3] = Math.max(child.position.z, minMax[3])
          numVisible++
        }
      }
    
      // if only one object is in the scene (a single camera)
      if (numVisible === 1) {
        // add some extra padding
        minMax[0] -= 2
        minMax[1] += 2
        minMax[2] -= 2
        minMax[3] += 2
      }
    
      // add some padding
      minMax[0] -= 2
      minMax[1] += 2
      minMax[2] -= 2
      minMax[3] += 2
    
      // get the aspect ratio of the container window
      // target aspect ratio
      let rs = (mainViewCamera === 'live')
          ? 1
          : aspectRatio
    
      // make sure the min max box fits in the aspect ratio
      let mWidth = minMax[1]-minMax[0]
      let mHeight = minMax[3]-minMax[2]
      let mAspectRatio = (mWidth/mHeight)
    
      if (mAspectRatio>rs) {
        let padding = (mWidth / rs)-mHeight
        minMax[2] -= padding/2
        minMax[3] += padding/2
      } else {
        let padding = (mHeight / (1/rs))-mWidth
        minMax[0] -= padding/2
        minMax[1] += padding/2
      }
    
      orthoCamera.current.position.x = minMax[0]+((minMax[1]-minMax[0])/2)
      orthoCamera.current.position.z = minMax[2]+((minMax[3]-minMax[2])/2)
      orthoCamera.current.left = -(minMax[1]-minMax[0])/2
      orthoCamera.current.right = (minMax[1]-minMax[0])/2
      orthoCamera.current.top = (minMax[3]-minMax[2])/2
      orthoCamera.current.bottom = -(minMax[3]-minMax[2])/2
      orthoCamera.current.near = -1000
      orthoCamera.current.far = 1000
    
      orthoCamera.current.updateProjectionMatrix()
    }
  
    // autofit ortho camera for scene
    useEffect(autofitOrtho, [sceneObjects, mainViewCamera, aspectRatio])

    // resize the renderers (large and small)
    useMemo(() => {
      // how wide is the canvas which will render the large view?
      let width = Math.ceil(largeCanvasSize.width)
      // assign a target height, based on scene aspect ratio
      let height = Math.ceil(width / aspectRatio)
      
      if (height > largeCanvasSize.height) {
        height = Math.ceil(largeCanvasSize.height)
        width = Math.ceil(height * aspectRatio)
      }

      // resize the renderers
      if (mainViewCamera === 'live') {
        // ortho camera is small
        smallRenderer.current.setSize(300, 300)
        setOutlineEffectParams(
          'small',
          {
            defaultThickness: 0.02,
            ignoreMaterial: true,
            defaultColor: [0.4, 0.4, 0.4]
          }
        )

        // perspective camera is large
        largeRenderer.current.setSize(width, height)
        setOutlineEffectParams(
          'large',
          {
            defaultThickness: 0.008,
            ignoreMaterial: false,
            defaultColor: [0, 0, 0]
          }
        )

      } else {
        // ortho camera is large
        largeRenderer.current.setSize(width, height)
        setOutlineEffectParams(
          'large',
          {
            defaultThickness: 0.013,
            ignoreMaterial: true,
            defaultColor: [ 0.4, 0.4, 0.4 ]
          }
        )
        // perspective camera is small
        smallRenderer.current.setSize(
          Math.floor(300),
          Math.floor(300 / aspectRatio)
        )
        setOutlineEffectParams(
          'small',
          {
            defaultThickness: 0.008,
            ignoreMaterial: false,
            defaultColor: [0, 0, 0]
          }
        )
      }
    }, [largeCanvasSize, mainViewCamera, aspectRatio])

    useEffect(() => {
      setCamera(scene.children.find(o => o.userData.id === activeCamera))
    }, [activeCamera])

    useEffect(() => {
      if (camera) {
        console.log('camera changed')
        
        const onCameraUpdate = ({active, object}) => {
          if (camera.userData.locked) {
            return false
          }
  
          if (active) {
            camera.position.x = object.x
            camera.position.y = object.z
            camera.position.z = object.y
            camera.rotation.x = 0
            camera.rotation.z = 0
            camera.rotation.y = object.rotation
            camera.rotateX(object.tilt)
            camera.rotateZ(object.roll)
            camera.fov = object.fov
            camera.updateProjectionMatrix()
  
            if (camera.updateIcon) {
              camera.updateIcon()
            }
          } else {
            //Update camera state if dragging was ended
            updateObject(camera.userData.id, {
              x: object.x,
              y: object.y,
              z: object.z,
              rotation: object.rotation,
              tilt: object.tilt,
              fov: object.fov
            })
          }
        }

        // state of the active camera
        let cameraState = Object.values(sceneObjects).find(o => o.id === camera.userData.id)
        if (!cameraControlsView.current) {
          console.log('new CameraControls')
          cameraControlsView.current = new CameraControls(
            CameraControls.objectFromCameraState(cameraState),
            largeCanvasRef.current,
            {
              undoGroupStart,
              undoGroupEnd,
              onChange: onCameraUpdate
            }
          )
        }

        animator.current = () => {
          if (stats) { stats.begin() }
          if (scene && camera) {
            updateCharacterIk(scene);
            animatedUpdate((dispatch, state) => {
              let cameraForSmall = state.mainViewCamera === 'ortho' ? camera : orthoCamera.current
              let cameraForLarge = state.mainViewCamera === 'live' ? camera : orthoCamera.current

              if (cameraControlsView.current && cameraControlsView.current.enabled) {
                let cameraState = Object.values(getSceneObjects(state)).find(o => o.id === camera.userData.id)
                if (!cameraState) {
                  // FIXME
                  // when loading a new scene, rAF might run with a state reference
                  // should reset reset animator.current when loading
                  // for now, just prevent attempting to render when in conflicting state
                  console.warn('prevented render with missing camera state')
                  return
                }

                cameraControlsView.current.object = CameraControls.objectFromCameraState(cameraState)

                // step
                cameraControlsView.current.update( clock.current.getDelta(), state )
              }
              let tempColor = scene.background.clone()
              if (state.mainViewCamera === 'live') {
                largeRendererEffect.current.render(scene, cameraForLarge)
                scene.background.set(new THREE.Color( '#FFFFFF' ))
                smallRendererEffect.current.render( scene, cameraForSmall)
                scene.background.set(tempColor)

              } else {
                scene.background.set(new THREE.Color( '#FFFFFF' ))
                largeRendererEffect.current.render(scene, cameraForLarge)
                scene.background.set(tempColor)
                smallRendererEffect.current.render( scene, cameraForSmall)
              }
            })
          }
          if (stats) { stats.end() }
          animatorId.current = requestAnimationFrame(animator.current)
        }

        if (shouldRaf) {
          animatorId.current = requestAnimationFrame(animator.current)
        }
      }

      return function cleanup () {
        console.log('cameraControls setter cleanup')

        cancelAnimationFrame(animatorId.current)
        animator.current = () => {}
        animatorId.current = null

        if (cameraControlsView.current) {
          // remove camera controls event listeners and null the reference
          cameraControlsView.current.dispose()
          cameraControlsView.current = null
        }
      }
    }, [camera, shouldRaf])

    // see code in rAF
    // useEffect(() => {}, [mainViewCamera])

    useEffect(() => {
      let sceneObject = null
      let child = null

      if (selections.length === 1) {
        child = scene.children.find(o => o.userData.id === selections[0])
        sceneObject = sceneObjects[selections[0]]
        //if light - add helper

        // if (sceneObject.type === 'light') {
        //   if (lightHelper.current !== child)
        //   {
        //     scene.remove(lightHelper.current)
        //     lightHelper.current = child.helper
        //     scene.add(lightHelper.current)
        //   }
        // } else {
        //   if (lightHelper.current)
        //   {
        //     scene.remove(lightHelper.current)
        //     lightHelper.current = null
        //   }
        // }

        //if character
        //if (child && ((child.children[0] && child.children[0].skeleton) || (child.children[1] && child.children[1].skeleton) || (child.children[2] && child.children[2].skeleton)) && sceneObject.visible) {
        if (child && child.userData.type === 'character') {
          let skel = child.children.find(cld => cld instanceof THREE.SkinnedMesh) ||
            child.children[0].children.find(cld => cld instanceof THREE.SkinnedMesh)

          if (
            // there is not a BonesHelper instance
            !bonesHelper.current ||
            // or, there is a BonesHelper instance pointing to the wrong object
            bonesHelper.current.root !== skel.skeleton.bones[0]
          ) {
            bonesHelper.current = child.bonesHelper
          }
        } else {
          bonesHelper.current = null
        }
      } else {

        //if nothing selected
        bonesHelper.current = null
      }

    }, [selections, sceneObjects])

    useMemo(() => {
      if (camera && cameraControlsView.current) {
        if (mainViewCamera === 'ortho') {
          cameraControlsView.current.enabled = false
          return
        }

        if (machineState.matches('idle')) {
          cameraControlsView.current.reset()
          cameraControlsView.current.enabled = true
        } else {
          cameraControlsView.current.reset()
          cameraControlsView.current.enabled = false
        }
      }
    }, [machineState.value, camera, cameraControlsView.current, mainViewCamera])

    const components = Object.values(sceneObjects).map(props => {
      let modelCacheKey

      switch (props.type) {
          case 'object':
            try {
              modelCacheKey = ModelLoader.getFilepathForModel({ model: props.model, type: props.type }, { storyboarderFilePath: meta.storyboarderFilePath })
            } catch (err) {
              // console.log('migrating from absolute path')
            }
            return [
              SceneObject, {
                key: props.id,
                scene,

                remoteInput,
                isSelected: selections.includes(props.id),

                camera,

                updateObject,

                storyboarderFilePath: meta.storyboarderFilePath,

                ...(props.model === 'box'
                  ? {
                    loaded: true,
                    modelData: {}
                  }
                  : {
                    loaded: props.loaded ? props.loaded : false,
                    modelData: attachments[modelCacheKey] && attachments[modelCacheKey].value,
                  }
                ),

                ...props
              }
            ]

          case 'character':
            try {
              modelCacheKey = ModelLoader.getFilepathForModel({
                model: props.model,
                type: props.type
              }, {
                storyboarderFilePath: meta.storyboarderFilePath
              })
            } catch (err) {
              console.error(err)
              // console.log('migrating from absolute path')
            }
           // console.log("Character")
            return [
              Character, {
                key: props.id,
                scene,

                remoteInput,
                isSelected: selections.includes(props.id),
                selectedBone,

                camera,

                updateCharacterSkeleton,
                updateCharacterIkSkeleton,
                updateObject,

                devices,

                // HACK force reset skeleton pose on Board UUID change
                boardUid: _boardUid,

                storyboarderFilePath: meta.storyboarderFilePath,
                loaded: props.loaded ? props.loaded : false,
                modelData: attachments[modelCacheKey] && attachments[modelCacheKey].value,
                largeRenderer,
                deleteObjects,
                ...props
              }
            ]

          case 'camera':
            return [
              Camera, {
                key: props.id,
                scene,

                setCamera,

                isSelected: selections.includes(props.id),

                aspectRatio,
                ...props
              }
            ]

            case 'volume':
              return [
                Volumetric, {
                  key: props.id,
                  scene,
                  isSelected: selections.includes(props.id),
                  camera,
                  updateObject,
                  numberOfLayers: props.numberOfLayers,
                  distanceBetweenLayers: props.distanceBetweenLayers,

                  storyboarderFilePath: meta.storyboarderFilePath,
                  volumeImageAttachmentIds: props.volumeImageAttachmentIds,

                  ...props
                }
              ]

            case 'light':
              return [
                SpotLight, {
                  key: props.id,
                  scene,
                  isSelected: selections.includes(props.id),
                  ...props
                }
              ]

          case 'image':
            return [
              Image, {
                key: props.id,
                scene,
                isSelected: selections.includes(props.id),

                updateObject,

                storyboarderFilePath: meta.storyboarderFilePath,
                imageAttachmentIds: props.imageAttachmentIds,
                ...props
              }
            ]
          case 'attachable':
              try {
                modelCacheKey = ModelLoader.getFilepathForModel({ model: props.model, type: props.type }, { storyboarderFilePath: meta.storyboarderFilePath })
              } catch (err) {
                // console.log('migrating from absolute path')
              }
            return [
              Attachable, {
                scene, 
                key: props.id,
                updateObject,
                storyboarderFilePath: meta.storyboarderFilePath,
                sceneObject: sceneObjects[props.attachToId],
                loaded: props.loaded ? props.loaded : false,
                modelData: attachments[modelCacheKey] && attachments[modelCacheKey].value,
                camera: camera,
                largeRenderer: largeRenderer,
                isSelected: selectedAttachable === null ? false : selectedAttachable === props.id ? true : false,
          
                ...props
              }
            ]
        }
    })

    let worldEnvironmentFileCacheKey

    if (world.environment.file) {
      worldEnvironmentFileCacheKey = ModelLoader.getFilepathForModel(
        { model: world.environment.file, type: 'environment' },
        { storyboarderFilePath: meta.storyboarderFilePath }
      )
    }

    const worldComponent = [
      WorldObject,
      {
        key: 'world',
        world,
        scene,
        modelData: (
          attachments[worldEnvironmentFileCacheKey] &&
          attachments[worldEnvironmentFileCacheKey].value
        )
      }
    ]
    // TODO Scene parent object??
    return [
      [
        [SelectionManager, {
          key: 'selection-manager-large',
          SceneContext,
          camera: mainViewCamera === 'live' ? camera : orthoCamera.current,
          el: largeCanvasRef.current,
          selectOnPointerDown: mainViewCamera !== 'live',
          useIcons: mainViewCamera !== 'live',
          transition,
          gl: largeRenderer.current,
<<<<<<< HEAD
          updateObject:updateObject
=======
          onDrag: autofitOrtho
>>>>>>> eafe4a0d
        }],

        [SelectionManager, {
          key: 'selection-manager-small',
          SceneContext,
          camera: mainViewCamera === 'live' ? orthoCamera.current : camera,
          el: smallCanvasRef.current,
          selectOnPointerDown: mainViewCamera === 'live',
          useIcons: mainViewCamera === 'live',
          transition,
          gl: smallRenderer.current,
<<<<<<< HEAD
          updateObject:updateObject
=======
          onDrag: autofitOrtho
>>>>>>> eafe4a0d
        }],

        // [SelectionsMover, {
        //   key: 'selections-mover',
        //   scene,
        //   camera
        // }],

        worldComponent,
        ...components
      ].map(c => h(c))
    ]
  }
)

function updateCharacterIk(scene)
{
}

module.exports = SceneManager<|MERGE_RESOLUTION|>--- conflicted
+++ resolved
@@ -759,11 +759,8 @@
           useIcons: mainViewCamera !== 'live',
           transition,
           gl: largeRenderer.current,
-<<<<<<< HEAD
-          updateObject:updateObject
-=======
+          updateObject:updateObject,
           onDrag: autofitOrtho
->>>>>>> eafe4a0d
         }],
 
         [SelectionManager, {
@@ -775,11 +772,8 @@
           useIcons: mainViewCamera === 'live',
           transition,
           gl: smallRenderer.current,
-<<<<<<< HEAD
-          updateObject:updateObject
-=======
+          updateObject:updateObject,
           onDrag: autofitOrtho
->>>>>>> eafe4a0d
         }],
 
         // [SelectionsMover, {
