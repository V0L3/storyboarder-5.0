--- conflicted
+++ resolved
@@ -14,25 +14,6 @@
 const prepareFilepathForModel = require('./prepare-filepath-for-model')
 const IconSprites = require('./IconSprites')
 
-<<<<<<< HEAD
-// TODO use functions of ModelLoader?
-require('../vendor/three/examples/js/loaders/LoaderSupport')
-require('../vendor/three/examples/js/loaders/GLTFLoader')
-require('../vendor/three/examples/js/loaders/OBJLoader2')
-const loadingManager = new THREE.LoadingManager()
-const objLoader = new THREE.OBJLoader2(loadingManager)
-const gltfLoader = new THREE.GLTFLoader(loadingManager)
-const imageLoader = new THREE.ImageLoader(loadingManager)
-
-
-objLoader.setLogging(false, false)
-
-THREE.Cache.enabled = true
-
-let MODEL_CACHE = {}
-
-=======
->>>>>>> a6a42710
 const boxRadius = .005
 const boxRadiusSegments = 5
 
@@ -84,118 +65,7 @@
 const SceneObject = React.memo(({ scene, id, type, isSelected, loaded, modelData, updateObject, remoteInput, camera, storyboarderFilePath, ...props }) => {
   const setLoaded = loaded => updateObject(id, { loaded })
 
-<<<<<<< HEAD
-  const container = useRef(groupFactory())
-
-  const load = async (model, object, container) => {
-    setLoaded(false)
-
-    switch (model) {
-      case 'box':
-        geometry = new RoundedBoxGeometry( 1, 1, 1, boxRadius, boxRadiusSegments )
-        let material = materialFactory()
-        let mesh = new THREE.Mesh( geometry, material )
-        geometry.translate( 0, 1 / 2, 0 )
-        container.remove(...container.children)
-        container.add(mesh)
-        setLoaded(true)
-        break
-
-      default:
-        container.remove(...container.children)
-
-        let filepath = await prepareFilepathForModel({
-          id,
-          model,
-          type,
-
-          storyboarderFilePath,
-
-          onFilePathChange: filepath => {
-            // new relative path
-            updateObject(id, { model: filepath })
-          }
-        })
-
-        if (!filepath) {
-          return
-        }
-
-        switch (path.extname(filepath)) {
-          case '.obj':
-            try {
-              if (!MODEL_CACHE[filepath]) {
-                MODEL_CACHE[filepath] = await new Promise((resolve, reject) => {
-                  objLoader.load(
-                    filepath,
-                    event => resolve(event.default.loaderRootNode),
-                    null,
-                    error => reject(error)
-                  )
-                })
-              }
-
-              let object = MODEL_CACHE[filepath]
-
-              object.traverse( function ( child ) {
-                if ( child instanceof THREE.Mesh ) {
-                  container.add(meshFactory(child))
-                }
-              })
-
-              console.log('loaded', filepath)
-              setLoaded(true)
-
-            } catch (err) {
-              console.error(err)
-              // HACK undefined == error
-              setLoaded(undefined)
-            }
-            break
-
-          case '.gltf':
-          case '.glb':
-            try {
-              if (!MODEL_CACHE[filepath]) {
-                MODEL_CACHE[filepath] = await new Promise((resolve, reject) => {
-                  gltfLoader.load(
-                    filepath,
-                    data => resolve(data),
-                    null,
-                    error => reject(error)
-                  )
-                })
-              }
-
-              let data = MODEL_CACHE[filepath]
-
-              // add every single mesh we find
-              data.scene.traverse(child => {
-                if ( child instanceof THREE.Mesh ) {
-                  container.add(meshFactory(child))
-                }
-              })
-
-              console.log('loaded', filepath)
-              setLoaded(true)
-
-            } catch (err) {
-              console.error(err)
-              // HACK undefined == error
-              setLoaded(undefined)
-            }
-            break
-
-          default:
-            alert('Could not load file.')
-            setLoaded(undefined)
-        }
-        break
-    }
-  }
-=======
   const container = useRef()
->>>>>>> a6a42710
 
   useEffect(() => {
     console.log(type, id, 'added')
