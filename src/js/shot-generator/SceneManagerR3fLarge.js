import { connect } from 'react-redux'
import ModelObject from './components/Three/ModelObject'
import Environment from './components/Three/Environment'
import React, { useRef, useEffect, useMemo, useCallback, useState } from 'react'
import Ground from './components/Three/Ground'
import useTextureLoader from './hooks/use-texture-loader'
import TWEEN from '@tweenjs/tween.js'
import useShadingEffect from './hooks/use-shading-effect'
import { ShadingType } from '../vendor/shading-effects/ShadingType'
import { 
    getSceneObjects,
    getWorld,
    getSelections,
    getSelectedBone,
    getSelectedAttachable,
    selectObject,
    updateCharacterSkeleton,
    updateCharacterIkSkeleton,
    updateObject,
    updateObjects,
    updateCharacterPoleTargets,
    deleteObjects,

 } from '../shared/reducers/shot-generator'
<<<<<<< HEAD

import { useThree } from 'react-three-fiber'
=======
import { useThree, useFrame } from 'react-three-fiber'
>>>>>>> 0e0333b4
import ModelLoader from '../services/model-loader'
import Character from './components/Three/Character'
import Attachable from './components/Three/Attachable'
import Light from './components/Three/Light'
import Volume from './components/Three/Volume'
import Image from './components/Three/Image'
import InteractionManager from './components/Three/InteractionManager'
import SGIkHelper from '../shared/IK/SGIkHelper'
import SimpleErrorBoundary from './components/SimpleErrorBoundary'
import { getFilePathForImages } from './helpers/get-filepath-for-images'
import { setShot } from './utils/cameraUtils'
import KeyCommandsSingleton from './components/KeyHandler/KeyCommandsSingleton'
import { dropObject, dropCharacter } from '../utils/dropToObjects'
import { SHOT_LAYERS } from './utils/ShotLayers'
import Room from './components/Three/Room'
import Group from './components/Three/Group'
import CameraUpdate from './CameraUpdate'
import deepEqualSelector from '../utils/deepEqualSelector'
import ObjectRotationControl from '../shared/IK/objects/ObjectRotationControl'
import RemoteProvider from "./components/RemoteProvider"
import RemoteClients from "./components/RemoteClients"
import XRClient from "./components/Three/XRClient"
import path from "path"

const sceneObjectSelector = (state) => {
  const sceneObjects = getSceneObjects(state)

  let newSceneObjects = {}
  let keys = Object.keys(sceneObjects)
  for(let i = 0; i < keys.length; i++) {
    let key = keys[i]
    if(sceneObjects[key].type !== "camera")
      newSceneObjects[key] = sceneObjects[key]
  }
  return newSceneObjects
}

const getSceneObjectsM = deepEqualSelector([sceneObjectSelector], (sceneObjects) => sceneObjects)

const SceneManagerR3fLarge = connect(
    state => ({
        sceneObjects: getSceneObjectsM(state),
        world: getWorld(state),
        storyboarderFilePath: state.meta.storyboarderFilePath,
        selections: getSelections(state),
        models: state.models,
        selectedBone: getSelectedBone(state),
        cameraShots: state.cameraShots,
        selectedAttachable: getSelectedAttachable(state),
        aspectRatio: state.aspectRatio,
    }),
    {
        selectObject,
        updateCharacterSkeleton,
        updateCharacterIkSkeleton,
        updateObject,
        updateCharacterPoleTargets,
        updateObjects,
        deleteObjects,
        withState: (fn) => (dispatch, getState) => fn(dispatch, getState())
    }
)( React.memo(({ 
    sceneObjects,

    world,
    storyboarderFilePath,
    selections,
    updateCharacterSkeleton,
    updateCharacterIkSkeleton,
    updateObject,
    updateCharacterPoleTargets,
    models,
    updateObjects,
    selectedBone,

    cameraShots,
    setLargeCanvasData,
    renderData,
    selectedAttachable,
    aspectRatio,
    deleteObjects,
    withState,

    stats,
    mainViewCamera
}) => {
    const { scene, camera, gl, size } = useThree()
    const rootRef = useRef()
    const groundRef = useRef()
    const ambientLightRef = useRef()
    const directionalLightRef = useRef()
    const selectedCharacters = useRef()

    const objectRotationControl = useRef()
    const sceneObjectLength = Object.values(sceneObjects).length
    const [update, forceUpdate] = useState(null)
    const activeGL = useMemo(() => renderData ? renderData.gl : gl, [renderData]) 

    const modelObjectIds = useMemo(() => {
      return Object.values(sceneObjects).filter(o => o.type === 'object').map(o => o.id)
    }, [sceneObjectLength])

    const characterIds = useMemo(() => {
      return Object.values(sceneObjects).filter(o => o.type === 'character').map(o => o.id)
    }, [sceneObjectLength]) 

    const lightIds = useMemo(() => {
      return Object.values(sceneObjects).filter(o => o.type === 'light').map(o => o.id)
    }, [sceneObjectLength])

    const attachableIds = useMemo(() => {
      return Object.values(sceneObjects).filter(o => o.type === 'attachable').map(o => o.id)
    }, [sceneObjectLength])

    const volumeIds = useMemo(() => {
      return Object.values(sceneObjects).filter(o => o.type === 'volume').map(o => o.id)
    }, [sceneObjectLength]) 

    const imageIds = useMemo(() => {
      return Object.values(sceneObjects).filter(o => o.type === 'image').map(o => o.id)
    }, [sceneObjectLength])

    const groupIds = useMemo(() => {
      return Object.values(sceneObjects).filter(o => o.type === 'group').map(o => o.id)
    }, [sceneObjectLength]) 

    useEffect(() => {
      let sgIkHelper = SGIkHelper.getInstance()
      sgIkHelper.setUp(null, rootRef.current, camera, gl.domElement)
      const updateCharacterRotation = (name, rotation) => { updateCharacterSkeleton({
        id: sgIkHelper.characterObject.userData.id,
        name : name,
        rotation:
        {
          x : rotation.x,
          y : rotation.y,
          z : rotation.z,
        }
      } )}

      const updateSkeleton = (skeleton) => { updateCharacterIkSkeleton({
        id: sgIkHelper.characterObject.userData.id,
        skeleton: skeleton
      } )}

      const updateCharacterPos = ({ x, y, z}) => updateObject(
        sgIkHelper.characterObject.userData.id,
        { x, y: z, z: y }
      )

      const updatePoleTarget = (poleTargets) => updateCharacterPoleTargets({
          id: sgIkHelper.characterObject.userData.id,
          poleTargets: poleTargets
        }
      )

      sgIkHelper.setUpdate(
        updateCharacterRotation,
        updateSkeleton,
        updateCharacterPos,
        updatePoleTarget,
        updateObjects
      )

      
      //#region initialization of objectRotationControl 
      objectRotationControl.current = new ObjectRotationControl(scene.children[0], camera, gl.domElement)
      objectRotationControl.current.control.canSwitch = false
      objectRotationControl.current.isEnabled = true
      //#endregion
      return () => {
        if(objectRotationControl.current) {
          objectRotationControl.current.cleanUp()
          objectRotationControl.current = null
        }
      }
    }, [])

    useEffect(() => {
      if(objectRotationControl.current) {
        let object = objectRotationControl.current.object
        let meshId = objectRotationControl.current.meshId
        objectRotationControl.current.deselectObject()
        objectRotationControl.current.control.domElement = activeGL.domElement
        // find the 3D Bone matching the selectedBone uuid
        objectRotationControl.current.selectObject(object, meshId)
      }
    }, [activeGL])

    useEffect(() => {
      if(!objectRotationControl.current) return
      objectRotationControl.current.setCamera(camera)
    }, [camera])

    useEffect(() => {  
      selectedCharacters.current = selections.filter((id) => {
        return (sceneObjects[id] && sceneObjects[id].type === "character")
      })
    }, [selections])

    useEffect(() => {
      if(!selectedCharacters.current) return
      let selected = scene.children[0].children.find((obj) => selectedCharacters.current.indexOf(obj.userData.id) >= 0)
      let characters = scene.children[0].children.filter((obj) => obj.userData.type === "character")
      if (characters.length) {
        let keys = Object.keys(cameraShots)
        for(let i = 0; i < keys.length; i++ ) {
          let key = keys[i]
          if(cameraShots[key].character) {
            selected = scene.__interaction.filter((object) => object.userData.id === cameraShots[key].character)[0]
          }
          if((!cameraShots[key].size && !cameraShots[key].angle) || camera.userData.id !== cameraShots[key].cameraId ) continue
          setShot({
            camera,
            characters,
            selected,
            updateObject,
            shotSize: cameraShots[key].size,
            shotAngle: cameraShots[key].angle
          }) 
        }
      }
    }, [cameraShots]) 

    const sceneChildren = scene && scene.children[0] && scene.children[0].children.length

    const getDropingPlaces = useCallback(() => {
      if(!scene || !scene.children[0]) return
      return scene.children[0].children.filter(o =>
        o.userData.type === "object" ||
        o.userData.type === "character" ||
        o.userData.type === "ground")
    }, [sceneChildren])

    const onCommandDrop = useCallback(() => {
      let changes = {}
      for( let i = 0; i < selections.length; i++ ) {
        let selection = scene.children[0].children.find( child => child.userData.id === selections[i] )
        let droppingPlaces = getDropingPlaces()
        if( selection.userData.locked ) continue
        if( selection.userData.type === "object" ) {
          dropObject( selection,  droppingPlaces)
          let pos = selection.position
          changes[ selections[i] ] = { x: pos.x, y: pos.z, z: pos.y }
        } else if ( selection.userData.type === "character" ) {
          dropCharacter( selection, droppingPlaces )
          let pos = selection.position
          changes[ selections[i] ] = { x: pos.x, y: pos.z, z: pos.y }
        }
      }
      updateObjects(changes)
    }, [getDropingPlaces, selections])

    useEffect(() => {
      KeyCommandsSingleton.getInstance().addIPCKeyCommand({key: "shot-generator:object:drop", value:
      onCommandDrop})
      return () => {
        KeyCommandsSingleton.getInstance().removeIPCKeyCommand({key: "shot-generator:object:drop"})
      } 
    }, [onCommandDrop])

    useEffect(() => { 
      setLargeCanvasData(camera, scene, gl)
    }, [scene, camera, gl, renderData])

    const groundTexture = useTextureLoader(window.__dirname + '/data/shot-generator/grid_floor_1.png')
    const roomTexture = useTextureLoader(window.__dirname + '/data/shot-generator/grid_wall2.png')
    useEffect(() => { 
        directionalLightRef.current.intensity = world.directional.intensity
        directionalLightRef.current.rotation.x = 0
        directionalLightRef.current.rotation.z = 0
        directionalLightRef.current.rotation.y = world.directional.rotation
        directionalLightRef.current.rotateX(world.directional.tilt+Math.PI/2)
    }, [world])

    useEffect(() => {
      scene.background = new THREE.Color(world.backgroundColor)
    }, [world.backgroundColor])

    useEffect(() => {
      if(!directionalLightRef.current) return
      directionalLightRef.current.rotation.x = 0
      directionalLightRef.current.rotation.z = 0
      directionalLightRef.current.rotation.y = world.directional.rotation
      directionalLightRef.current.rotateX(world.directional.tilt+Math.PI/2)
    }, [world.directional.rotation, world.directional.tilt])

    const renderer = useShadingEffect(
      gl,
      mainViewCamera === 'live' ? world.shadingMode : ShadingType.Outline,
      world.backgroundColor
    )
    useFrame(({ scene, camera }) => {
      // SceneManagerR3FLarge view is responsible for stats
      if (stats) stats.begin()

      TWEEN.update()

      if (renderData) {
        renderer.current.render(renderData.scene, renderData.camera)
      } else {
        renderer.current.render(scene, camera)
      }

      if (stats) stats.end()
    }, 1)

    return <group ref={ rootRef }> 
    <CameraUpdate/>
    <InteractionManager renderData={ renderData }/> 
    <ambientLight
        ref={ ambientLightRef }
        color={ 0xffffff }
        intensity={ world.ambient.intensity } 
        onUpdate={ self => (self.layers.enable(SHOT_LAYERS)) }/>

    <directionalLight
        ref={ directionalLightRef }
        color={ 0xffffff }
        intensity={ world.directional.intensity }
        position={ [0, 1.5, 0] }
        target-position={ [0, 0, 0.4] }
        onUpdate={ self => (self.layers.enable(SHOT_LAYERS)) }
    > 
      <primitive object={directionalLightRef.current ? directionalLightRef.current.target : new THREE.Object3D()}/>
    </directionalLight>
    {
        modelObjectIds.map(id => {
            let sceneObject = sceneObjects[id]
            return <SimpleErrorBoundary  key={ id }>
              <ModelObject
                path={ModelLoader.getFilepathForModel(sceneObject, {storyboarderFilePath}) }
                sceneObject={ sceneObject }
                isSelected={ selections.includes(sceneObject.id) }
                updateObject={ updateObject }
                objectRotationControl={ objectRotationControl.current }
                />
            </SimpleErrorBoundary>
        })
    }

    {    
        characterIds.map(id => {
          let sceneObject = sceneObjects[id]
            return <SimpleErrorBoundary  key={ id }>
              <Character
                path={ModelLoader.getFilepathForModel(sceneObject, {storyboarderFilePath}) }
                sceneObject={ sceneObject }
                modelSettings={ models[sceneObject.model] }
                isSelected={ selections.includes(id) } 
                selectedBone={ selectedBone }
                updateCharacterSkeleton={ updateCharacterSkeleton }
                updateCharacterIkSkeleton={ updateCharacterIkSkeleton }
                renderData={renderData}
                withState={ withState }
                updateObject={ updateObject }
                objectRotationControl={ objectRotationControl.current }
                imagePath={  !sceneObject.emotion ? null : getFilePathForImages({type: sceneObject.type, imageAttachmentIds: [sceneObject.emotion]}, storyboarderFilePath)[0] }
                forceUpdate={ forceUpdate }
                />
              </SimpleErrorBoundary>
        })
    }
    {
        lightIds.map(id => {
            let sceneObject = sceneObjects[id]
            return <SimpleErrorBoundary  key={ id }>
              <Light
                sceneObject={ sceneObject }
                isSelected={ selections.includes(id) } 
                updateObject={ updateObject }
                objectRotationControl={ objectRotationControl.current }
                />
              </SimpleErrorBoundary>
        })
    }
    {
        attachableIds.map(id => {
            let sceneObject = sceneObjects[id]
            let needsUpdate = !update || update.id !== sceneObject.attachToId ? null : update.id
            return <SimpleErrorBoundary  key={ id }>
              <Attachable
                path={ModelLoader.getFilepathForModel(sceneObject, {storyboarderFilePath}) }
                sceneObject={ sceneObject }
                isSelected={ selectedAttachable === sceneObject.id } 
                updateObject={ updateObject }
                сharacterModelPath={ ModelLoader.getFilepathForModel(sceneObjects[sceneObject.attachToId], {storyboarderFilePath}) }
                deleteObjects={ deleteObjects }
                character={ sceneObjects[sceneObject.attachToId] }
                withState={ withState }
                needsUpdate={ needsUpdate }
              />
              </SimpleErrorBoundary>
        })
    }
    {
        volumeIds.map(id => {
            let sceneObject = sceneObjects[id]
            return <SimpleErrorBoundary  key={ id }>
              <Volume
                imagesPaths={ getFilePathForImages(sceneObject, storyboarderFilePath) }
                sceneObject={ sceneObject }
                numberOfLayers= { sceneObject.numberOfLayers }/>
              </SimpleErrorBoundary>
        })
    }
    {
        imageIds.map(id => {
            let sceneObject = sceneObjects[id]
            return <SimpleErrorBoundary key={ id }>
              <Image
                imagesPaths={getFilePathForImages(sceneObject, storyboarderFilePath)}
                sceneObject={ sceneObject }
                isSelected={ selections.includes(id) }
                updateObject={ updateObject }
                objectRotationControl={ objectRotationControl.current }
                />
              </SimpleErrorBoundary>
        })
    }
    {
       groupIds.map(id => {
          let sceneObject = sceneObjects[id]
          return <Group
            key={ sceneObject.id }
            isSelected={ selections.includes(sceneObject.id) }
            updateObject={ updateObject }
            withState={ withState }
            objectRotationControl={ objectRotationControl.current }
            { ...sceneObject }

          />
       })
        
    }
    { 
        groundTexture && <Ground
            objRef={ groundRef }
            texture={ groundTexture }
            visible={ !world.room.visible && world.ground } />
    }   
    {
        world.environment.file &&  <Environment
              path={ModelLoader.getFilepathForModel({
                type: "environment",
                model: world.environment.file
              }, { storyboarderFilePath } )}
              environment={world.environment}
              visible={world.environment.visible}
              grayscale={ world.environment.grayscale } />
    }
    {
        roomTexture && <Room
              texture={ roomTexture }
              width={world.room.width}
              length={world.room.length}
              height={world.room.height}
              visible={world.room.visible} />
    }
      <RemoteProvider>
        <RemoteClients
          Component={XRClient}
        />
      </RemoteProvider>
    </group>
    })
)

export default SceneManagerR3fLarge<|MERGE_RESOLUTION|>--- conflicted
+++ resolved
@@ -22,12 +22,9 @@
     deleteObjects,
 
  } from '../shared/reducers/shot-generator'
-<<<<<<< HEAD
-
-import { useThree } from 'react-three-fiber'
-=======
+
 import { useThree, useFrame } from 'react-three-fiber'
->>>>>>> 0e0333b4
+
 import ModelLoader from '../services/model-loader'
 import Character from './components/Three/Character'
 import Attachable from './components/Three/Attachable'
