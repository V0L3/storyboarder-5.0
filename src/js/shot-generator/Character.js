--- conflicted
+++ resolved
@@ -279,7 +279,7 @@
       } else {
         object.current.rotation.y = props.rotation
       }
-      
+
     }
   }, [props.model, props.rotation, modelData])
 
@@ -523,7 +523,7 @@
         let deviceQuaternion
         if (!isRotating.current) {
           // The first time rotation starts, get the starting device rotation and starting target object rotation
-          
+
           isRotating.current = true
           offset.current = 0-magValues[0]
           deviceQuaternion = new THREE.Quaternion().setFromEuler(new THREE.Euler(beta, alpha + (offset.current*(Math.PI/180)),-gamma, 'YXZ')).multiply(new THREE.Quaternion().setFromAxisAngle( new THREE.Vector3( 1, 0, 0 ), -Math.PI / 2 ))
@@ -538,7 +538,7 @@
         // While rotating, perform the rotations
 
         // get device's offset
-        
+
 
         let objectQuaternion = applyDeviceQuaternion({
           parent: target.parent,
@@ -550,9 +550,9 @@
         })
 
         // GET THE DESIRED ROTATION FOR THE TARGET OBJECT
-        
+
         let rotation = new THREE.Euler()
-        
+
         if (selectedBone) {
           rotation.setFromQuaternion( objectQuaternion.normalize(), "YXZ" )
           updateCharacterSkeleton({
@@ -565,13 +565,9 @@
             }
           })
         } else {
-<<<<<<< HEAD
           rotation.setFromQuaternion( objectQuaternion.normalize(), /*euloerOrder*/ )
-=======
-          console.log('rotation: ', rotation)
->>>>>>> ccc8d17e
           updateObject(target.userData.id, {
-            rotation: rotation.y            
+            rotation: rotation.y
           })
         }
       }
