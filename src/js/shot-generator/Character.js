const THREE = require('three')
window.THREE = window.THREE || THREE

const React = require('react')
const { useRef, useEffect, useState } = React

const path = require('path')

const BonesHelper = require('./BonesHelper')

const { initialState } = require('../shared/reducers/shot-generator')

const { dialog } = require('electron').remote
const fs = require('fs')
const ModelLoader = require('../services/model-loader')

const applyDeviceQuaternion = require('./apply-device-quaternion')

// character needs:
//   mesh - SkinnedMesh
//   bone structure - ideally Mixamo standard bones
//

// TODO use functions of ModelLoader?
require('../vendor/three/examples/js/loaders/LoaderSupport')
require('../vendor/three/examples/js/loaders/GLTFLoader')
require('../vendor/three/examples/js/loaders/OBJLoader2')
const loadingManager = new THREE.LoadingManager()
const objLoader = new THREE.OBJLoader2(loadingManager)
const gltfLoader = new THREE.GLTFLoader(loadingManager)
objLoader.setLogging(false, false)
THREE.Cache.enabled = true

const loadGltf = filepath =>
  new Promise((resolve, reject) =>
    gltfLoader.load(
      filepath,
      data => resolve(data),
      null,
      error => reject(error)
    ))

// FIXME doesn't return the correct value when run from `npm run shot-generator`
// https://github.com/electron-userland/electron-webpack/issues/243
// const { app } = require('electron').remote
// const modelsPath = path.join(app.getAppPath(), 'src', 'data', 'shot-generator', 'dummies', 'gltf')
const modelsPath = path.join(__dirname, '..', '..', '..', 'src', 'data', 'shot-generator', 'dummies', 'gltf')

const pathToCharacterModelFile = (model) =>
  ModelLoader.isCustomModel(model)
    // absolute path to a model on the filesystem
    ? model
    // relative path to a model in the app
    : path.join(modelsPath, `${model}.glb`)

const isValidSkinnedMesh = data => {
  let mesh = data.scene.children.find(child => child instanceof THREE.SkinnedMesh) ||
            data.scene.children[0].children.find(child => child instanceof THREE.SkinnedMesh)
  return (mesh != null)
}

const characterFactory = data => {
  //console.log('factory got data: ', data)
  let boneLengthScale = 1
  let material = new THREE.MeshToonMaterial({
    color: 0xffffff,
    emissive: 0x0,
    specular: 0x0,
    skinning: true,
    shininess: 0,
    flatShading: false,
    morphNormals: true,
    morphTargets: true
  })

  let mesh
  let skeleton
  let armatures
  let parentRotation = new THREE.Quaternion()
  let parentPosition = new THREE.Vector3()
  mesh = data.scene.children.find(child => child instanceof THREE.SkinnedMesh) ||
         data.scene.children[0].children.find(child => child instanceof THREE.SkinnedMesh) 

  armatures = data.scene.children[0].children.filter(child => child instanceof THREE.Bone)
  if (armatures.length === 0 ) {  // facebook export is different - bone structure is inside another object3D
    armatures = data.scene.children[0].children[0].children.filter(child => child instanceof THREE.Bone)

    if (armatures.length === 0) {  //specifically adult-female - bone structure is inside the skinned mesh
      armatures = mesh.children[0].children.filter(child => child instanceof THREE.Bone)
    }
    for (var bone of armatures)
    {
      bone.scale.set(1,1,1)
      bone.quaternion.multiply(data.scene.children[0].children[0].quaternion)
      bone.position.set(bone.position.x,bone.position.z,bone.position.y)              
    }
    mesh.scale.set(1,1,1)
    parentRotation = data.scene.children[0].children[0].quaternion.clone()
    parentPosition = armatures[0].position.clone()
    boneLengthScale = 100 
  }

  if (mesh == null) {
    mesh = new THREE.Mesh()
    skeleton = null
    armatures = null
    let originalHeight = 0
    
    return { mesh, skeleton, armatures, originalHeight, boneLengthScale, parentRotation, parentPosition }
  }

  skeleton = mesh.skeleton
  
  if (mesh.material.map) {
    material.map = mesh.material.map
    material.map.needsUpdate = true
  }
    
  mesh.material = material
  mesh.renderOrder = 1.0

  let bbox = new THREE.Box3().setFromObject(mesh)
  let originalHeight = bbox.max.y - bbox.min.y
  
  return { mesh, skeleton, armatures, originalHeight, boneLengthScale, parentRotation, parentPosition }
}

const remap = (x, a, b, c, d) => (x - a) * (d - c) / (b - a) + c
const adjusted = value => remap(value, -16385, 16384, -Math.PI, Math.PI)

const Character = React.memo(({
  scene,
  id,
  type,
  remoteInput,
  isSelected,
  selectedBone,
  camera,
  updateCharacterSkeleton,
  updateObject,
  loaded,
  devices,  
  ...props
}) => {
  // setting loaded = true forces an update to sceneObjects,
  // which is what Editor listens for to attach the BonesHelper
  const setLoaded = loaded => updateObject(id, { loaded })
  const object = useRef(null)

  const [modelData, setModelData] = useState(null)

  const doCleanup = () => {
    if (object.current) {
      console.log(type, id, 'remove')
      scene.remove(object.current.bonesHelper)
      scene.remove(object.current)
      object.current.bonesHelper = null
      object.current = null
    }
  }

  const load = async (model, props) => {
    let filepath = pathToCharacterModelFile(model)

    if (!fs.existsSync(filepath)) {
      try {
        filepath = await ModelLoader.ensureModelFileExists(filepath)
        console.log(type, id, 'model is now', filepath)
        updateObject(id, { model: filepath })
        return
      } catch (error) {
        dialog.showMessageBox({
          title: 'Failed to load',
          message: `Failed to load character with internal id ${props.id}`
        })
        return
      }
    }

    let data = await loadGltf(filepath)

    if (isValidSkinnedMesh(data)) {
      console.log(type, id, 'valid model loaded. cleaning up old one.')
      doCleanup()

      setModelData(data)
      setLoaded(true)
    } else {
      alert('This model doesn’t contain a Skinned Mesh. Please load it as an Object, not a Character.')
    }
  }

  // if the model has changed
  useEffect(() => {
    setLoaded(false)
    load(props.model, { id, ...props })

    // return function cleanup () { }
  }, [props.model])

  // if the model’s data has changed
  useEffect(() => {
    if (modelData) {
      console.log(type, id, 'add')

      const { mesh, skeleton, armatures, originalHeight, boneLengthScale, parentRotation, parentPosition } = characterFactory(modelData)
     
      object.current = new THREE.Object3D()
      object.current.userData.id = id
      object.current.userData.type = type
      object.current.userData.originalHeight = originalHeight

      // FIXME get current .models from getState()
      object.current.userData.modelSettings = initialState.models[props.model] || {}


      object.current.add(...armatures)
      object.current.add(mesh)
      object.current.userData.mesh = mesh
      scene.add(object.current)
      let bonesHelper = new BonesHelper( skeleton.bones[0].parent, object.current, { boneLengthScale } )
      
      bonesHelper.traverse(child => {
        child.layers.disable(0)
        child.layers.enable(1)
        child.layers.enable(2)
      })
      bonesHelper.hit_meshes.forEach(h => {
        h.layers.disable(0)
        h.layers.enable(1)
        h.layers.enable(2)
      })
      bonesHelper.cones.forEach(c => {
        c.layers.disable(0)
        c.layers.enable(1)
        c.layers.enable(2)
      })

      object.current.bonesHelper = bonesHelper
      object.current.userData.skeleton = skeleton
      object.current.userData.boneLengthScale = boneLengthScale
      object.current.userData.parentRotation = parentRotation
      object.current.userData.parentPosition = parentPosition
      scene.add(object.current.bonesHelper)
    }

    return function cleanup () {
      console.log('modelData cleanup')
    }
  }, [modelData])

  useEffect(() => {
    return function cleanup () {
      console.log('component cleanup')
      doCleanup()
      setLoaded(false)
    }
  }, [])

  let isRotating = useRef(false)

  let isControllerRotatingCurrent = useRef(false)

  let startingObjectQuaternion = useRef(null)
  let startingDeviceOffset = useRef(null)
  let startingObjectOffset = useRef(null)
  let offset = useRef(null)

  let virtual = useRef({
    roll: 0,
    pitch: 0,
    yaw: 0
  })

  let startingDeviceRotation = useRef(null)
<<<<<<< HEAD
=======

>>>>>>> bceda4ae
  let currentBoneSelected = useRef(null)

  const updateSkeleton = () => {
    let skeleton = object.current.userData.skeleton
    if (props.skeleton) {
      for (let name in props.skeleton) {
        let bone = skeleton.getBoneByName(name)
        if (bone) {
          bone.rotation.x = props.skeleton[name].rotation.x
          bone.rotation.y = props.skeleton[name].rotation.y
          bone.rotation.z = props.skeleton[name].rotation.z
        }
      }
    }
  }

  const getCurrentControllerRotation = (device, virtual) => {

    let virtualPitch = virtual.pitch,
      virtualRoll = virtual.roll,
      virtualYaw = virtual.yaw

    let { accelX, accelY, accelZ, gyroPitch, gyroRoll, gyroYaw } = device.motion
    virtualYaw = virtualYaw + ((0 - virtualYaw)*0.003)
    virtualRoll = virtualRoll + ((adjusted(gyroRoll) - virtualRoll)*0.003)

    if (adjusted(gyroPitch)) {
      virtualPitch = virtualPitch + (((-adjusted(gyroPitch)) - virtualPitch)*0.003)
    }
    if (adjusted(accelY)) {
      virtualYaw += adjusted(accelY)/10.0
    }

    if (adjusted(accelX)) {
      virtualPitch += adjusted(accelX)/10.0
    }

    if (adjusted(accelZ)) {
      virtualRoll += adjusted(accelZ)/10.0
    }

    let q = new THREE.Quaternion()
      .setFromEuler(
        new THREE.Euler(
          virtualPitch,
          virtualYaw,
          virtualRoll
        )
      )

      return {
        quaternion:q,
        virtualPitch,
        virtualRoll,
        virtualYaw
      }
  }

  //
  // updaters
  //
  // FIXME frame delay between redux update and react render here
  //

  useEffect(() => {
    console.log('6')
    if (object.current) {
      object.current.position.x = props.x
      object.current.position.z = props.y
      object.current.position.y = props.z
    }
  }, [props.model, props.x, props.y, props.z, modelData])

  useEffect(() => {
    if (object.current) {
<<<<<<< HEAD
      console.log('5')
      object.current.rotation.y = props.rotation
=======
      if (props.rotation.y || props.rotation.y==0) {
        object.current.rotation.y = props.rotation.y
        //object.current.rotation.x = props.rotation.x
        //object.current.rotation.z = props.rotation.z
      } else {
        object.current.rotation.y = props.rotation
      }

>>>>>>> bceda4ae
    }
  }, [props.model, props.rotation, modelData])

  useEffect(() => {
    if (!modelData) return
    if (!object.current) return

    if (props.posePresetId) {
      console.log(type, id, 'changed pose preset', )
      let skeleton = object.current.userData.skeleton
      
      skeleton.pose()
      updateSkeleton()

      if (object.current.userData.boneLengthScale === 100)  // fb converter scaled object
      {
        skeleton.bones[0].quaternion.multiply(object.current.userData.parentRotation)
        skeleton.bones[0].position.copy(object.current.userData.parentPosition)
      }
    }
  }, [props.posePresetId])

  useEffect(() => {
    if (!modelData) return
    if (!object.current) return

    console.log(type, id, 'skeleton')
    updateSkeleton()
  }, [props.model, props.skeleton, modelData])

  useEffect(() => {
    if (object.current) {
      console.log('4')
      if (object.current.userData.modelSettings.height) {
        let originalHeight = object.current.userData.originalHeight
        let scale = props.height / originalHeight

        object.current.scale.set( scale, scale, scale )
      } else {
        object.current.scale.setScalar( props.height )
      }
      //object.current.bonesHelper.updateMatrixWorld()
    }
  }, [props.model, props.height, props.skeleton, modelData])

  useEffect(() => {
    if (!modelData) return

    if (object.current) {
      // adjust head proportionally
      let skeleton = object.current.userData.skeleton
      console.log('3')
      let headBone = skeleton.getBoneByName('Head')

      if (headBone && object.current.userData.modelSettings.height) {
        let baseHeadScale = object.current.userData.modelSettings.height / props.height

        //head bone
        headBone.scale.setScalar( baseHeadScale )
        headBone.scale.setScalar( props.headScale )
      }
    }
  }, [props.model, props.headScale, props.skeleton, modelData])

  useEffect(() => {
    if (!modelData) return
    if (!object.current) return
    console.log('2')
    let mesh = object.current.userData.mesh

    if (!mesh.morphTargetDictionary) return
    if (Object.values(mesh.morphTargetDictionary).length != 3) return

    mesh.morphTargetInfluences[ 0 ] = props.morphTargets.mesomorphic
    mesh.morphTargetInfluences[ 1 ] = props.morphTargets.ectomorphic
    mesh.morphTargetInfluences[ 2 ] = props.morphTargets.endomorphic
  }, [props.model, props.morphTargets, modelData])

  useEffect(() => {
    console.log(type, id, 'isSelected', isSelected)
    if (!modelData) return
    if (!object.current) return

    // handle selection/deselection - add/remove the bone stucture 
    if (isSelected)
    {
      for (var cone of object.current.bonesHelper.cones)
        object.current.bonesHelper.add(cone)
    } else {
      for (var cone of object.current.bonesHelper.cones)
        object.current.bonesHelper.remove(cone)
    }

    let mesh = object.current.userData.mesh
    if ( mesh.material.length > 0 ) {
      mesh.material.forEach(material => {
        material.userData.outlineParameters =
          isSelected
            ? {
              thickness: 0.009,
              color: [ 122/256.0, 114/256.0, 233/256.0 ]
            }
           : {
             thickness: 0.009,
             color: [ 0, 0, 0 ],
           }
      })
    } else {
      mesh.material.userData.outlineParameters =
        isSelected
          ? {
            thickness: 0.009,
            color: [ 122/256.0/2, 114/256.0/2, 233/256.0/2 ]
          }
         : {
           thickness: 0.009,
           color: [ 0, 0, 0 ],
         }
    }
  }, [props.model, isSelected, modelData])

  useEffect(() => {
    if (!modelData) return
    if (!object.current) return

    if (selectedBone === undefined) return

    console.log('1')

    let skeleton = object.current.userData.skeleton
    let realBone = skeleton.bones.find(bone => bone.uuid == selectedBone)

    if (currentBoneSelected.current === realBone) return

    if (selectedBone === null) {
      if (currentBoneSelected.current) {
        currentBoneSelected.current.connectedBone.material.color = new THREE.Color( 0x7a72e9 )
        currentBoneSelected.current = null
      }
      return
    }

    if (currentBoneSelected.current !== null) {
      currentBoneSelected.current.connectedBone.material.color = new THREE.Color( 0x7a72e9 )
    }
    if (realBone === null || realBone === undefined) return
    realBone.connectedBone.material.color = new THREE.Color( 0x242246 )
    currentBoneSelected.current = realBone

  }, [selectedBone, modelData])

  useEffect(() => {
    if (!object.current) return
    if (!isSelected) return
    if ( devices[0] && devices[0].digital.circle ) //if pressed
    {
      // zero out controller rotation and start rotating bone

      let target
      let skeleton = object.current.userData.skeleton
      if (selectedBone) {
        target = skeleton.bones.find(bone => bone.uuid == selectedBone) || object.current
      } else {
        target = object.current
      }

      let deviceQuaternion
      if (!isControllerRotatingCurrent.current)
      {
        //new rotation
        isControllerRotatingCurrent.current = true
        let startValues = getCurrentControllerRotation(devices[0], virtual.current)
        startingDeviceRotation.current = startValues.quaternion

        startingDeviceOffset.current =  new THREE.Quaternion().clone().inverse().multiply(startingDeviceRotation.current).normalize().inverse()
        startingObjectQuaternion.current = target.quaternion.clone()
        startingObjectOffset.current =  new THREE.Quaternion().clone().inverse().multiply(startingObjectQuaternion.current)
        //console.log('starting rotation: ', startingDeviceRotation.current)
      }
      let midddleValues = getCurrentControllerRotation(devices[0], virtual.current)
      deviceQuaternion = midddleValues.quaternion
      virtual.current = {
        roll: midddleValues.virtualRoll,
        pitch: midddleValues.virtualPitch,
        yaw: midddleValues.virtualYaw
      }
<<<<<<< HEAD
      let deviceDifference = new THREE.Quaternion().inverse().multiply(deviceQuaternion).multiply(startingDeviceOffset.current).normalize()
      // get camera's offset
      let cameraOffset = new THREE.Quaternion().clone().inverse().multiply(camera.quaternion.clone())
      // get parent's offset
      let parentOffset = new THREE.Quaternion().clone().inverse().multiply(realTarget.parent.quaternion.clone())
      realTarget.parent.getWorldQuaternion(parentOffset)

      // START WITH THE INVERSE OF THE STARTING OBJECT ROTATION
      let objectQuaternion = startingObjectQuaternion.current.clone().inverse()

      // ZERO OUT (ORDER IS IMPORTANT)
      // offset
      objectQuaternion.multiply(startingObjectOffset.current)
      // parent's rotation
      objectQuaternion.multiply(parentOffset.inverse())
      // camera
      objectQuaternion.multiply(cameraOffset)

      // APPLY THE DEVICE DIFFERENCE, THIS IS THE MAJOR OPERATION
      objectQuaternion.multiply(deviceDifference)

      // ROTATE THE ZEROS BACK INTO PLACE (REVERSE ORDER)
      // camera
      objectQuaternion.multiply(cameraOffset.inverse())
      // parent's rotation
      objectQuaternion.multiply(parentOffset.inverse())
      // offset
      objectQuaternion.multiply(startingObjectOffset.current)

      // APPLY THE ROTATION TO THE TARGET OBJECT
      // realTarget.quaternion.copy(objectQuaternion.normalize())
      target.quaternion.copy(objectQuaternion.normalize())
      requestAnimationFrame(() => {
        if (selectedBone) {
          updateCharacterSkeleton({
            id,
            name: target.name,
            rotation: {
              x: target.rotation.x,
              y: target.rotation.y,
              z: target.rotation.z
            }
          })
        } else {
          updateObject(target.userData.id, {
            rotation: target.rotation.y
          })
        }
      })
=======

      let objectQuaternion = applyDeviceQuaternion({
        parent: target.parent,
        startingDeviceOffset: startingDeviceOffset.current,
        startingObjectOffset: startingObjectOffset.current,
        startingObjectQuaternion: startingObjectQuaternion.current,
        deviceQuaternion,
        camera
      })

      // APPLY THE ROTATION TO THE TARGET OBJECT
      target.quaternion.copy(objectQuaternion.normalize())
      let rotation = new THREE.Euler()
      if (selectedBone) {
        rotation.setFromQuaternion( objectQuaternion.normalize(), "YXZ" )
        updateCharacterSkeleton({
          id,
          name: target.name,
          rotation: {
            x: target.rotation.x,
            y: target.rotation.y,
            z: target.rotation.z
          }
        })
      } else {
        rotation.setFromQuaternion( objectQuaternion.normalize(), "YXZ" )
        updateObject(target.userData.id, {
          rotation: target.rotation.y
        })
      }

>>>>>>> bceda4ae
    } else {
      if (devices[0] && devices[0].digital.circle === false && isControllerRotatingCurrent.current)
      {
        //console.log(' CIRCLE button up ')
        isControllerRotatingCurrent.current = false
        virtual.current = {
          roll: 0,
          pitch: 0,
          yaw: 0
        }
      }

      // do something on button up?
    }
  }, [devices])

  useEffect(() => {
    if (!object.current) return
    if (!isSelected) return

    if (remoteInput.mouseMode || remoteInput.orbitMode) return

    // FIND THE TARGET
    // note that we don't want to mutate anything in the scene directly here
    // (e.g.: we don't want to make any direct changes to `target`)
    // instead we dispatch an event describing how we want the system to update
    let target
    let skeleton = object.current.userData.skeleton
    if (selectedBone) {
      target = skeleton.bones.find(bone => bone.uuid == selectedBone) || object.current
    } else {
      target = object.current
    }

    if (remoteInput.down) {
      if (target) {
        let [ alpha, beta, gamma ] = remoteInput.mag.map(THREE.Math.degToRad)
        let magValues = remoteInput.mag
        let deviceQuaternion
        if (!isRotating.current) {
          // The first time rotation starts, get the starting device rotation and starting target object rotation

          isRotating.current = true
          offset.current = 0-magValues[0]
          deviceQuaternion = new THREE.Quaternion().setFromEuler(new THREE.Euler(beta, alpha + (offset.current*(Math.PI/180)),-gamma, 'YXZ')).multiply(new THREE.Quaternion().setFromAxisAngle( new THREE.Vector3( 1, 0, 0 ), -Math.PI / 2 ))
          startingDeviceOffset.current =  new THREE.Quaternion().clone().inverse().multiply(deviceQuaternion).normalize().inverse()

          startingObjectQuaternion.current = target.quaternion.clone()
          startingObjectOffset.current =  new THREE.Quaternion().clone().inverse().multiply(startingObjectQuaternion.current)
        } else {
          deviceQuaternion = new THREE.Quaternion().setFromEuler(new THREE.Euler(beta, alpha + (offset.current*(Math.PI/180)),-gamma, 'YXZ')).multiply(new THREE.Quaternion().setFromAxisAngle( new THREE.Vector3( 1, 0, 0 ), -Math.PI / 2 ))
        }

        // While rotating, perform the rotations

        // get device's offset
<<<<<<< HEAD
        deviceQuaternion = new THREE.Quaternion().setFromEuler(new THREE.Euler(beta, alpha + (offset*(Math.PI/180)),-gamma, 'YXZ')).multiply(new THREE.Quaternion().setFromAxisAngle( new THREE.Vector3( 1, 0, 0 ), -Math.PI / 2 ))
        let deviceDifference = new THREE.Quaternion().inverse().multiply(deviceQuaternion).multiply(startingDeviceOffset.current).normalize()
        // get camera's offset
        let cameraOffset = new THREE.Quaternion().clone().inverse().multiply(camera.quaternion.clone())
        // get parent's offset
        let parentOffset = new THREE.Quaternion().clone().inverse().multiply(realTarget.parent.quaternion.clone())
        realTarget.parent.getWorldQuaternion(parentOffset)

        // START WITH THE INVERSE OF THE STARTING OBJECT ROTATION
        let objectQuaternion = startingObjectQuaternion.current.clone().inverse()

        // ZERO OUT (ORDER IS IMPORTANT)
        // offset
        objectQuaternion.multiply(startingObjectOffset.current)
        // parent's rotation
        objectQuaternion.multiply(parentOffset.inverse())
        // camera
        objectQuaternion.multiply(cameraOffset)

        // APPLY THE DEVICE DIFFERENCE, THIS IS THE MAJOR OPERATION
        objectQuaternion.multiply(deviceDifference)

        // ROTATE THE ZEROS BACK INTO PLACE (REVERSE ORDER)
        // camera
        objectQuaternion.multiply(cameraOffset.inverse())
        // parent's rotation
        objectQuaternion.multiply(parentOffset.inverse())
        // offset
        objectQuaternion.multiply(startingObjectOffset.current)

        // APPLY THE ROTATION TO THE TARGET OBJECT
        //targetobject.quaternion.copy(objectQuaternion.normalize())
        target.quaternion.copy(objectQuaternion.normalize())
        console.log('lag here?')
        requestAnimationFrame(() => {
          if (selectedBone) {
            updateCharacterSkeleton({
              id,
              name: target.name,
              rotation: {
                x: target.rotation.x,
                y: target.rotation.y,
                z: target.rotation.z
              }
            })
          } else {
            updateObject(target.userData.id, {
              rotation: target.rotation.y
            })
          }
=======


        let objectQuaternion = applyDeviceQuaternion({
          parent: target.parent,
          startingDeviceOffset: startingDeviceOffset.current,
          startingObjectOffset: startingObjectOffset.current,
          startingObjectQuaternion: startingObjectQuaternion.current,
          deviceQuaternion,
          camera
>>>>>>> bceda4ae
        })

        // GET THE DESIRED ROTATION FOR THE TARGET OBJECT

        let rotation = new THREE.Euler()

        if (selectedBone) {
          rotation.setFromQuaternion( objectQuaternion.normalize(), "YXZ" )
          updateCharacterSkeleton({
            id,
            name: target.name,
            rotation: {
              x: rotation.x,
              y: rotation.y,
              z: rotation.z
            }
          })
        } else {
          rotation.setFromQuaternion( objectQuaternion.normalize(), "YXZ" )
          updateObject(target.userData.id, {
            rotation: rotation.y
          })
        }
      }
    } else {
      // not pressed anymore, reset
      isRotating.current = false

      startingDeviceOffset.current = null
      startingObjectQuaternion.current = null
      startingObjectOffset.current = null
    }
  }, [remoteInput])

  useEffect(() => {
    if (!loaded) return

    if (object.current) {
      object.current.visible = props.visible
      object.current.bonesHelper.visible = props.visible
      object.current.bonesHelper.hit_meshes.map(hit => hit.visible = props.visible)
    }
  }, [props.visible, loaded])

  // useEffect(() => {
  //   if (modelData) {
  //     console.log(type, id, 'setLoaded:true')
  //     setLoaded(true)
  //   }
  // }, [modelData])

  return null
})

module.exports = Character<|MERGE_RESOLUTION|>--- conflicted
+++ resolved
@@ -273,10 +273,6 @@
   })
 
   let startingDeviceRotation = useRef(null)
-<<<<<<< HEAD
-=======
-
->>>>>>> bceda4ae
   let currentBoneSelected = useRef(null)
 
   const updateSkeleton = () => {
@@ -342,7 +338,6 @@
   //
 
   useEffect(() => {
-    console.log('6')
     if (object.current) {
       object.current.position.x = props.x
       object.current.position.z = props.y
@@ -352,10 +347,6 @@
 
   useEffect(() => {
     if (object.current) {
-<<<<<<< HEAD
-      console.log('5')
-      object.current.rotation.y = props.rotation
-=======
       if (props.rotation.y || props.rotation.y==0) {
         object.current.rotation.y = props.rotation.y
         //object.current.rotation.x = props.rotation.x
@@ -364,7 +355,6 @@
         object.current.rotation.y = props.rotation
       }
 
->>>>>>> bceda4ae
     }
   }, [props.model, props.rotation, modelData])
 
@@ -551,57 +541,6 @@
         pitch: midddleValues.virtualPitch,
         yaw: midddleValues.virtualYaw
       }
-<<<<<<< HEAD
-      let deviceDifference = new THREE.Quaternion().inverse().multiply(deviceQuaternion).multiply(startingDeviceOffset.current).normalize()
-      // get camera's offset
-      let cameraOffset = new THREE.Quaternion().clone().inverse().multiply(camera.quaternion.clone())
-      // get parent's offset
-      let parentOffset = new THREE.Quaternion().clone().inverse().multiply(realTarget.parent.quaternion.clone())
-      realTarget.parent.getWorldQuaternion(parentOffset)
-
-      // START WITH THE INVERSE OF THE STARTING OBJECT ROTATION
-      let objectQuaternion = startingObjectQuaternion.current.clone().inverse()
-
-      // ZERO OUT (ORDER IS IMPORTANT)
-      // offset
-      objectQuaternion.multiply(startingObjectOffset.current)
-      // parent's rotation
-      objectQuaternion.multiply(parentOffset.inverse())
-      // camera
-      objectQuaternion.multiply(cameraOffset)
-
-      // APPLY THE DEVICE DIFFERENCE, THIS IS THE MAJOR OPERATION
-      objectQuaternion.multiply(deviceDifference)
-
-      // ROTATE THE ZEROS BACK INTO PLACE (REVERSE ORDER)
-      // camera
-      objectQuaternion.multiply(cameraOffset.inverse())
-      // parent's rotation
-      objectQuaternion.multiply(parentOffset.inverse())
-      // offset
-      objectQuaternion.multiply(startingObjectOffset.current)
-
-      // APPLY THE ROTATION TO THE TARGET OBJECT
-      // realTarget.quaternion.copy(objectQuaternion.normalize())
-      target.quaternion.copy(objectQuaternion.normalize())
-      requestAnimationFrame(() => {
-        if (selectedBone) {
-          updateCharacterSkeleton({
-            id,
-            name: target.name,
-            rotation: {
-              x: target.rotation.x,
-              y: target.rotation.y,
-              z: target.rotation.z
-            }
-          })
-        } else {
-          updateObject(target.userData.id, {
-            rotation: target.rotation.y
-          })
-        }
-      })
-=======
 
       let objectQuaternion = applyDeviceQuaternion({
         parent: target.parent,
@@ -633,7 +572,6 @@
         })
       }
 
->>>>>>> bceda4ae
     } else {
       if (devices[0] && devices[0].digital.circle === false && isControllerRotatingCurrent.current)
       {
@@ -690,59 +628,6 @@
         // While rotating, perform the rotations
 
         // get device's offset
-<<<<<<< HEAD
-        deviceQuaternion = new THREE.Quaternion().setFromEuler(new THREE.Euler(beta, alpha + (offset*(Math.PI/180)),-gamma, 'YXZ')).multiply(new THREE.Quaternion().setFromAxisAngle( new THREE.Vector3( 1, 0, 0 ), -Math.PI / 2 ))
-        let deviceDifference = new THREE.Quaternion().inverse().multiply(deviceQuaternion).multiply(startingDeviceOffset.current).normalize()
-        // get camera's offset
-        let cameraOffset = new THREE.Quaternion().clone().inverse().multiply(camera.quaternion.clone())
-        // get parent's offset
-        let parentOffset = new THREE.Quaternion().clone().inverse().multiply(realTarget.parent.quaternion.clone())
-        realTarget.parent.getWorldQuaternion(parentOffset)
-
-        // START WITH THE INVERSE OF THE STARTING OBJECT ROTATION
-        let objectQuaternion = startingObjectQuaternion.current.clone().inverse()
-
-        // ZERO OUT (ORDER IS IMPORTANT)
-        // offset
-        objectQuaternion.multiply(startingObjectOffset.current)
-        // parent's rotation
-        objectQuaternion.multiply(parentOffset.inverse())
-        // camera
-        objectQuaternion.multiply(cameraOffset)
-
-        // APPLY THE DEVICE DIFFERENCE, THIS IS THE MAJOR OPERATION
-        objectQuaternion.multiply(deviceDifference)
-
-        // ROTATE THE ZEROS BACK INTO PLACE (REVERSE ORDER)
-        // camera
-        objectQuaternion.multiply(cameraOffset.inverse())
-        // parent's rotation
-        objectQuaternion.multiply(parentOffset.inverse())
-        // offset
-        objectQuaternion.multiply(startingObjectOffset.current)
-
-        // APPLY THE ROTATION TO THE TARGET OBJECT
-        //targetobject.quaternion.copy(objectQuaternion.normalize())
-        target.quaternion.copy(objectQuaternion.normalize())
-        console.log('lag here?')
-        requestAnimationFrame(() => {
-          if (selectedBone) {
-            updateCharacterSkeleton({
-              id,
-              name: target.name,
-              rotation: {
-                x: target.rotation.x,
-                y: target.rotation.y,
-                z: target.rotation.z
-              }
-            })
-          } else {
-            updateObject(target.userData.id, {
-              rotation: target.rotation.y
-            })
-          }
-=======
-
 
         let objectQuaternion = applyDeviceQuaternion({
           parent: target.parent,
@@ -751,7 +636,6 @@
           startingObjectQuaternion: startingObjectQuaternion.current,
           deviceQuaternion,
           camera
->>>>>>> bceda4ae
         })
 
         // GET THE DESIRED ROTATION FOR THE TARGET OBJECT
