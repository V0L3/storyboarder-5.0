const THREE = require('three')
window.THREE = window.THREE || THREE

const React = require('react')
const { useRef, useEffect, useState } = React

const path = require('path')
const debounce = require('lodash.debounce')

const BoundingBoxHelper = require('./BoundingBoxHelper')
const BonesHelper = require('./BonesHelper')

const { initialState } = require('../shared/reducers/shot-generator')

const ModelLoader = require('../services/model-loader')

// character needs:
//   mesh - SkinnedMesh
//   bone structure - ideally Mixamo standard bones
//

// TODO use functions of ModelLoader?
require('../../../node_modules/three/examples/js/loaders/LoaderSupport')
require('../../../node_modules/three/examples/js/loaders/GLTFLoader')
require('../../../node_modules/three/examples/js/loaders/OBJLoader2')
const loadingManager = new THREE.LoadingManager()
const objLoader = new THREE.OBJLoader2(loadingManager)
const gltfLoader = new THREE.GLTFLoader(loadingManager)
const imageLoader = new THREE.ImageLoader(loadingManager)
objLoader.setLogging(false, false)
THREE.Cache.enabled = true

const Character = React.memo(({ scene, id, type, remoteInput, isSelected, selectedBone, camera, updateCharacterSkeleton, updateObject, loaded, ...props }) => {
  const setLoaded = loaded => updateObject(id, { loaded })

  let object = useRef(null)

  let isRotating = useRef(false)

  let startingObjectQuaternion = useRef(null)
  let startingDeviceOffset = useRef(null)
  let startingObjectOffset = useRef(null)

  let startingDeviceRotation = useRef(null)
  let startingObjectRotation = useRef(null)
  let startingGlobalRotation = useRef(null)

  let currentBoneSelected = useRef(null)

  const cloneAnimated = ( source ) => {

    var cloneLookup = new Map()
    var clone = source.clone()

    parallelTraverse( source, clone, function ( sourceNode, clonedNode ) {
      cloneLookup.set( sourceNode, clonedNode )
    } )

    source.traverse( function ( sourceMesh ) {
      if ( ! sourceMesh.isSkinnedMesh ) return
      var sourceBones = sourceMesh.skeleton.bones
      var clonedMesh = cloneLookup.get( sourceMesh )
      clonedMesh.skeleton = sourceMesh.skeleton.clone()
      clonedMesh.skeleton.bones = sourceBones.map( function ( sourceBone ) {
        if ( ! cloneLookup.has( sourceBone ) ) {
          throw new Error( 'THREE.AnimationUtils: Required bones are not descendants of the given object.' )
        }
        return cloneLookup.get( sourceBone )
      } )
      clonedMesh.bind( clonedMesh.skeleton, sourceMesh.bindMatrix )
    } )

    return clone
  }

  const parallelTraverse = ( a, b, callback ) => {
    callback( a, b )
    for ( var i = 0; i < a.children.length; i ++ ) {
      parallelTraverse( a.children[ i ], b.children[ i ], callback )
    }
  }

  const updateSkeleton = () => {
    let skel = (object.current.children[0] instanceof THREE.Mesh) ? object.current.children[0] : object.current.children[1]
    //skel.skeleton.pose()
    if (props.skeleton) {
      for (let name in props.skeleton) {
        let bone = skel.skeleton.getBoneByName(name)
        if (bone) {
          bone.rotation.x = props.skeleton[name].rotation.x
          bone.rotation.y = props.skeleton[name].rotation.y
          bone.rotation.z = props.skeleton[name].rotation.z
        }
      }
    }
  }

  const load = filepath => {
    return new Promise((resolve, reject) => {
      gltfLoader.load(
        filepath,
        data => {
          resolve(data)
        },
        null,
        error => {
          reject(error)
        }
      )
    })
  }

  useEffect(() => {
    console.log(type, id, 'add')

    setLoaded(false)

    let filepath
    if (ModelLoader.isCustomModel(props.model)) {
      filepath = props.model
      console.log('loading a custom character model from the file system', filepath)
    } else {

      // FIXME doesn't return the correct value when run from `npm run shot-generator`
      // https://github.com/electron-userland/electron-webpack/issues/243
      // const { app } = require('electron').remote
      // filepath = path.join(app.getAppPath(), 'src', 'data', 'shot-generator', 'objects', model + '.obj')

      filepath = path.join(
        __dirname, '..', '..', '..', 'src', 'data', 'shot-generator', 'dummies', 'gltf',
        `${props.model}.glb`
      )
      console.log('loading a built-in character model from the app', filepath)
    }

    load(filepath).then(data => {
      let material = new THREE.MeshToonMaterial({
        color: 0xffffff,
        emissive: 0x0,
        specular: 0x0,
        skinning: true,
        shininess: 0,
        flatShading: false,
        morphNormals: true,
        morphTargets: true
      })
      let mesh = null
      let armature = null
      let obj = new THREE.Object3D()
      obj = data.scene.children[0]

      // first type of GLTF structure, where Skinned Mesh and the bone structure are inside the object3D
      for (var i in data.scene.children[0].children) {
        let child = data.scene.children[0].children[i]
        if ( child instanceof THREE.Mesh ) {
          mesh = child.clone()
        } else {
          if (child instanceof THREE.Object3D && armature === null) armature = child //new THREE.Skeleton(child)
        }
      }

      if (mesh === null)
      {
        //try loading second type of GLTF structure, mesh is outside the Object3D that contains the armature
        for (var i in data.scene.children)
        {
          let child = data.scene.children[i]
          if ( child instanceof THREE.Mesh ) {
            mesh = child
            obj.add(mesh)
          }
        }
      }
      material.map = mesh.material.map//.clone()
      // material.map.image = textureBody.image
      material.map.needsUpdate = true
      let bbox = new THREE.Box3().setFromObject(mesh)

      let height = bbox.max.y - bbox.min.y
      obj.originalHeight = height
      mesh.material = material
      //mesh.rotation.set(0, Math.PI/2, 0)

      // FIXME use actual getState()
      let targetHeight = initialState.models[props.model]
        ? initialState.models[props.model].height
        : 1.6

      let scale = targetHeight / height
      obj.scale.set(scale, scale, scale)
      //mesh.geometry.translate(0, targetHeight/2, 0)
      mesh.renderOrder = 1.0
      mesh.original = data

      source = obj

      let cloned = cloneAnimated(source)

      if (cloned instanceof THREE.SkinnedMesh)  // if FBX is loaded we get a SkinnedMesh
      {
        let clo = cloneAnimated(source)
        cloned = new THREE.Object3D()
        cloned.add(clo)
      }
      let mat = cloned.children[0].material ? cloned.children[0].material.clone() : cloned.children[1].material.clone()

      object.current = cloned
      let skel = (object.current.children[0] instanceof THREE.Mesh) ? object.current.children[0] : object.current.children[1]
      skel.material = mat.clone()
      skel.skeleton.pose()
      object.current.originalHeight = source.originalHeight

      //   MULTI MATERIALS
      // object.current.material = object.current.material.map(material => material.clone())

      object.current.userData.id = id
      object.current.userData.type = type
      object.current.scale.set( source.scale.x, source.scale.y, source.scale.z )
      object.current.rotation.set( source.rotation.x, source.rotation.y, source.rotation.z )
      scene.add( object.current )

      //adding the bone structure here on each character added to the scene
      object.current.bonesHelper = new BonesHelper(skel.skeleton.bones[0], object.current)
      scene.add(object.current.bonesHelper)

      // TODO could avoid the jump by making the entire character a positioned Group with children
      //      OR could run all the updaters here to set position correctly immediately after load?
      //
      // hide until ready
      object.current.visible = false

      setLoaded(true)
    }).catch(err => {
      console.error(err)
    })

    return function cleanup () {
      // TODO cancel loading if in-progress
      console.log(type, id, 'remove')
      if (object.current) {
        scene.remove(object.current.bonesHelper)
        scene.remove(object.current)
        object.current.bonesHelper = null
        object.current = null
      }
    }
  }, [props.model])

  //
  // updaters
  //
  // FIXME frame delay between redux update and react render here
  //

  useEffect(() => {
    if (object.current) {
      object.current.position.x = props.x
      object.current.position.z = props.y
      object.current.position.y = props.z
    }
  }, [props.model, props.x, props.y, props.z, loaded])

  useEffect(() => {
    if (object.current) {
      object.current.visible = props.visible
    }
  }, [props.model, props.visible, loaded])

  useEffect(() => {
    if (object.current) {
      object.current.rotation.y = props.rotation
    }
  }, [props.model, props.rotation, loaded])

  useEffect(() => {
<<<<<<< HEAD
    if (!loaded) return
    if (!object.current) return

    console.log(type, id, 'skeleton')
=======
    //console.log(type, id, 'skeleton', props.skeleton)
>>>>>>> 9b84c3c4
    updateSkeleton()
  }, [props.model, props.skeleton, loaded])

  useEffect(() => {
    if (object.current) {
      // FIXME hardcoded
      // let bbox = new THREE.Box3().setFromObject( object.current )
      height = object.current.originalHeight
      let scale = props.height / height

      object.current.scale.set( scale, scale, scale )
      //object.current.bonesHelper.updateMatrixWorld()
    }
<<<<<<< HEAD
  }, [props.model, props.height, props.skeleton, loaded])
=======
  }, [props.model, props.height])
>>>>>>> 9b84c3c4

  useEffect(() => {
    if (!loaded) return

    if (object.current) {
      // adjust head proportionally
      let skel = (object.current.children[0] instanceof THREE.Mesh) ? object.current.children[0] : object.current.children[1]

      let headBone = skel.skeleton.getBoneByName('mixamorigHead')
      // FIXME hardcoded
      let baseHeight = 1.6256
      let baseHeadScale = baseHeight / props.height

      //head bone
      headBone.scale.setScalar( baseHeadScale )
      headBone.scale.setScalar( props.headScale )
    }
<<<<<<< HEAD
  }, [props.model, props.headScale, props.skeleton, loaded])
=======
  }, [props.model, props.headScale])
>>>>>>> 9b84c3c4

  useEffect(() => {
    if (!loaded) return
    if (!object.current) return

    // Morphs are changing
    let skel = (object.current.children[0] instanceof THREE.Mesh) ? object.current.children[0] : object.current.children[1]

    //console.log( '\tmorphTargetDictionary', skel.morphTargetDictionary )

    skel.morphTargetInfluences[ 0 ] = props.morphTargets.mesomorphic
    skel.morphTargetInfluences[ 1 ] = props.morphTargets.ectomorphic
    skel.morphTargetInfluences[ 2 ] = props.morphTargets.endomorphic

  }, [props.model, props.morphTargets, loaded])

  useEffect(() => {
    if (!loaded) return
    if (!object.current) return

    // handle selection/unselection
    if (isSelected)
    {
      for (var cone of object.current.bonesHelper.cones)
        object.current.bonesHelper.add(cone)
    } else {
      for (var cone of object.current.bonesHelper.cones)
        object.current.bonesHelper.remove(cone)
    }
    let skel = (object.current.children[0] instanceof THREE.Mesh) ? object.current.children[0] : object.current.children[1]
    if ( skel.material.length > 0 ) {
      skel.material.forEach(material => {
        material.userData.outlineParameters =
          isSelected
            ? {
              thickness: 0.015,
              color: [ 0.9, 0, 0 ]
            }
           : {
             thickness: 0.009,
             color: [ 0, 0, 0 ],
           }
      })
    } else {
      skel.material.userData.outlineParameters =
        isSelected
          ? {
            thickness: 0.015,
            color: [ 0.9, 0, 0 ]
          }
         : {
           thickness: 0.009,
           color: [ 0, 0, 0 ],
         }
    }
  }, [props.model, isSelected, loaded])

  useEffect(() => {
    if (!loaded) return
    if (!object.current) return

    if (selectedBone === undefined) return
    let skel = (object.current.children[0] instanceof THREE.Mesh) ? object.current.children[0] : object.current.children[1]
    let realBone = skel.skeleton.bones.find(bone => bone.uuid == selectedBone)

    if (currentBoneSelected.current === realBone) return

    if (selectedBone === null) {
      if (currentBoneSelected.current) {
        currentBoneSelected.current.connectedBone.material.color = new THREE.Color( 0x006eb8 )
        currentBoneSelected.current = null
      }
      return
    }

    if (currentBoneSelected.current !== null) {
      currentBoneSelected.current.connectedBone.material.color = new THREE.Color( 0x006eb8 )
    }
    if (realBone === null || realBone === undefined) return
    realBone.connectedBone.material.color = new THREE.Color( 0xed0000 )
    currentBoneSelected.current = realBone

  }, [selectedBone, loaded])

  useEffect(() => {
    if (!object.current) return
    if (!isSelected) return

    if (remoteInput.mouseMode) return

    let realTarget
    let skel = (object.current.children[0] instanceof THREE.Mesh) ? object.current.children[0] : object.current.children[1]
    if (selectedBone) {
      realTarget = skel.skeleton.bones.find(bone => bone.uuid == selectedBone) || object.current
    } else {
      realTarget = object.current
    }

    if (remoteInput.down) {
      if (realTarget) {
        let target = realTarget.clone()
        let [ alpha, beta, gamma ] = remoteInput.mag.map(THREE.Math.degToRad)
<<<<<<< HEAD

        if (!isRotating.current) {
          isRotating.current = true
          startingObjectRotation.current ={
            x: target.rotation.x,
            y: target.rotation.y,
            z: target.rotation.z
          }

          startingDeviceRotation.current = {
            alpha: alpha,
            beta: beta,
            gamma: gamma
          }

          let sgr = new THREE.Quaternion()
          realTarget.getWorldQuaternion(sgr)
          startingGlobalRotation.current = {
            quaternion: sgr
          }

          //console log continue investigating here!!
          //console.log('setting staring quaternion: ', startingGlobalRotation.current)
        }

        let startingDeviceQuaternion = new THREE.Quaternion().setFromEuler(new THREE.Euler(startingDeviceRotation.current.beta, startingDeviceRotation.current.alpha, -startingDeviceRotation.current.gamma, 'YXZ')).multiply(new THREE.Quaternion(-Math.sqrt(0.5), 0, 0, Math.sqrt(0.5)))
        let tempQ = startingGlobalRotation.current.quaternion.clone()
        let cameraQuaternion = camera.quaternion.clone();
        let currentMainRotation = object.current.quaternion.clone()
        let deviceQuaternion = new THREE.Quaternion().setFromEuler(new THREE.Euler(beta, alpha, -gamma, 'YXZ')).multiply(new THREE.Quaternion(-Math.sqrt(0.5), 0, 0, Math.sqrt(0.5)))
        if (target.isBone)
=======
        let magValues = remoteInput.mag
        let deviceQuaternion
        if (!isRotating.current)
>>>>>>> 9b84c3c4
        {
          // The first time rotation starts, get the starting device rotation and starting target object rotation

          isRotating.current = true
          offset = 0-magValues[0]
          deviceQuaternion = new THREE.Quaternion().setFromEuler(new THREE.Euler(beta, alpha + (offset*(Math.PI/180)),-gamma, 'YXZ')).multiply(new THREE.Quaternion().setFromAxisAngle( new THREE.Vector3( 1, 0, 0 ), -Math.PI / 2 ))
          startingDeviceOffset.current =  new THREE.Quaternion().clone().inverse().multiply(deviceQuaternion).normalize().inverse()

<<<<<<< HEAD
        if (target.isBone)
        {
          t = new THREE.Vector3()
          q = new THREE.Quaternion()
          s = new THREE.Vector3()
          //deviceDifference.multiply ( parentWorldQuaternion.clone() )
          tempQ.multiply( deviceDifference )
          tempQ.multiply( parentWorldQuaternion.clone())

          target.quaternion.copy(tempQ)
          //target.updateMatrix()
        } else {
          tempQ.multiply(deviceDifference)
          target.quaternion.copy(tempQ)
=======
          startingObjectQuaternion.current = realTarget.quaternion.clone()
          startingObjectOffset.current =  new THREE.Quaternion().clone().inverse().multiply(startingObjectQuaternion.current)
>>>>>>> 9b84c3c4
        }

        // While rotating, perform the rotations

        // get device's offset
        deviceQuaternion = new THREE.Quaternion().setFromEuler(new THREE.Euler(beta, alpha + (offset*(Math.PI/180)),-gamma, 'YXZ')).multiply(new THREE.Quaternion().setFromAxisAngle( new THREE.Vector3( 1, 0, 0 ), -Math.PI / 2 ))
        let deviceDifference = new THREE.Quaternion().inverse().multiply(deviceQuaternion).multiply(startingDeviceOffset.current).normalize()
        // get camera's offset
        let cameraOffset = new THREE.Quaternion().clone().inverse().multiply(camera.quaternion.clone())
        // get parent's offset
        let parentOffset = new THREE.Quaternion().clone().inverse().multiply(realTarget.parent.quaternion.clone())
        realTarget.parent.getWorldQuaternion(parentOffset)

        // START WITH THE INVERSE OF THE STARTING OBJECT ROTATION
        let objectQuaternion = startingObjectQuaternion.current.clone().inverse()

        // ZERO OUT (ORDER IS IMPORTANT)
        // offset
        objectQuaternion.multiply(startingObjectOffset.current)
        // parent's rotation
        objectQuaternion.multiply(parentOffset.inverse())
        // camera
        objectQuaternion.multiply(cameraOffset)

        // APPLY THE DEVICE DIFFERENCE, THIS IS THE MAJOR OPERATION
        objectQuaternion.multiply(deviceDifference)

        // ROTATE THE ZEROS BACK INTO PLACE (REVERSE ORDER)
        // camera
        objectQuaternion.multiply(cameraOffset.inverse())
        // parent's rotation
        objectQuaternion.multiply(parentOffset.inverse())
        // offset
        objectQuaternion.multiply(startingObjectOffset.current)

        // APPLY THE ROTATION TO THE TARGET OBJECT
        //targetobject.quaternion.copy(objectQuaternion.normalize())
        target.quaternion.copy(objectQuaternion.normalize())
        //target.updateMatrix()
        //console.log('target rotation: ', target.rotation)
        requestAnimationFrame(() => {
          if (selectedBone) {
            updateCharacterSkeleton({
              id,
              name: target.name,
              rotation: {
                x: target.rotation.x,
                y: target.rotation.y,
                z: target.rotation.z
              }
            })
          } else {
            updateObject(target.userData.id, {
              rotation: target.rotation.y
            })
          }
        })
      }
    } else {
      // not pressed anymore, reset
      isRotating.current = false

      startingDeviceOffset.current = null
      startingObjectQuaternion.current = null
      startingObjectOffset.current = null
    }
  }, [remoteInput])

  // useEffect(() => {
  //   if (!isSelected) return
  //
  //   if (remoteInput.mouseMode) return
  //
  //   let realTarget
  //   let skel = (object.current.children[0] instanceof THREE.Mesh) ? object.current.children[0] : object.current.children[1]
  //   if (selectedBone) {
  //     realTarget = skel.skeleton.bones.find(bone => bone.uuid == selectedBone) || object.current
  //   } else {
  //     realTarget = object.current
  //   }
  //   let target = new THREE.Object3D()
  //   target.rotation.copy(realTarget.rotation)
  //   target.isBone = realTarget.isBone
  //   target.parent = realTarget.parent
  //   target.name = realTarget.name
  //   target.userData = realTarget.userData
  //
  //   if (remoteInput.down) {
  //     if (target) {
  //       let [ alpha, beta, gamma ] = remoteInput.mag.map(THREE.Math.degToRad)
  //
  //       if (!isRotating.current) {
  //         isRotating.current = true
  //         startingObjectRotation.current ={
  //           x: target.rotation.x,
  //           y: target.rotation.y,
  //           z: target.rotation.z
  //         }
  //
  //         startingDeviceRotation.current = {
  //           alpha: alpha,
  //           beta: beta,
  //           gamma: gamma
  //         }
  //
  //         let sgr = new THREE.Quaternion()
  //         realTarget.getWorldQuaternion(sgr)
  //         startingGlobalRotation.current = {
  //           quaternion: sgr
  //         }
  //       }
  //
  //       let startingDeviceQuaternion = new THREE.Quaternion().setFromEuler(new THREE.Euler(startingDeviceRotation.current.beta, startingDeviceRotation.current.alpha, -startingDeviceRotation.current.gamma, 'YXZ')).multiply(new THREE.Quaternion(-Math.sqrt(0.5), 0, 0, Math.sqrt(0.5)))
  //       let tempQ = startingGlobalRotation.current.quaternion.clone()
  //       let cameraQuaternion = camera.quaternion.clone();
  //       let currentMainRotation = object.current.quaternion.clone()
  //       let deviceQuaternion = new THREE.Quaternion().setFromEuler(new THREE.Euler(beta, alpha, -gamma, 'YXZ')).multiply(new THREE.Quaternion(-Math.sqrt(0.5), 0, 0, Math.sqrt(0.5)))
  //       if (target.isBone)
  //       {
  //         // let w = 0.5,
  //         //   x = -0.5,
  //         //   y = -0.5,
  //         //   z = -0.5
  //         let w = 1,
  //             x = 0,
  //             y = 0,
  //             z = 0
  //         startingDeviceQuaternion = new THREE.Quaternion().setFromEuler(new THREE.Euler(startingDeviceRotation.current.beta, startingDeviceRotation.current.alpha, -startingDeviceRotation.current.gamma, 'YXZ')).multiply(new THREE.Quaternion(w, x, y, z))
  //         deviceQuaternion = new THREE.Quaternion().setFromEuler(new THREE.Euler(beta, alpha, -gamma, 'YXZ')).multiply(new THREE.Quaternion(w, x, y, z))
  //       }
  //
  //       //let inversedRotation = new THREE.Quaternion(w, x, y, z)
  //       let parentWorldQuaternion = new THREE.Quaternion()
  //       realTarget.parent.getWorldQuaternion(parentWorldQuaternion).clone()
  //       let startingObjectQuaternion = new THREE.Quaternion().setFromEuler(new THREE.Euler(startingObjectRotation.current.x,startingObjectRotation.current.y,startingObjectRotation.current.z))
  //
  //       startingDeviceQuaternion.multiply(cameraQuaternion.clone())
  //       deviceQuaternion.multiply(cameraQuaternion.clone())
  //
  //       startingDeviceQuaternion.multiply( parentWorldQuaternion.clone() )
  //       deviceQuaternion.multiply( parentWorldQuaternion.clone() )
  //
  //       let deviceDifference = startingDeviceQuaternion.clone().inverse().multiply(deviceQuaternion)
  //
  //       if (target.isBone)
  //       {
  //         t = new THREE.Vector3()
  //         q = new THREE.Quaternion()
  //         s = new THREE.Vector3()
  //         //deviceDifference.multiply ( parentWorldQuaternion.clone() )
  //         tempQ.multiply( deviceDifference )
  //         tempQ.multiply( parentWorldQuaternion.clone())
  //
  //         target.quaternion.copy(tempQ)
  //         target.updateMatrix()
  //       } else {
  //         tempQ.multiply(deviceDifference)
  //         target.quaternion.copy(tempQ)
  //       }
  //
  //       // OLD ROTATION ON AXIS
  //       // let deviceDifference = startingDeviceQuaternion.clone().inverse().multiply(deviceQuaternion)
  //       // startingObjectQuaternion.multiply(deviceDifference)
  //       // target.quaternion.copy(startingObjectQuaternion)
  //
  //       if (selectedBone) {
  //         updateCharacterSkeleton({
  //           id,
  //           name: target.name,
  //           rotation: {
  //             x: target.rotation.x,
  //             y: target.rotation.y,
  //             z: target.rotation.z
  //           }
  //         })
  //       } else {
  //         updateObject(target.userData.id, {
  //           rotation: target.rotation.y
  //         })
  //       }
  //     }
  //   } else {
  //     isRotating.current = false
  //     startingObjectRotation.current = null
  //     startingDeviceRotation.current = null
  //     startingGlobalRotation.current = null
  //
  //   }
  // }, [remoteInput])

  return null
})

module.exports = Character<|MERGE_RESOLUTION|>--- conflicted
+++ resolved
@@ -273,14 +273,10 @@
   }, [props.model, props.rotation, loaded])
 
   useEffect(() => {
-<<<<<<< HEAD
     if (!loaded) return
     if (!object.current) return
 
     console.log(type, id, 'skeleton')
-=======
-    //console.log(type, id, 'skeleton', props.skeleton)
->>>>>>> 9b84c3c4
     updateSkeleton()
   }, [props.model, props.skeleton, loaded])
 
@@ -294,11 +290,7 @@
       object.current.scale.set( scale, scale, scale )
       //object.current.bonesHelper.updateMatrixWorld()
     }
-<<<<<<< HEAD
   }, [props.model, props.height, props.skeleton, loaded])
-=======
-  }, [props.model, props.height])
->>>>>>> 9b84c3c4
 
   useEffect(() => {
     if (!loaded) return
@@ -316,11 +308,7 @@
       headBone.scale.setScalar( baseHeadScale )
       headBone.scale.setScalar( props.headScale )
     }
-<<<<<<< HEAD
   }, [props.model, props.headScale, props.skeleton, loaded])
-=======
-  }, [props.model, props.headScale])
->>>>>>> 9b84c3c4
 
   useEffect(() => {
     if (!loaded) return
@@ -423,43 +411,9 @@
       if (realTarget) {
         let target = realTarget.clone()
         let [ alpha, beta, gamma ] = remoteInput.mag.map(THREE.Math.degToRad)
-<<<<<<< HEAD
-
-        if (!isRotating.current) {
-          isRotating.current = true
-          startingObjectRotation.current ={
-            x: target.rotation.x,
-            y: target.rotation.y,
-            z: target.rotation.z
-          }
-
-          startingDeviceRotation.current = {
-            alpha: alpha,
-            beta: beta,
-            gamma: gamma
-          }
-
-          let sgr = new THREE.Quaternion()
-          realTarget.getWorldQuaternion(sgr)
-          startingGlobalRotation.current = {
-            quaternion: sgr
-          }
-
-          //console log continue investigating here!!
-          //console.log('setting staring quaternion: ', startingGlobalRotation.current)
-        }
-
-        let startingDeviceQuaternion = new THREE.Quaternion().setFromEuler(new THREE.Euler(startingDeviceRotation.current.beta, startingDeviceRotation.current.alpha, -startingDeviceRotation.current.gamma, 'YXZ')).multiply(new THREE.Quaternion(-Math.sqrt(0.5), 0, 0, Math.sqrt(0.5)))
-        let tempQ = startingGlobalRotation.current.quaternion.clone()
-        let cameraQuaternion = camera.quaternion.clone();
-        let currentMainRotation = object.current.quaternion.clone()
-        let deviceQuaternion = new THREE.Quaternion().setFromEuler(new THREE.Euler(beta, alpha, -gamma, 'YXZ')).multiply(new THREE.Quaternion(-Math.sqrt(0.5), 0, 0, Math.sqrt(0.5)))
-        if (target.isBone)
-=======
         let magValues = remoteInput.mag
         let deviceQuaternion
         if (!isRotating.current)
->>>>>>> 9b84c3c4
         {
           // The first time rotation starts, get the starting device rotation and starting target object rotation
 
@@ -468,25 +422,8 @@
           deviceQuaternion = new THREE.Quaternion().setFromEuler(new THREE.Euler(beta, alpha + (offset*(Math.PI/180)),-gamma, 'YXZ')).multiply(new THREE.Quaternion().setFromAxisAngle( new THREE.Vector3( 1, 0, 0 ), -Math.PI / 2 ))
           startingDeviceOffset.current =  new THREE.Quaternion().clone().inverse().multiply(deviceQuaternion).normalize().inverse()
 
-<<<<<<< HEAD
-        if (target.isBone)
-        {
-          t = new THREE.Vector3()
-          q = new THREE.Quaternion()
-          s = new THREE.Vector3()
-          //deviceDifference.multiply ( parentWorldQuaternion.clone() )
-          tempQ.multiply( deviceDifference )
-          tempQ.multiply( parentWorldQuaternion.clone())
-
-          target.quaternion.copy(tempQ)
-          //target.updateMatrix()
-        } else {
-          tempQ.multiply(deviceDifference)
-          target.quaternion.copy(tempQ)
-=======
           startingObjectQuaternion.current = realTarget.quaternion.clone()
           startingObjectOffset.current =  new THREE.Quaternion().clone().inverse().multiply(startingObjectQuaternion.current)
->>>>>>> 9b84c3c4
         }
 
         // While rotating, perform the rotations
