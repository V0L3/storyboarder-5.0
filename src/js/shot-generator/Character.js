const THREE = require('three')
window.THREE = window.THREE || THREE

const React = require('react')
const { useRef, useEffect, useState } = React

const path = require('path')

const BonesHelper = require('./BonesHelper')
const IconSprites = require('./IconSprites')

const { initialState } = require('../shared/reducers/shot-generator')

const applyDeviceQuaternion = require('./apply-device-quaternion')
const prepareFilepathForModel = require('./prepare-filepath-for-model')

// character needs:
//   mesh - SkinnedMesh
//   bone structure - ideally Mixamo standard bones
//

// TODO use functions of ModelLoader?
require('../vendor/three/examples/js/loaders/LoaderSupport')
require('../vendor/three/examples/js/loaders/GLTFLoader')
require('../vendor/three/examples/js/loaders/OBJLoader2')
const loadingManager = new THREE.LoadingManager()
const objLoader = new THREE.OBJLoader2(loadingManager)
const gltfLoader = new THREE.GLTFLoader(loadingManager)
objLoader.setLogging(false, false)
THREE.Cache.enabled = true

const loadGltf = filepath =>
  new Promise((resolve, reject) =>
    gltfLoader.load(
      filepath,
      data => resolve(data),
      null,
      error => reject(error)
    ))

const isValidSkinnedMesh = data => {
  let mesh = data.scene.children.find(child => child instanceof THREE.SkinnedMesh) ||
            data.scene.children[0].children.find(child => child instanceof THREE.SkinnedMesh)
  return (mesh != null)
}

const characterFactory = data => {
  //console.log('factory got data: ', data)
  let boneLengthScale = 1
  let material = new THREE.MeshToonMaterial({
    color: 0xffffff,
    emissive: 0x0,
    specular: 0x0,
    skinning: true,
    shininess: 0,
    flatShading: false,
    morphNormals: true,
    morphTargets: true
  })

  let mesh
  let skeleton
  let armatures
  let parentRotation = new THREE.Quaternion()
  let parentPosition = new THREE.Vector3()
  mesh = data.scene.children.find(child => child instanceof THREE.SkinnedMesh) ||
         data.scene.children[0].children.find(child => child instanceof THREE.SkinnedMesh)

  armatures = data.scene.children[0].children.filter(child => child instanceof THREE.Bone)
  if (armatures.length === 0 ) {  // facebook export is different - bone structure is inside another object3D
    armatures = data.scene.children[0].children[0].children.filter(child => child instanceof THREE.Bone)

    if (armatures.length === 0) {  //specifically adult-female - bone structure is inside the skinned mesh
      armatures = mesh.children[0].children.filter(child => child instanceof THREE.Bone)
    }
    for (var bone of armatures)
    {
      bone.scale.set(1,1,1)
      bone.quaternion.multiply(data.scene.children[0].children[0].quaternion)
      bone.position.set(bone.position.x,bone.position.z,bone.position.y)
    }
    mesh.scale.set(1,1,1)
    parentRotation = data.scene.children[0].children[0].quaternion.clone()
    parentPosition = armatures[0].position.clone()
    boneLengthScale = 100
  }

  if (mesh == null) {
    mesh = new THREE.Mesh()
    skeleton = null
    armatures = null
    let originalHeight = 0

    return { mesh, skeleton, armatures, originalHeight, boneLengthScale, parentRotation, parentPosition }
  }

  skeleton = mesh.skeleton

  if (mesh.material.map) {
    material.map = mesh.material.map
    material.map.needsUpdate = true
  }

  mesh.material = material
  mesh.renderOrder = 1.0

  let bbox = new THREE.Box3().setFromObject(mesh)
  let originalHeight = bbox.max.y - bbox.min.y

  return { mesh, skeleton, armatures, originalHeight, boneLengthScale, parentRotation, parentPosition }
}

const remap = (x, a, b, c, d) => (x - a) * (d - c) / (b - a) + c
const adjusted = value => remap(value, -16385, 16384, -Math.PI, Math.PI)

const Character = React.memo(({
  scene,
  id,
  type,
  remoteInput,
  isSelected,
  selectedBone,
  camera,
  updateCharacterSkeleton,
  updateObject,
  loaded,  
  devices,
<<<<<<< HEAD
  icon,
  text,
=======
  storyboarderFilePath,

  boardUid,

>>>>>>> 12475a11
  ...props
}) => {
  // setting loaded = true forces an update to sceneObjects,
  // which is what Editor listens for to attach the BonesHelper
  const setLoaded = loaded => updateObject(id, { loaded })
  const object = useRef(null)

  const [modelData, setModelData] = useState(null)

  const doCleanup = () => {
    if (object.current) {
      console.log(type, id, 'remove')
      scene.remove(object.current.bonesHelper)
      scene.remove(object.current)
      object.current.bonesHelper = null
      object.current = null
    }
  }

  const load = async (model, props) => {
    console.log('Character load', { storyboarderFilePath, model })

    let filepath = await prepareFilepathForModel({
      model,
      type,

      storyboarderFilePath,

      onFilePathChange: filepath => {
        // new relative path
        updateObject(id, { model: filepath })
      }
    })

    if (!filepath) {
      return
    }

    console.log('loading character from', filepath)
    let data = await loadGltf(filepath)

    if (isValidSkinnedMesh(data)) {
      console.log(type, id, 'valid model loaded. cleaning up old one.')
      doCleanup()

      setModelData(data)
      setLoaded(true)
    } else {
      alert('This model doesn’t contain a Skinned Mesh. Please load it as an Object, not a Character.')
    }
  }

  // if the model has changed
  useEffect(() => {
    setLoaded(false)
    load(props.model, { id, ...props })

    // return function cleanup () { }
  }, [props.model])

  // if the model’s data has changed
  useEffect(() => {
    if (modelData) {
      console.log(type, id, 'add')

      const { mesh, skeleton, armatures, originalHeight, boneLengthScale, parentRotation, parentPosition } = characterFactory(modelData)

      object.current = new THREE.Object3D()
      object.current.userData.id = id
      object.current.userData.type = type
      object.current.userData.originalHeight = originalHeight

      // FIXME get current .models from getState()
      object.current.userData.modelSettings = initialState.models[props.model] || {}
      
      object.current.add(...armatures)
      object.current.add(mesh)
      
      object.current.orthoIcon = new IconSprites( type, text, object.current )
      scene.add(object.current.orthoIcon)
      
      object.current.userData.mesh = mesh
      scene.add(object.current)
      let bonesHelper = new BonesHelper( skeleton.bones[0].parent, object.current, { boneLengthScale } )
      mesh.layers.disable(0)
      mesh.layers.enable(1)
      mesh.layers.disable(2)
      mesh.layers.enable(3)

      bonesHelper.traverse(child => {
        child.layers.disable(0)
        child.layers.enable(1)
        child.layers.enable(2)
      })
      bonesHelper.hit_meshes.forEach(h => {
        h.layers.disable(0)
        h.layers.enable(1)
        h.layers.enable(2)
      })
      bonesHelper.cones.forEach(c => {
        c.layers.disable(0)
        c.layers.enable(1)
        c.layers.disable(2)
      })

      object.current.bonesHelper = bonesHelper
      object.current.userData.skeleton = skeleton
      object.current.userData.boneLengthScale = boneLengthScale
      object.current.userData.parentRotation = parentRotation
      object.current.userData.parentPosition = parentPosition
      scene.add(object.current.bonesHelper)
    }

    return function cleanup () {
      console.log('modelData cleanup')
    }
  }, [modelData])

  useEffect(() => {
    return function cleanup () {
      console.log('component cleanup')
      doCleanup()
      setLoaded(false)
    }
  }, [])

  let isRotating = useRef(false)

  let isControllerRotatingCurrent = useRef(false)

  let startingObjectQuaternion = useRef(null)
  let startingDeviceOffset = useRef(null)
  let startingObjectOffset = useRef(null)
  let offset = useRef(null)

  let virtual = useRef({
    roll: 0,
    pitch: 0,
    yaw: 0
  })

  let startingDeviceRotation = useRef(null)
  let currentBoneSelected = useRef(null)

  const updateSkeleton = () => {
    let skeleton = object.current.userData.skeleton
    if (props.skeleton) {
      for (let name in props.skeleton) {
        let bone = skeleton.getBoneByName(name)
        if (bone) {
          bone.rotation.x = props.skeleton[name].rotation.x
          bone.rotation.y = props.skeleton[name].rotation.y
          bone.rotation.z = props.skeleton[name].rotation.z
        }
      }
    }
  }

  const getCurrentControllerRotation = (device, virtual) => {

    let virtualPitch = virtual.pitch,
      virtualRoll = virtual.roll,
      virtualYaw = virtual.yaw

    let { accelX, accelY, accelZ, gyroPitch, gyroRoll, gyroYaw } = device.motion
    virtualYaw = virtualYaw + ((0 - virtualYaw)*0.003)
    virtualRoll = virtualRoll + ((adjusted(gyroRoll) - virtualRoll)*0.003)

    if (adjusted(gyroPitch)) {
      virtualPitch = virtualPitch + (((-adjusted(gyroPitch)) - virtualPitch)*0.003)
    }
    if (adjusted(accelY)) {
      virtualYaw += adjusted(accelY)/10.0
    }

    if (adjusted(accelX)) {
      virtualPitch += adjusted(accelX)/10.0
    }

    if (adjusted(accelZ)) {
      virtualRoll += adjusted(accelZ)/10.0
    }

    let q = new THREE.Quaternion()
      .setFromEuler(
        new THREE.Euler(
          virtualPitch,
          virtualYaw,
          virtualRoll
        )
      )

      return {
        quaternion:q,
        virtualPitch,
        virtualRoll,
        virtualYaw
      }
  }

  //
  // updaters
  //
  // FIXME frame delay between redux update and react render here
  //

  useEffect(() => {
    if (object.current) {
      object.current.position.x = props.x
      object.current.position.z = props.y
      object.current.position.y = props.z

      object.current.orthoIcon.position.copy(object.current.position)
    }
  }, [props.model, props.x, props.y, props.z, modelData])

  useEffect(() => {
    if (object.current) {
      if (props.rotation.y || props.rotation.y==0) {
        object.current.rotation.y = props.rotation.y
        object.current.icon.material.rotation = -props.rotation.y
        //object.current.rotation.x = props.rotation.x
        //object.current.rotation.z = props.rotation.z
      } else {
        object.current.rotation.y = props.rotation
        console.log('current icon: ',object.current.orthoIcon)
        object.current.orthoIcon.icon.material.rotation = props.rotation + Math.PI
      }

    }
  }, [props.model, props.rotation, modelData])

  const resetPose = () => {
    if (!object.current) return

    let skeleton = object.current.userData.skeleton
    skeleton.pose()
    updateSkeleton()
    // fb converter scaled object
    if (object.current.userData.boneLengthScale === 100) {
      if (props.skeleton['Hips']) {
        // we already have correct values, don't multiply the root bone
      } else {
        skeleton.bones[0].quaternion.multiply(object.current.userData.parentRotation)
      }
      skeleton.bones[0].position.copy(object.current.userData.parentPosition)
    }
  }

  useEffect(() => {
    if (!modelData) return
    if (!props.posePresetId) return

    console.log(type, id, 'changed pose preset')
    resetPose()
  }, [props.posePresetId])

  // HACK force reset skeleton pose on Board UUID change
  useEffect(() => {
    if (!modelData) return
    if (!boardUid) return

    console.log(type, id, 'changed boards')
    resetPose()
  }, [boardUid])

  useEffect(() => {
    if (!modelData) return
    if (!object.current) return

    console.log(type, id, 'skeleton')
    updateSkeleton()
  }, [props.model, props.skeleton, modelData])

  useEffect(() => {
    if (object.current) {
      if (object.current.userData.modelSettings.height) {
        let originalHeight = object.current.userData.originalHeight
        let scale = props.height / originalHeight

        object.current.scale.set( scale, scale, scale )
      } else {
        object.current.scale.setScalar( props.height )
      }
      //object.current.bonesHelper.updateMatrixWorld()
    }
  }, [props.model, props.height, props.skeleton, modelData])

  useEffect(() => {
    if (!modelData) return

    if (object.current) {
      // adjust head proportionally
      let skeleton = object.current.userData.skeleton
      let headBone = skeleton.getBoneByName('Head')

      if (headBone && object.current.userData.modelSettings.height) {
        let baseHeadScale = object.current.userData.modelSettings.height / props.height

        //head bone
        headBone.scale.setScalar( baseHeadScale )
        headBone.scale.setScalar( props.headScale )
      }
    }
  }, [props.model, props.headScale, props.skeleton, modelData])

  useEffect(() => {
    if (!modelData) return
    if (!object.current) return
    let mesh = object.current.userData.mesh

    if (!mesh.morphTargetDictionary) return
    if (Object.values(mesh.morphTargetDictionary).length != 3) return

    mesh.morphTargetInfluences[ 0 ] = props.morphTargets.mesomorphic
    mesh.morphTargetInfluences[ 1 ] = props.morphTargets.ectomorphic
    mesh.morphTargetInfluences[ 2 ] = props.morphTargets.endomorphic
  }, [props.model, props.morphTargets, modelData])

  useEffect(() => {
    console.log(type, id, 'isSelected', isSelected)
    if (!modelData) return
    if (!object.current) return

    // handle selection/deselection - add/remove the bone stucture
    if (isSelected)
    {
      for (var cone of object.current.bonesHelper.cones)
        object.current.bonesHelper.add(cone)
    } else {
      for (var cone of object.current.bonesHelper.cones)
        object.current.bonesHelper.remove(cone)
    }

    let mesh = object.current.userData.mesh
    if ( mesh.material.length > 0 ) {
      mesh.material.forEach(material => {
        material.userData.outlineParameters =
          isSelected
            ? {
              thickness: 0.009,
              color: [ 122/256.0, 114/256.0, 233/256.0 ]
            }
           : {
             thickness: 0.009,
             color: [ 0, 0, 0 ],
           }
      })
    } else {
      mesh.material.userData.outlineParameters =
        isSelected
          ? {
            thickness: 0.009,
            color: [ 122/256.0/2, 114/256.0/2, 233/256.0/2 ]
          }
         : {
           thickness: 0.009,
           color: [ 0, 0, 0 ],
         }
    }
  }, [props.model, isSelected, modelData])

  useEffect(() => {
    if (!modelData) return
    if (!object.current) return

    if (selectedBone === undefined) return

    let skeleton = object.current.userData.skeleton
    let realBone = skeleton.bones.find(bone => bone.uuid == selectedBone)

    if (currentBoneSelected.current === realBone) return

    if (selectedBone === null) {
      if (currentBoneSelected.current) {
        currentBoneSelected.current.connectedBone.material.color = new THREE.Color( 0x7a72e9 )
        currentBoneSelected.current = null
      }
      return
    }

    if (currentBoneSelected.current !== null) {
      currentBoneSelected.current.connectedBone.material.color = new THREE.Color( 0x7a72e9 )
    }
    if (realBone === null || realBone === undefined) return
    realBone.connectedBone.material.color = new THREE.Color( 0x242246 )
    currentBoneSelected.current = realBone

  }, [selectedBone, modelData])

  useEffect(() => {
    if (!object.current) return
    if (!isSelected) return
    if ( devices[0] && devices[0].digital.circle ) //if pressed
    {
      // zero out controller rotation and start rotating bone

      let target
      let skeleton = object.current.userData.skeleton
      if (selectedBone) {
        target = skeleton.bones.find(bone => bone.uuid == selectedBone) || object.current
      } else {
        target = object.current
      }

      let deviceQuaternion
      if (!isControllerRotatingCurrent.current)
      {
        //new rotation
        isControllerRotatingCurrent.current = true
        let startValues = getCurrentControllerRotation(devices[0], virtual.current)
        startingDeviceRotation.current = startValues.quaternion

        startingDeviceOffset.current =  new THREE.Quaternion().clone().inverse().multiply(startingDeviceRotation.current).normalize().inverse()
        startingObjectQuaternion.current = target.quaternion.clone()
        startingObjectOffset.current =  new THREE.Quaternion().clone().inverse().multiply(startingObjectQuaternion.current)
        //console.log('starting rotation: ', startingDeviceRotation.current)
      }
      let midddleValues = getCurrentControllerRotation(devices[0], virtual.current)
      deviceQuaternion = midddleValues.quaternion
      virtual.current = {
        roll: midddleValues.virtualRoll,
        pitch: midddleValues.virtualPitch,
        yaw: midddleValues.virtualYaw
      }

      let objectQuaternion = applyDeviceQuaternion({
        parent: target.parent,
        startingDeviceOffset: startingDeviceOffset.current,
        startingObjectOffset: startingObjectOffset.current,
        startingObjectQuaternion: startingObjectQuaternion.current,
        deviceQuaternion,
        camera
      })

      // APPLY THE ROTATION TO THE TARGET OBJECT
      target.quaternion.copy(objectQuaternion.normalize())
      let rotation = new THREE.Euler()
      if (selectedBone) {
        rotation.setFromQuaternion( objectQuaternion.normalize(), "YXZ" )
        updateCharacterSkeleton({
          id,
          name: target.name,
          rotation: {
            x: target.rotation.x,
            y: target.rotation.y,
            z: target.rotation.z
          }
        })
      } else {
        rotation.setFromQuaternion( objectQuaternion.normalize(), "YXZ" )
        updateObject(target.userData.id, {
          rotation: target.rotation.y
        })
      }

    } else {
      if (devices[0] && devices[0].digital.circle === false && isControllerRotatingCurrent.current)
      {
        //console.log(' CIRCLE button up ')
        isControllerRotatingCurrent.current = false
        virtual.current = {
          roll: 0,
          pitch: 0,
          yaw: 0
        }
      }

      // do something on button up?
    }
  }, [devices])

  useEffect(() => {
    if (!object.current) return
    if (!isSelected) return

    if (remoteInput.mouseMode || remoteInput.orbitMode) return

    // FIND THE TARGET
    // note that we don't want to mutate anything in the scene directly here
    // (e.g.: we don't want to make any direct changes to `target`)
    // instead we dispatch an event describing how we want the system to update
    let target
    let skeleton = object.current.userData.skeleton
    if (selectedBone) {
      target = skeleton.bones.find(bone => bone.uuid == selectedBone) || object.current
    } else {
      target = object.current
    }

    if (remoteInput.down) {
      if (target) {
        let [ alpha, beta, gamma ] = remoteInput.mag.map(THREE.Math.degToRad)
        let magValues = remoteInput.mag
        let deviceQuaternion
        if (!isRotating.current) {
          // The first time rotation starts, get the starting device rotation and starting target object rotation

          isRotating.current = true
          offset.current = 0-magValues[0]
          deviceQuaternion = new THREE.Quaternion().setFromEuler(new THREE.Euler(beta, alpha + (offset.current*(Math.PI/180)),-gamma, 'YXZ')).multiply(new THREE.Quaternion().setFromAxisAngle( new THREE.Vector3( 1, 0, 0 ), -Math.PI / 2 ))
          startingDeviceOffset.current =  new THREE.Quaternion().clone().inverse().multiply(deviceQuaternion).normalize().inverse()

          startingObjectQuaternion.current = target.quaternion.clone()
          startingObjectOffset.current =  new THREE.Quaternion().clone().inverse().multiply(startingObjectQuaternion.current)
        } else {
          deviceQuaternion = new THREE.Quaternion().setFromEuler(new THREE.Euler(beta, alpha + (offset.current*(Math.PI/180)),-gamma, 'YXZ')).multiply(new THREE.Quaternion().setFromAxisAngle( new THREE.Vector3( 1, 0, 0 ), -Math.PI / 2 ))
        }

        // While rotating, perform the rotations

        // get device's offset

        let objectQuaternion = applyDeviceQuaternion({
          parent: target.parent,
          startingDeviceOffset: startingDeviceOffset.current,
          startingObjectOffset: startingObjectOffset.current,
          startingObjectQuaternion: startingObjectQuaternion.current,
          deviceQuaternion,
          camera
        })

        // GET THE DESIRED ROTATION FOR THE TARGET OBJECT

        let rotation = new THREE.Euler()

        if (selectedBone) {
          rotation.setFromQuaternion( objectQuaternion.normalize() )
          updateCharacterSkeleton({
            id,
            name: target.name,
            rotation: {
              x: rotation.x,
              y: rotation.y,
              z: rotation.z
            }
          })
        } else {
          rotation.setFromQuaternion( objectQuaternion.normalize(), "YXZ" )
          updateObject(target.userData.id, {
            rotation: rotation.y
          })
        }
      }
    } else {
      // not pressed anymore, reset
      isRotating.current = false

      startingDeviceOffset.current = null
      startingObjectQuaternion.current = null
      startingObjectOffset.current = null
    }
  }, [remoteInput])

  useEffect(() => {
    if (!loaded) return

    if (object.current) {
      object.current.visible = props.visible
      object.current.bonesHelper.visible = props.visible
      object.current.bonesHelper.hit_meshes.map(hit => hit.visible = props.visible)
    }
  }, [props.visible, loaded])

  // useEffect(() => {
  //   if (modelData) {
  //     console.log(type, id, 'setLoaded:true')
  //     setLoaded(true)
  //   }
  // }, [modelData])

  return null
})

module.exports = Character<|MERGE_RESOLUTION|>--- conflicted
+++ resolved
@@ -125,15 +125,11 @@
   updateObject,
   loaded,  
   devices,
-<<<<<<< HEAD
   icon,
   text,
-=======
   storyboarderFilePath,
-
   boardUid,
 
->>>>>>> 12475a11
   ...props
 }) => {
   // setting loaded = true forces an update to sceneObjects,
