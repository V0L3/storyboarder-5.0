--- conflicted
+++ resolved
@@ -16,12 +16,11 @@
 import PosePresetsInspector from './PosePresetsInspector/index'
 import ModelInspector from './ModelInspector/index'
 import AttachableInspector from './AttachableInspector/index'
-<<<<<<< HEAD
+
 import EmotionInspector from './EmotionInspector/index'
 
-=======
 import { useTranslation } from 'react-i18next'
->>>>>>> 0e0333b4
+
 import Icon from '../Icon'
 import Modal from '../Modal'
 
