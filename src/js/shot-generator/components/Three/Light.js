import * as THREE from 'three'
import React, { useMemo, useEffect, useState, useRef } from 'react'

import { useUpdate } from 'react-three-fiber'
import { useAsset } from '../../hooks/use-assets-manager'

import path from 'path'
import { SHOT_LAYERS } from '../../utils/ShotLayers'
import { axis } from "../../../shared/IK/utils/TransformControls"

<<<<<<< HEAD
const Light = React.memo(({sceneObject, isSelected, children, ...props }) => {
=======
const Light = React.memo(({sceneObject, isSelected, children, show = true }) => {
>>>>>>> 973b1144
  const {asset: gltf} = useAsset(path.join(window.__dirname, 'data', 'shot-generator', 'xr', 'light.glb'))
  const mesh = useMemo(() => gltf ? gltf.scene.children[0].clone() : null, [gltf])
  const [lightColor, setLightColor] = useState(0x8c78f1)

  const ref = useUpdate(self => {
    self.rotation.x = 0
    self.rotation.z = 0
    self.rotation.y = sceneObject.rotation || 0
    self.rotateX(sceneObject.tilt || 0)
    self.rotateZ(sceneObject.roll || 0)
  }, [sceneObject.rotation, sceneObject.tilt, sceneObject.roll])

  const spotLight = useUpdate(
    self => {
      self.target.position.set(0, 0, sceneObject.distance)
      self.add(self.target)
      self.layers.enable(SHOT_LAYERS)
  }, [sceneObject.distance])
  
  useEffect(() => {
    if (isSelected) {
      setLightColor(0x7256ff)
      props.objectRotationControl.setUpdateCharacter((name, rotation) => {
        let euler = new THREE.Euler().setFromQuaternion(ref.current.worldQuaternion(), "YXZ")
        props.updateObject(ref.current.userData.id, {
          rotation: euler.y,
          tilt: euler.x,
          roll: euler.z
        } )})
      props.objectRotationControl.setCharacterId(ref.current.uuid)
      props.objectRotationControl.selectObject(ref.current, ref.current.uuid)
      props.objectRotationControl.IsEnabled = !sceneObject.locked
      props.objectRotationControl.control.setShownAxis(axis.X_axis | axis.Y_axis | axis.Z_axis)
    } else {
      setLightColor(0x8c78f1)
      if(props.objectRotationControl && props.objectRotationControl.isSelected(ref.current)) {
        props.objectRotationControl.deselectObject()
      }
    }
  }, [isSelected]) 

  const { x, y, z, visible, locked } = sceneObject
  return <group
      ref={ ref }
      onController={ visible ? () => null : null }
      visible={ visible }
      userData={{
        id: sceneObject.id,
        type: "light",
        locked: locked
      }}
      position={ [x, z, y] }
    >
      { show && mesh && <primitive
        object={ mesh } 
        rotation={[-Math.PI/2, Math.PI, 0]}
        userData={{ 
          type: "light",
        }}
      >
        <meshBasicMaterial
          attach="material"
          color={ lightColor }
          flatShading={false}
        />
      </primitive> }

      <spotLight
        ref={ spotLight }
        color={ 0xffffff }
        intensity={ sceneObject.intensity} 
        position={ [0, 0, 0] }
        rotation={ [Math.PI / 2, 0, 0] }
        angle={ sceneObject.angle }
        distance={ sceneObject.distance }
        penumbra={ sceneObject.penumbra }
        decay={ sceneObject.decay }
      />

      {children}
    </group>
})

export default Light<|MERGE_RESOLUTION|>--- conflicted
+++ resolved
@@ -8,11 +8,7 @@
 import { SHOT_LAYERS } from '../../utils/ShotLayers'
 import { axis } from "../../../shared/IK/utils/TransformControls"
 
-<<<<<<< HEAD
 const Light = React.memo(({sceneObject, isSelected, children, ...props }) => {
-=======
-const Light = React.memo(({sceneObject, isSelected, children, show = true }) => {
->>>>>>> 973b1144
   const {asset: gltf} = useAsset(path.join(window.__dirname, 'data', 'shot-generator', 'xr', 'light.glb'))
   const mesh = useMemo(() => gltf ? gltf.scene.children[0].clone() : null, [gltf])
   const [lightColor, setLightColor] = useState(0x8c78f1)
@@ -66,7 +62,7 @@
       }}
       position={ [x, z, y] }
     >
-      { show && mesh && <primitive
+      { props.show && mesh && <primitive
         object={ mesh } 
         rotation={[-Math.PI/2, Math.PI, 0]}
         userData={{ 
