import React, { useEffect, useRef, useMemo, useCallback, useState } from 'react'
import { Provider, connect} from 'react-redux'
import path from 'path'
<<<<<<< HEAD
import TWEEN from '@tweenjs/tween.js'
import SettingsService from '../../../windows/shot-generator/SettingsService'
=======
import {updateObjects, getObject } from '../../../windows/shot-generator/settings'
>>>>>>> 0c0ed87d
import electron from 'electron'
const { ipcRenderer, webFrame } = electron
const { app } = electron.remote
import KeyHandler from './../KeyHandler'
import CameraPanelInspector from './../CameraPanelInspector'
import CamerasInspector from './../CamerasInspector'
import SceneManagerR3fLarge from '../../SceneManagerR3fLarge'
import SceneManagerR3fSmall from '../../SceneManagerR3fSmall'
import Toolbar from './../Toolbar'
import FatalErrorBoundary from './../FatalErrorBoundary'

import useSaveToStoryboarder from '../../hooks/use-save-to-storyboarder'
import { useExportToGltf, loadCameraModel } from '../../../hooks/use-export-to-gltf'

import useComponentSize from './../../../hooks/use-component-size'

import { Canvas } from 'react-three-fiber'

import BonesHelper from '../../../xr/src/three/BonesHelper'
import {
  getWorld,
  selectObject,
  setMainViewCamera,
  getIsSceneDirty
} from './../../../shared/reducers/shot-generator'

import notifications from './../../../window/notifications'
import Icon from '../Icon'
import MenuManager from '../MenuManager'
import ElementsPanel from '../ElementsPanel'
import BoardInspector from '../BoardInspector'
import GuidesInspector from '../GuidesInspector'
import GuidesView from '../GuidesView'
import { useAsset } from '../../hooks/use-assets-manager'

import Stats from 'stats.js'

const maxZoom = {in: 0.4, out: -1.6}

const Editor = React.memo(({
  mainViewCamera, aspectRatio, board, world,
  setMainViewCamera, withState, store, onBeforeUnload
}) => {
  if (!board.uid) {
    return null
  }
  
  const notificationsRef = useRef(null)
  const settingsService = useRef()
  const mainViewContainerRef = useRef(null)
  const [stats, setStats] = useState()
  const largeCanvasSize = useComponentSize(mainViewContainerRef)
  const [largeCanvasInfo, setLargeCanvasInfo] = useState({width: 0, height: 0})
  const toggleStats = (event, value) => {
    if (!stats) {
      let newStats
      newStats = new Stats()
      newStats.showPanel(0)
      document.body.appendChild( newStats.dom )
      newStats.dom.style.top = "7px"
      newStats.dom.style.left = "460px"
      setStats(newStats)
    } else {
      document.body.removeChild( stats.dom )
      setStats(undefined)
      }
  }

<<<<<<< HEAD
  useMemo(() =>{
=======
  const zoom = useCallback((event, value) => {
    webFrame.setLayoutZoomLevelLimits(maxZoom.out, maxZoom.in)
    let zoomLevel = webFrame.getZoomLevel()
    let zoom = zoomLevel + value 
    zoom = zoom >= maxZoom.in ? maxZoom.in : zoom <= maxZoom.out ? maxZoom.out : zoom
    webFrame.setZoomLevel(zoom)
    updateObjects({zoom})
  }, [])

  const setZoom = useCallback((event, value) => {
    webFrame.setLayoutZoomLevelLimits(maxZoom.out, maxZoom.in)
    let zoom = value >= maxZoom.in ? maxZoom.in : value <= maxZoom.out ? maxZoom.out : value
    webFrame.setZoomLevel(zoom)
    updateObjects({zoom})
  }, [])

  useEffect(() => {
>>>>>>> 0c0ed87d
    webFrame.setLayoutZoomLevelLimits(maxZoom.out, maxZoom.in)
    settingsService.current = new SettingsService(path.join(app.getPath('userData'), 'shot-generator-settings.json'))
    let currentWindow = electron.remote.getCurrentWindow()
<<<<<<< HEAD
    let settingsZoom = settingsService.current.getSettingByKey("zoom")
    settingsZoom = settingsZoom ? settingsZoom : 0
=======
    let settingsZoom = getObject("zoom") 
>>>>>>> 0c0ed87d
    if(!settingsZoom && currentWindow.getBounds().height < 800) {
      webFrame.setZoomLevel(maxZoom.out)
    } else {
      settingsZoom = settingsZoom ? settingsZoom : 0
      webFrame.setZoomLevel(settingsZoom)
    }
  }, [])

  useEffect(() => {
    ipcRenderer.on('shot-generator:menu:view:fps-meter', toggleStats)
<<<<<<< HEAD
    ipcRenderer.on('shot-generator:menu:view:scale-ui', zoom)
    ipcRenderer.on('shot-generator:menu:view:set-ui-scale', setZoom)
=======
    loadCameraModel()
    ipcRenderer.on('shot-generator:menu:view:zoom', zoom)
    ipcRenderer.on('shot-generator:menu:view:setZoom', setZoom)

>>>>>>> 0c0ed87d
    return () => {
      ipcRenderer.off('shot-generator:menu:view:fps-meter', toggleStats)
      ipcRenderer.off('shot-generator:menu:view:scale-ui', zoom)
      ipcRenderer.off('shot-generator:menu:view:set-ui-scale', setZoom)
    }
  }, [])

  const zoom = useCallback((event, value) => {
    webFrame.setLayoutZoomLevelLimits(maxZoom.out, maxZoom.in)
    let zoomLevel = webFrame.getZoomLevel()
    let zoom = zoomLevel + value 
    zoom = zoom >= maxZoom.in ? maxZoom.in : zoom <= maxZoom.out ? maxZoom.out : zoom
    webFrame.setZoomLevel(zoom)
    settingsService.current.setSettings({zoom})
  }, [])

  const setZoom = useCallback((event, value) => {
    webFrame.setLayoutZoomLevelLimits(maxZoom.out, maxZoom.in)
    let zoom = value >= maxZoom.in ? maxZoom.in : value <= maxZoom.out ? maxZoom.out : value
    webFrame.setZoomLevel(zoom)
    settingsService.current.setSettings({zoom})
  }, [])

  /** Resources loading end */
  useEffect(() => {
    if (notificationsRef.current) {
      notifications.init(notificationsRef.current, true)
    }
  }, [notificationsRef.current])

  useEffect(() => {
    window.addEventListener('beforeunload', onBeforeUnload)
    return function cleanup () {
      window.removeEventListener('beforeunload', onBeforeUnload)
    }
  }, [onBeforeUnload])

  const guidesDimensions = useMemo(() => {
    return {
      width: Math.ceil((largeCanvasSize.width || window.innerWidth)),
      height: Math.ceil((largeCanvasSize.width  || window.innerWidth) / aspectRatio)
    }
  }, [largeCanvasSize.width, largeCanvasSize.height, aspectRatio])

  const onSwapCameraViewsClick = useCallback((event) => {
    event.preventDefault()
    setMainViewCamera(mainViewCamera === 'ortho' ? 'live' : 'ortho')
    selectObject(null)
  }, [mainViewCamera])
  
  const {asset} = useAsset(path.join(window.__dirname, 'data', 'shot-generator', 'dummies', 'bone.glb'))
  const boneGltf = asset
  useMemo(() => {
    if(!boneGltf) return
    const mesh = boneGltf.scene.children.find(child => child.isMesh)
    if(mesh)
        BonesHelper.getInstance(mesh)
  }, [boneGltf])

  useMemo(() => {
    if(!largeCanvasSize.width || !largeCanvasSize.height || !aspectRatio) return
    let width = Math.ceil(largeCanvasSize.width)
    // assign a target height, based on scene aspect ratio
    let height = Math.ceil(width / aspectRatio)
    
    if (height > largeCanvasSize.height) {
      height = Math.ceil(largeCanvasSize.height)
      width = Math.ceil(height * aspectRatio)
    }
    setLargeCanvasInfo({width, height})
  }, [largeCanvasSize.width, largeCanvasSize.height, aspectRatio])

  const [mainCanvasData, setMainCanvasData] = useState({})
  const largeCanvasData = useRef({})
  const setLargeCanvasData = (camera, scene, gl) => {
    largeCanvasData.current.camera = camera
    largeCanvasData.current.scene = scene
    largeCanvasData.current.gl = gl
    setMainCanvasData(largeCanvasData.current)
  }

  const smallCanvasData = useRef({})
  const setSmallCanvasData = (camera, scene, gl) => {
    smallCanvasData.current.camera = camera
    smallCanvasData.current.scene = scene
    smallCanvasData.current.gl = gl
  }

  const { insertNewShot, saveCurrentShot } = useSaveToStoryboarder(
    largeCanvasData, smallCanvasData, aspectRatio, world.shadingMode, world.backgroundColor
  )
  useEffect(() => {
    ipcRenderer.on('requestSaveShot', saveCurrentShot)
    return () => ipcRenderer.removeListener('requestSaveShot', saveCurrentShot)
  }, [saveCurrentShot])
  useEffect(() => {
    ipcRenderer.on('requestInsertShot', insertNewShot)
    return () => ipcRenderer.removeListener('requestInsertShot', insertNewShot)
  }, [insertNewShot])

  useExportToGltf( mainCanvasData.scene, withState)
  
  return (
    <FatalErrorBoundary key={board.uid}>
      <div id="root">
        <Toolbar
          withState={withState}
          ipcRenderer={ipcRenderer}
          notifications={notifications}
        />
        <div id="main">
          <div id="aside">

            <div id="topdown">
            <Canvas
                key="top-down-canvas"
                id="top-down-canvas"
                tabIndex={0}
                gl2={true}
                orthographic={ true }
                updateDefaultCamera={ false }
                noEvents={ true }>
                <Provider store={ store }>
                  <SceneManagerR3fSmall
                    renderData={ mainViewCamera === "live" ? null : largeCanvasData.current }
                    mainRenderData={ mainViewCamera === "live" ? largeCanvasData.current : smallCanvasData.current }
                    setSmallCanvasData={ setSmallCanvasData }
                    mainViewCamera={mainViewCamera}
                    />
                </Provider>
              </Canvas>
              <div className="topdown__controls">
                <div className="row"/>
                <div className="row">
                  <a href="#" onClick={onSwapCameraViewsClick}>
                    <Icon src="icon-camera-view-expand"/>
                  </a>
                </div>
              </div>
            </div>

            <div id="elements">
              <ElementsPanel/>
            </div>
          </div>

          <div className="column fill">
            <div id="camera-view" ref={ mainViewContainerRef }>
              <div id="camera-view-view" style={{ width: largeCanvasInfo.width, height: largeCanvasInfo.height }}>
                  <Canvas
                  tabIndex={ 1 }
                  key="camera-canvas"
                  id="camera-canvas"
                  gl2={true}
                  updateDefaultCamera={ true }
                  noEvents={ true }>
                    <Provider store={ store }>
                      <SceneManagerR3fLarge
                        renderData={ mainViewCamera === "live" ? null : smallCanvasData.current }
                        setLargeCanvasData= { setLargeCanvasData }
                        mainViewCamera={mainViewCamera}
                        stats={stats}
                        />
                    </Provider>                    
                  </Canvas>
                  <GuidesView
                    dimensions={guidesDimensions}
                  />
              </div>
            </div>
            <div className="inspectors">
              <CameraPanelInspector/>
              <BoardInspector/>
              <div style={{ flex: "1 1 auto" }}>
                <CamerasInspector/>
                <GuidesInspector/>
              </div>
            </div>
          </div>
        </div>
      </div>
      <KeyHandler/>
      <MenuManager/>

      <div
        className="notifications"
        ref={notificationsRef}
      />
    </FatalErrorBoundary>
  )
})

const withState = (fn) => (dispatch, getState) => fn(dispatch, getState())
export default connect(
  (state) => ({
    mainViewCamera: state.mainViewCamera,
    aspectRatio: state.aspectRatio,
    board: state.board,
    world: getWorld(state)
  }),
  {
    withState,
    setMainViewCamera,
    selectObject,
    onBeforeUnload: event => (dispatch, getState) => {
      if (getIsSceneDirty(getState())) {
        // pass electron-specific flag
        // to trigger `will-prevent-unload` on BrowserWindow
        event.returnValue = false
      }
    }
  }
)(Editor)<|MERGE_RESOLUTION|>--- conflicted
+++ resolved
@@ -1,12 +1,7 @@
 import React, { useEffect, useRef, useMemo, useCallback, useState } from 'react'
 import { Provider, connect} from 'react-redux'
 import path from 'path'
-<<<<<<< HEAD
-import TWEEN from '@tweenjs/tween.js'
 import SettingsService from '../../../windows/shot-generator/SettingsService'
-=======
-import {updateObjects, getObject } from '../../../windows/shot-generator/settings'
->>>>>>> 0c0ed87d
 import electron from 'electron'
 const { ipcRenderer, webFrame } = electron
 const { app } = electron.remote
@@ -75,36 +70,12 @@
       }
   }
 
-<<<<<<< HEAD
   useMemo(() =>{
-=======
-  const zoom = useCallback((event, value) => {
-    webFrame.setLayoutZoomLevelLimits(maxZoom.out, maxZoom.in)
-    let zoomLevel = webFrame.getZoomLevel()
-    let zoom = zoomLevel + value 
-    zoom = zoom >= maxZoom.in ? maxZoom.in : zoom <= maxZoom.out ? maxZoom.out : zoom
-    webFrame.setZoomLevel(zoom)
-    updateObjects({zoom})
-  }, [])
-
-  const setZoom = useCallback((event, value) => {
-    webFrame.setLayoutZoomLevelLimits(maxZoom.out, maxZoom.in)
-    let zoom = value >= maxZoom.in ? maxZoom.in : value <= maxZoom.out ? maxZoom.out : value
-    webFrame.setZoomLevel(zoom)
-    updateObjects({zoom})
-  }, [])
-
-  useEffect(() => {
->>>>>>> 0c0ed87d
     webFrame.setLayoutZoomLevelLimits(maxZoom.out, maxZoom.in)
     settingsService.current = new SettingsService(path.join(app.getPath('userData'), 'shot-generator-settings.json'))
     let currentWindow = electron.remote.getCurrentWindow()
-<<<<<<< HEAD
     let settingsZoom = settingsService.current.getSettingByKey("zoom")
     settingsZoom = settingsZoom ? settingsZoom : 0
-=======
-    let settingsZoom = getObject("zoom") 
->>>>>>> 0c0ed87d
     if(!settingsZoom && currentWindow.getBounds().height < 800) {
       webFrame.setZoomLevel(maxZoom.out)
     } else {
@@ -115,15 +86,8 @@
 
   useEffect(() => {
     ipcRenderer.on('shot-generator:menu:view:fps-meter', toggleStats)
-<<<<<<< HEAD
     ipcRenderer.on('shot-generator:menu:view:scale-ui', zoom)
     ipcRenderer.on('shot-generator:menu:view:set-ui-scale', setZoom)
-=======
-    loadCameraModel()
-    ipcRenderer.on('shot-generator:menu:view:zoom', zoom)
-    ipcRenderer.on('shot-generator:menu:view:setZoom', setZoom)
-
->>>>>>> 0c0ed87d
     return () => {
       ipcRenderer.off('shot-generator:menu:view:fps-meter', toggleStats)
       ipcRenderer.off('shot-generator:menu:view:scale-ui', zoom)
