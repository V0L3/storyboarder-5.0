--- conflicted
+++ resolved
@@ -13,12 +13,8 @@
 import Toolbar from './../Toolbar'
 import FatalErrorBoundary from './../FatalErrorBoundary'
 
-<<<<<<< HEAD
 import { useExportToGltf, loadCameraModel } from '../../../hooks/use-export-to-gltf'
-=======
 import useSaveToStoryboarder from '../../hooks/use-save-to-storyboarder'
-import { useExportToGltf } from '../../../hooks/use-export-to-gltf'
->>>>>>> 99d75b3f
 
 import useComponentSize from './../../../hooks/use-component-size'
 
@@ -193,9 +189,6 @@
     smallCanvasData.current.gl = gl
   }
 
-<<<<<<< HEAD
-  useExportToGltf( mainCanvasData.scene, withState)
-=======
   const largeRenderFnRef = useRef()
   const smallRenderFnRef = useRef()
   const { insertNewShot, saveCurrentShot } = useSaveToStoryboarder(
@@ -211,8 +204,7 @@
     return () => ipcRenderer.removeListener('requestInsertShot', insertNewShot)
   }, [insertNewShot])
 
-  useExportToGltf(largeCanvasData.current.scene, withState)
->>>>>>> 99d75b3f
+  useExportToGltf( mainCanvasData.scene, withState)
   
   return (
     <FatalErrorBoundary key={board.uid}>
