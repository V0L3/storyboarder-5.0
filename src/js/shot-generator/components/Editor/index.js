--- conflicted
+++ resolved
@@ -2,12 +2,8 @@
 import { Provider, connect} from 'react-redux'
 import path from 'path'
 import electron from 'electron'
-<<<<<<< HEAD
 const { ipcRenderer, webFrame, remote } = electron
 const { app } = remote
-=======
-const { ipcRenderer } = electron
->>>>>>> 175dd4f9
 import KeyHandler from './../KeyHandler'
 import CameraPanelInspector from './../CameraPanelInspector'
 import CamerasInspector from './../CamerasInspector'
@@ -42,7 +38,6 @@
 
 import { useTranslation } from 'react-i18next';
 import Stats from 'stats.js'
-<<<<<<< HEAD
 
 import FilepathsContext from '../../contexts/filepaths'
 const {
@@ -50,10 +45,7 @@
   createAssetPathResolver
 } = require('../../services/filepaths')
 
-const maxZoom = {in: 0.4, out: -1.6}
-=======
 import useUIScale from '../../hooks/use-ui-scale'
->>>>>>> 175dd4f9
 
 const getUserPresetPath = createUserPresetPathResolver(remote.app.getPath('userData'))
 
@@ -87,23 +79,6 @@
       }
   }
 
-<<<<<<< HEAD
-  useMemo(() =>{
-    webFrame.setLayoutZoomLevelLimits(maxZoom.out, maxZoom.in)
-    settingsService.current = new SettingsService(path.join(app.getPath('userData'), 'shot-generator-settings.json'))
-    let currentWindow = remote.getCurrentWindow()
-    let settingsZoom = settingsService.current.getSettingByKey("zoom")
-    settingsZoom = settingsZoom ? settingsZoom : 0
-    if(!settingsZoom && currentWindow.getBounds().height < 800) {
-      webFrame.setZoomLevel(maxZoom.out)
-    } else {
-      settingsZoom = settingsZoom ? settingsZoom : 0
-      webFrame.setZoomLevel(settingsZoom)
-    }
-  }, [])
-
-=======
->>>>>>> 175dd4f9
   useEffect(() => {
     loadCameraModel()
   }, [])
