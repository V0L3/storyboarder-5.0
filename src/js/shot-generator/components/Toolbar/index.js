--- conflicted
+++ resolved
@@ -1,9 +1,5 @@
 import { connect } from 'react-redux'
-<<<<<<< HEAD
-import React, { useMemo, useRef, useCallback }  from 'react'
-=======
-import React, { useMemo, useRef, useEffect }  from 'react'
->>>>>>> f376d636
+import React, { useMemo, useRef, useCallback, useEffect }  from 'react'
 import {
   // action creators
   selectObject,
@@ -22,11 +18,8 @@
 import Icon from '../Icon'
 import useTooltip from '../../../hooks/use-tooltip'
 
-<<<<<<< HEAD
 import {useServerConnect, SERVER_STATUS} from '../../../services/server'
-=======
-
->>>>>>> f376d636
+
 import { useTranslation } from 'react-i18next'
 import { useInsertImage } from '../../hooks/use-insert-image'
 // because webpack
