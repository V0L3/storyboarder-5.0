const { useState, useLayoutEffect, useRef, useMemo, useContext } = React = require('react')
const { connect } = require('react-redux')
require("../shared/IK/utils/Object3dExtension");
const GPUPicker = require("../xr/src/three/GPUPickers/GPUPicker");
const SGIkHelper = require("../shared/IK/SGIkHelper");
const {
  selectObject,
  selectObjects,
  selectObjectToggle,
  selectBone,
  updateObjects,

  undoGroupStart,
  undoGroupEnd,

  getSelections,
  getSceneObjects,
  getActiveCamera
} = require('../shared/reducers/shot-generator')

function getObjectsFromIcons ( objects ) {
  return objects
      // visible objects
      .filter(o => o.visible)
      // with icons
      .filter(o => o.orthoIcon && o.orthoIcon.icon)
      // return the icons
      .map(o => o.orthoIcon.icon)
      // and ...
      .concat(
        // ... add directly visible objects (like the box)
        objects
          .filter(o => o.type === 'Group' && o.children[0] && o.children[0].isMesh)
          .filter(o => o.visible)
          .map(o => o.children[0])
      )
}

const getIntersectionTarget = intersect => {
  if (intersect.object.type === 'Sprite') {
    return intersect.object.parent.linkedTo
  }

  // light
  if (intersect.object.userData.type === 'hitter_light') {
    return intersect.object.parent
  }

  // character
  if (intersect.object.userData.type === 'hitter' ) {
    return intersect.object.parent.object3D
  }

  //Transform control
  if(intersect.object.type === 'gizmo')
  {
    if(intersect.object.parent.parent.userData.type === "boneControl")
    {
      return intersect.object.parent.parent.parent;
    }
    return intersect.object;
  }

  if(intersect.object.type === 'SkinnedMesh')
  {
    return intersect.object.parent;
  }

  if(intersect.object.userData.type === 'controlPoint')
  {
    return intersect.object;
  }

  if(intersect.object.userData.type === 'boneControl')
  {
    return intersect.object;
  }

  // object
  if (intersect.object.parent.userData.type === 'object') {
    return intersect.object.parent
  }

  // image
  if (intersect.object.userData.type === 'image') {
    return intersect.object.parent
  }
}

const SelectionManager = connect(
  state => ({
    selections: getSelections(state),
    sceneObjects: getSceneObjects(state),
    activeCamera: getActiveCamera(state)
  }),
  {
    selectObject,
    selectObjects,
    selectObjectToggle,
    selectBone,
    updateObjects,

    undoGroupStart,
    undoGroupEnd
  }
)(
  ({
    SceneContext,
    camera,
    el,

    selectOnPointerDown,
    useIcons,

    selections,
    sceneObjects,
    activeCamera,

    selectObject,
    selectObjects,
    selectObjectToggle,
    selectBone,
    updateObjects,

    transition,
    gl,
    
    undoGroupStart,
    undoGroupEnd,
  
     onDrag
  }) => {

  const { scene } = useContext(SceneContext)

  const [lastDownId, setLastDownId] = useState()
  const [dragTarget, setDragTarget] = useState()
  const gpuPickerInstance = useRef(null);

  const getGPUPicker = () => {
    if(gpuPickerInstance.current === null)
    {
      gpuPickerInstance.current = new GPUPicker(gl);
    }
    return gpuPickerInstance.current;
  };


  const intersectables = scene.children.filter(o =>
    o.userData.type === 'object' ||
    o.userData.type === 'character' ||
    o.userData.type === 'light' ||
    o.userData.type === 'volume' ||
    o.userData.type === 'image' ||
    o.userData.type === 'controlTarget' ||
    o.userData.type === 'controlPoint' ||
    o.userData.type === 'boneControl' ||
    (useIcons && o.isPerspectiveCamera)
  )

  const mouse = event => {
    const rect = el.getBoundingClientRect()
    return {
      x: ( ( event.clientX - rect.left ) / rect.width ) * 2 - 1,
      y: - ( ( event.clientY - rect.top ) / rect.height ) * 2 + 1
    }
  }

  const getIntersects = (mousePosition, camera, useIcons, pointer) => {
    let raycaster = new THREE.Raycaster()
    let x = mousePosition.x;
    let y = mousePosition.y;
    raycaster.setFromCamera({x, y}, camera )
    let intersects = [];

    if( useIcons)
    {
      intersects = raycaster.intersectObjects( getObjectsFromIcons(intersectables) )
    }
    else
    {
      x = pointer.x;
      y = pointer.y;
      raycaster.setFromCamera({x, y}, camera )
      //Check helpers intersection first
      intersects = raycaster.intersectObject(SGIkHelper.getInstance())
      if(intersects.length > 0)
      {
        return intersects
      }
      x = mousePosition.x;
      y = mousePosition.y;
      raycaster.setFromCamera({x, y}, camera )
      let gpuPicker = getGPUPicker()
      gpuPicker.setupScene(intersectables.filter(object => object.userData.type !== 'volume'))
      gpuPicker.controller.setPickingPosition(mousePosition.x, mousePosition.y)
      intersects = gpuPicker.pickWithCamera(camera, gl)
    }
    return intersects
  }


  //
  //
  // drag behavior
  //
  const raycaster = useRef()
  const plane = useRef()
  const intersection = useRef()
  const selectedObjects = useRef()
  const objectChanges = useRef()
  const offsets = useRef()
  const mousePosition = useRef(new THREE.Vector2());
  const prepareDrag = (target, { x, y, useIcons }) => {
    if (!raycaster.current) raycaster.current = new THREE.Raycaster()
    if (!plane.current) plane.current = new THREE.Plane()
    if (!intersection.current) intersection.current = new THREE.Vector3()

    offsets.current = []
    selectedObjects.current = {}
    objectChanges.current = {}

    raycaster.current.setFromCamera({ x, y }, camera )

    if (useIcons) {
      plane.current.setFromNormalAndCoplanarPoint( camera.position.clone().normalize(), target.position )
    } else {
      plane.current.setFromNormalAndCoplanarPoint( camera.getWorldDirection( plane.current.normal ), target.position )
    }
  
    for (let selection of selections) {
      selectedObjects.current[selection] = scene.children.find(child => child.userData.id === selection)
    }

    // remember the offsets of every selected object
    if ( raycaster.current.ray.intersectPlane( plane.current, intersection.current ) ) {
      for (let selection of selections) {
        offsets.current[selection] = new THREE.Vector3().copy( intersection.current ).sub( selectedObjects.current[selection].position )
      }
    } else {
      for (let selection of selections) {
        offsets.current[selection] = new THREE.Vector3()
      }
    }
  }
  const drag = (mouse) => {
    raycaster.current.setFromCamera( mouse, camera )
  
    if ( raycaster.current.ray.intersectPlane( plane.current, intersection.current ) ) {
      for (let selection of selections) {
        let target = selectedObjects.current[selection]
        if (target.userData.locked) continue
      
        let { x, z } = intersection.current.clone().sub( offsets.current[selection] ).setY(0)
        target.position.set( x, target.position.y, z )
        target.orthoIcon.position.set( x, target.position.y, z )
  
        objectChanges.current[selection] = { x, y: z }
 
        if (target.onDrag) {
          target.onDrag()
        }
      }
    
      if (onDrag) {
        onDrag()
      }
    }
  }
  
  const endDrag = () => {
<<<<<<< HEAD
  
=======
    if (!objectChanges || !objectChanges.current) {
      return false
    }
  
    updateObjects(objectChanges.current)
  
    for (let selection of selections) {
      let target = selectedObjects.current[selection]
      if (target && target.onDragEnd) {
        target.onDragEnd()
      }
    }
  
    objectChanges.current = null
>>>>>>> 011fb73c
  }
  
  useMemo(() => {
    if (dragTarget) {
      let { target, x, y } = dragTarget
      prepareDrag(target, { x, y, useIcons })
    }
  }, [dragTarget])

  const onPointerDown = event => {
    event.preventDefault()

    // make sure we clear focus of any text fields
    transition('TYPING_EXIT')

    // get the mouse coords
    const { x, y } = mouse(event)
    mousePosition.current.set(x, y);
    // find all the objects that intersect the mouse coords
    // (uses a different search method if useIcons is true)
    if(!useIcons)
    {
      const rect = el.getBoundingClientRect();
      mousePosition.current.set(event.clientX - rect.left, event.clientY - rect.top);
    }
    let intersects = getIntersects(mousePosition.current, camera, useIcons, {x, y});
    // if no objects intersected
    if (intersects.length === 0) {
      // cancel any active dragging
      endDrag()
      // clear the drag target
      setDragTarget(null)

      // don't do anything on the next pointerup
      setLastDownId(null)

      // select the active camera
      selectObject(activeCamera)

      // don't select any bone
      selectBone(null)

    } else {
      let shouldDrag = false
      let target
      let isSelectedControlPoint = false;
      let selectedBoneControl
  
      for (let intersect of intersects) {
        target = getIntersectionTarget(intersect)
        if (target.userData.type === 'character' && target.userData.locked) {
          return
        }
      }

      // prefer the nearest character to the click
      if (useIcons) {
        // how many characters intersections are there?
        let charactersIntersects = intersects.filter(i => i.object.parent.linkedTo && i.object.parent.linkedTo.userData.type === 'character')

        let intersect
        // if there are many character intersections
        if (charactersIntersects.length > 1) {
          // find the character intersection closest to the intersection point
          let closest = charactersIntersects[0]

          let linkedPosition = charactersIntersects[0].object.parent.linkedTo.position.clone().setY(0)
          let closestDist = linkedPosition.distanceTo(charactersIntersects[0].point)

          for (let intersector of charactersIntersects) {
            linkedPosition = intersector.object.parent.linkedTo.position.clone().setY(0)
            let newDist = linkedPosition.distanceTo(intersector.point)
            if (newDist < closestDist){
              closestDist = newDist
              closest = intersector
            }
          }

          intersect = closest
        } else if (charactersIntersects.length == 1) {
          // if there is only one character intersection, prefer that
          intersect = charactersIntersects[0]
        } else {
          // otherwise, grab the first intersection available
          intersect = intersects[0]
        }

        target = getIntersectionTarget(intersect)
      
      }
      else
      {
        let controlPoint = intersects.filter((intersect) => intersect.object.name === 'controlPoint' || intersect.object.type === "gizmo");
        if(controlPoint.length !== 0)
        {
          intersects[0] = controlPoint[0];
        }
        target = getIntersectionTarget(intersects[0])
        if(intersects[0].object && intersects[0].object.userData && intersects[0].object.userData.type === 'controlPoint')
        {
          let characterId = target.characterId;
          SGIkHelper.getInstance().selectControlPoint(target.uuid, event);
          let characters = intersectables.filter(value => value.uuid === characterId);
          target = characters[0];
          isSelectedControlPoint = true;
  
        }
        else if(target && target.userData && target.userData.type === 'boneControl')
        {
          let characterId = target.characterId;
          let boneId = target.boneId;
          let characters = intersectables.filter(value => value.uuid === characterId);
          target = characters[0];
          let bone = target.children.filter(child => child.type === "SkinnedMesh")[0].skeleton.bones.filter(value => value.uuid === boneId);
          selectedBoneControl = bone[0];
        }
        else if(intersects[0].object && intersects[0].object.type && intersects[0].object.type === 'gizmo')
        {
          let characterId = target.parent.parent.parent.characterId;
          SGIkHelper.getInstance().selectControlPoint(target.parent.parent.parent.object.uuid, event);
          let characters = intersectables.filter(value => value.uuid === characterId);
          target = characters[0];
          isSelectedControlPoint = true;
        }
      }
      // if there are 1 or more selections
      if (selections.length) {
        // and we're not in icon mode
        if (!useIcons) {
          // if only one character is selected ...
          if ( target.userData.type === 'character' &&
              selections.length === 1 &&
              //  and its the one we pointerdown'd ...
              selections[0] === target.userData.id
            ) {
            if (target.userData.locked) {
              selectObject(null)
              selectBone(null)
              setLastDownId(null)
              setDragTarget(null)
              undoGroupEnd()
              return
            }
            // see if we pointerdown'd a bone ...
            let raycaster = new THREE.Raycaster()
            raycaster.setFromCamera({ x, y }, camera )
            let hits = raycaster.intersectObject(target.bonesHelper)
            if(!isSelectedControlPoint && selectedBoneControl)
            {
              selectBone(selectedBoneControl.uuid)
              // consider a bone selection the start of a drag
              setDragTarget({ target, x, y, isBoneControl: true })
              return
            }

            // select the bone
            if (!isSelectedControlPoint && hits.length) {
              selectObject(target.userData.id)
              setLastDownId(null)

              selectBone(hits[0].bone.uuid)

              // consider a bone selection the start of a drag
              setDragTarget({ target, x, y })
              return
            }
           
          }
        }

        if (
          // additional click is on an existing selected object
          selections.includes(target.userData.id)
        ) {
          shouldDrag = true
        }
      }

      selectBone(null)

      if (selectOnPointerDown) {
        if (event.shiftKey) {
          // if there is only one selection and it is the active camera
          if (selections.length === 1 && selections[0] === activeCamera) {
            // replace the selection with the object
            selectObject(target.userData.id)
          } else {
            // toggle the object in the multi-selection
            selectObjectToggle(target.userData.id)
          }
        } else {
          // if the pointerup'd target is not part of the multi-selection
          if (!selections.includes(target.userData.id)) {
            // clear the multi-selection and select just the target
            let object = sceneObjects[target.userData.id]
            if (object && object.group) {
              selectObjects([object.group, ...sceneObjects[object.group].children])
            } else {
              selectObject(target.userData.id)
            }
          }
        }
        shouldDrag = true
      } else {
          setLastDownId(target.userData.id)
      }

      if (shouldDrag) {
        undoGroupStart()
        setDragTarget({ target, x, y })
      }
    }
  }

  const onPointerMove = event => {
    event.preventDefault()

    const { x, y } = mouse(event)

    if (dragTarget)
    {
      if(dragTarget.target.userData.type === 'character')
      {
        let ikRig = SGIkHelper.getInstance().ragDoll;
        if(!ikRig || !ikRig.isEnabledIk && !ikRig.hipsMoving && !ikRig.hipsMouseDown)
        {
          if(!dragTarget.isBoneControl)
          {
            drag({ x, y })
          }
        }

      }
      else {
        drag({ x, y })
      }

    }
  }

  const onPointerUp = event => {
    event.preventDefault()

    const { x, y } = mouse(event)

    if (dragTarget) {
      endDrag()
      setDragTarget(null)

      undoGroupEnd()
    }
    SGIkHelper.getInstance().deselectControlPoint(event);
    if (event.target === el) {
      if (!selectOnPointerDown) {
        mousePosition.current.set(x, y);
        if(!useIcons)
        {
          const rect = el.getBoundingClientRect();
          mousePosition.current.set(event.clientX - rect.left, event.clientY - rect.top);
        }
        let intersects = getIntersects(mousePosition.current, camera, useIcons, { x, y })
        if (intersects.length === 0) {
          // selectObject(undefined)
          // selectBone(null)
          setLastDownId(null)
          //
          // endDrag()
          // setDragTarget(null)

        } else {
          // get the intersection target of the object
          // but ignore gizmo and boneControl intersections
          let target = (
            intersects[0].object.type === 'gizmo' ||
            intersects[0].object.userData.type === 'boneControl'
          )
          ? null
          : getIntersectionTarget(intersects[0])
          if (target && target.userData.id == lastDownId) {
            if (event.shiftKey) {
              // if there is only one selection and it is the active camera
              if (selections.length === 1 && selections[0] === activeCamera) {
                // replace the selection with the object
                selectObject(target.userData.id)
              } else {
                // toggle the object in the multi-selection
                selectObjectToggle(target.userData.id)
              }
            } else {
              // if the pointerup'd target is not part of the multi-selection
              if (!selections.includes(target.userData.id) && !target.userData.locked) {
                // clear the multi-selection and select just the target
                let object = sceneObjects[target.userData.id]
                if (object && object.group) {
                  selectObjects([object.group, ...sceneObjects[object.group].children])
                } else {
                  selectObject(target.userData.id)
                }
              }
            }
           
            selectBone(null)
          }
        }
      }
    }

    setLastDownId(null)
  }

  useLayoutEffect(() => {
    el.addEventListener('pointerdown', onPointerDown)
    el.addEventListener('pointermove', onPointerMove)
    window.addEventListener('pointerup', onPointerUp)
    return function cleanup () {
      el.removeEventListener('pointerdown', onPointerDown)
      el.removeEventListener('pointermove', onPointerMove)
      window.removeEventListener('pointerup', onPointerUp)
    }
  }, [onPointerDown, onPointerUp, onPointerMove])

  useLayoutEffect(() => {
    if (dragTarget) {
      el.style.cursor = 'move'
      transition('EDITING_ENTER')
    } else {
      el.style.cursor = 'auto'
      transition('EDITING_EXIT')
    }
  }, [dragTarget])

  return null
})

module.exports = SelectionManager<|MERGE_RESOLUTION|>--- conflicted
+++ resolved
@@ -253,7 +253,6 @@
       
         let { x, z } = intersection.current.clone().sub( offsets.current[selection] ).setY(0)
         target.position.set( x, target.position.y, z )
-        target.orthoIcon.position.set( x, target.position.y, z )
   
         objectChanges.current[selection] = { x, y: z }
  
@@ -269,9 +268,6 @@
   }
   
   const endDrag = () => {
-<<<<<<< HEAD
-  
-=======
     if (!objectChanges || !objectChanges.current) {
       return false
     }
@@ -286,7 +282,6 @@
     }
   
     objectChanges.current = null
->>>>>>> 011fb73c
   }
   
   useMemo(() => {
