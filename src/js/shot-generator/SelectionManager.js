const { useState, useLayoutEffect, useRef, useMemo, useContext } = React = require('react')
const { connect } = require('react-redux')
require("../shared/IK/utils/Object3dExtension");
const GPUPicker = require("../xr/src/three/GPUPickers/GPUPicker");
const SGIkHelper = require("../shared/IK/SGIkHelper");
const {
  selectObject,
  selectObjectToggle,
  selectBone,
  selectAttachable,
  updateObjects,
  updateObject,

  undoGroupStart,
  undoGroupEnd,

  getSelections,
  getActiveCamera,
  deselectAttachable
} = require('../shared/reducers/shot-generator')

function getObjectsFromIcons ( objects ) {
  return objects
      // visible objects
      .filter(o => o.visible)
      // with icons
      .filter(o => o.orthoIcon && o.orthoIcon.icon)
      // return the icons
      .map(o => o.orthoIcon.icon)
      // and ...
      .concat(
        // ... add directly visible objects (like the box)
        objects
          .filter(o => o.type === 'Group' && o.children[0] && o.children[0].isMesh)
          .filter(o => o.visible)
          .map(o => o.children[0])
      )
}

const getIntersectionTarget = intersect => {

  if(intersect.object.userData.type === 'attachable'){
    return intersect.object.parent
  }

  if (intersect.object.type === 'Sprite') {
    return intersect.object.parent.linkedTo
  }

  // light
  if (intersect.object.userData.type === 'hitter_light') {
    return intersect.object.parent
  }

  // character
  if (intersect.object.userData.type === 'hitter' ) {
    return intersect.object.parent.object3D
  }

  //Transform control
  if(intersect.object.type === 'gizmo')
  {
    if(intersect.object.parent.parent.userData.type === "objectControl")
    {
      return intersect.object.parent.parent.parent;
    }
    return intersect.object;
  }

  if(intersect.object.type === 'SkinnedMesh')
  {
    return intersect.object.parent;
  }

  if(intersect.object.userData.type === 'controlPoint')
  {
    return intersect.object;
  }

  if(intersect.object.userData.type === 'objectControl')
  {
    return intersect.object;
  }

  // object
  if (intersect.object.parent.userData.type === 'object') {
    return intersect.object.parent
  }

  // image
  if (intersect.object.userData.type === 'image') {
    return intersect.object.parent
  }
}

const SelectionManager = connect(
  state => ({
    selections: getSelections(state),
    activeCamera: getActiveCamera(state)
  }),
  {
    selectObject,
    selectObjectToggle,
    selectBone,
    updateObjects,
    selectAttachable,
    deselectAttachable,
    undoGroupStart,
    undoGroupEnd
  }
)(
  ({
    SceneContext,
    camera,
    el,

    selectOnPointerDown,
    useIcons,

    selections,
    activeCamera,

    selectObject,
    selectObjectToggle,
    selectBone,
    selectAttachable,
    updateObjects,
    transition,
    gl,
    updateObject,
    
    undoGroupStart,
    undoGroupEnd,
<<<<<<< HEAD
    deselectAttachable
=======
  
     onDrag
>>>>>>> eafe4a0d
  }) => {

  const { scene } = useContext(SceneContext)

  const [lastDownId, setLastDownId] = useState()
  const [dragTarget, setDragTarget] = useState()
  const gpuPickerInstance = useRef(null);

  const getGPUPicker = () => {
    if(gpuPickerInstance.current === null)
    {
      gpuPickerInstance.current = new GPUPicker(gl);
    }
    return gpuPickerInstance.current;
  };


  let intersectables = scene.children.filter(o =>
    o.userData.type === 'object' ||
    o.userData.type === 'character' ||
    o.userData.type === 'light' ||
    o.userData.type === 'volume' ||
    o.userData.type === 'image' ||
    o.userData.type === 'controlTarget' ||
    o.userData.type === 'controlPoint' ||
    o.userData.type === 'objectControl' ||
    o.userData.type === 'attachable' ||
    (useIcons && o.isPerspectiveCamera)
  )
  for(let i = 0; i < intersectables.length; i++) {
    if(intersectables[i].userData.type === 'character' && intersectables[i].attachables) {
      intersectables = intersectables.concat(intersectables[i].attachables)
    }
  }
  const mouse = event => {
    const rect = el.getBoundingClientRect()
    return {
      x: ( ( event.clientX - rect.left ) / rect.width ) * 2 - 1,
      y: - ( ( event.clientY - rect.top ) / rect.height ) * 2 + 1
    }
  }

  const getIntersects = (mousePosition, camera, useIcons, pointer, wall = null) => {
    let raycaster = new THREE.Raycaster()
    let x = mousePosition.x;
    let y = mousePosition.y;
    raycaster.setFromCamera({x, y}, camera )
    let intersects = [];

    if( useIcons)
    {
      intersects = raycaster.intersectObjects( getObjectsFromIcons(intersectables) )
    }
    else
    {
      x = pointer.x;
      y = pointer.y;
      raycaster.setFromCamera({x, y}, camera )
      //Check helpers intersection first
      intersects = raycaster.intersectObject(SGIkHelper.getInstance())
      if(intersects.length > 0)
      {
        return intersects
      }
      x = mousePosition.x;
      y = mousePosition.y;
      raycaster.setFromCamera({x, y}, camera )
      let gpuPicker = getGPUPicker()
      gpuPicker.setupScene(intersectables.filter(object => object.userData.type !== 'volume'))
      gpuPicker.controller.setPickingPosition(mousePosition.x, mousePosition.y)
      intersects = gpuPicker.pickWithCamera(camera, gl, wall)
    }
    return intersects
  }     

  //
  //
  // drag behavior
  //
  const raycaster = useRef()
  const plane = useRef()
  const intersection = useRef()
  const selectedObjects = useRef()
  const objectChanges = useRef()
  const offsets = useRef()
  const mousePosition = useRef(new THREE.Vector2());
  const prepareDrag = (target, { x, y, useIcons }) => {
    if (!raycaster.current) raycaster.current = new THREE.Raycaster()
    if (!plane.current) plane.current = new THREE.Plane()
    if (!intersection.current) intersection.current = new THREE.Vector3()

    offsets.current = []
    selectedObjects.current = {}
    objectChanges.current = {}

    raycaster.current.setFromCamera({ x, y }, camera )
    if (useIcons) {
      plane.current.setFromNormalAndCoplanarPoint( camera.position.clone().normalize(), target.position )
    } else {
      plane.current.setFromNormalAndCoplanarPoint( camera.getWorldDirection( plane.current.normal ), target.position )
    }
  
    for (let selection of selections) {
      selectedObjects.current[selection] = scene.children.find(child => child.userData.id === selection)
    }

    // remember the offsets of every selected object
    if ( raycaster.current.ray.intersectPlane( plane.current, intersection.current ) ) {
      // Calculates offset for selected attachable
      // Attachable isn't in selection list cause it moves independently from selected character
      if ( target.userData.type === 'attachable' ) {
        let child = intersectables.find( child => child.userData.id === target.userData.id )
        let vectorPos = child.worldPosition()
        offsets.current[target.userData.id] = new THREE.Vector3().copy( intersection.current ).sub( vectorPos )
        return;
      }
      for (let selection of selections) {
<<<<<<< HEAD
        let child = intersectables.find(child => child.userData.id === selection)
        offsets.current[selection] = new THREE.Vector3().copy( intersection.current ).sub( child.position )
=======
        offsets.current[selection] = new THREE.Vector3().copy( intersection.current ).sub( selectedObjects.current[selection].position )
>>>>>>> eafe4a0d
      }
    } else {
      for (let selection of selections) {
        offsets.current[selection] = new THREE.Vector3()
      }
    }
  }
  const drag = (mouse) => {
    raycaster.current.setFromCamera( mouse, camera )
<<<<<<< HEAD

    if ( raycaster.current.ray.intersectPlane( plane.current, intersection.current ) ) {
      let changes = {}
      // Calculates new attachable position
      // Attachable is in no need of switching Y and Z cause they are already in bone space
      // And bone space is in character space which is already got Y and Z switched
      // Also, attachable needs to move up and down while other objects don't
      if(target.userData.type === 'attachable' ) {
        if(target.userData.isRotationEnabled) return
        let { x, y, z } = intersection.current.clone().sub( offsets.current[target.userData.id] )
        changes[target.userData.id] = { x, y, z }
      } else {
        for (selection of selections) {
        let { x, z } = intersection.current.clone().sub( offsets.current[selection] )
        changes[selection] = { x, y: z }
       }
=======
  
    if ( raycaster.current.ray.intersectPlane( plane.current, intersection.current ) ) {
      for (let selection of selections) {
        let target = selectedObjects.current[selection]
        if (target.userData.locked) continue
      
        let { x, z } = intersection.current.clone().sub( offsets.current[selection] ).setY(0)
        target.position.set( x, target.position.y, z )
        target.orthoIcon.position.set( x, target.position.y, z )
  
        objectChanges.current[selection] = { x, y: z }
 
        if (target.onDrag) {
          target.onDrag()
        }
      }
    
      if (onDrag) {
        onDrag()
>>>>>>> eafe4a0d
      }
    }
  }
  
  const endDrag = () => {
    if (!objectChanges || !objectChanges.current) {
      return false
    }
  
    updateObjects(objectChanges.current)
  
    for (let selection of selections) {
      let target = selectedObjects.current[selection]
      if (target && target.onDragEnd) {
        target.onDragEnd()
      }
    }
  
    objectChanges.current = null
  }
  
  useMemo(() => {
    if (dragTarget) {
      let { target, x, y } = dragTarget
      prepareDrag(target, { x, y, useIcons })
    }
  }, [dragTarget])

  const onPointerDown = event => {
    event.preventDefault()

    // make sure we clear focus of any text fields
    transition('TYPING_EXIT')

    // get the mouse coords
    const { x, y } = mouse(event)
    mousePosition.current.set(x, y);
    // find all the objects that intersect the mouse coords
    // (uses a different search method if useIcons is true)
    if(!useIcons)
    {
      const rect = el.getBoundingClientRect();
      mousePosition.current.set(event.clientX - rect.left, event.clientY - rect.top);
    }
    let intersects = getIntersects(mousePosition.current, camera, useIcons, {x, y});
    // if no objects intersected
    if (intersects.length === 0) {
      // cancel any active dragging
      endDrag()
      // clear the drag target
      setDragTarget(null)

      // don't do anything on the next pointerup
      setLastDownId(null)

      // select the active camera
      selectObject(activeCamera)

      // don't select any bone
      selectBone(null)

    } else {
      let shouldDrag = false
      let target
      let isSelectedControlPoint = false;
      let selectedObjectControl
  
      for (let intersect of intersects) {
        target = getIntersectionTarget(intersect)
        if (target.userData.type === 'character' && target.userData.locked) {
          return
        }
      }

      // prefer the nearest character to the click
      if (useIcons) {
        // how many characters intersections are there?
        let charactersIntersects = intersects.filter(i => i.object.parent.linkedTo && i.object.parent.linkedTo.userData.type === 'character')

        let intersect
        // if there are many character intersections
        if (charactersIntersects.length > 1) {
          // find the character intersection closest to the intersection point
          let closest = charactersIntersects[0]

          let linkedPosition = charactersIntersects[0].object.parent.linkedTo.position.clone().setY(0)
          let closestDist = linkedPosition.distanceTo(charactersIntersects[0].point)

          for (let intersector of charactersIntersects) {
            linkedPosition = intersector.object.parent.linkedTo.position.clone().setY(0)
            let newDist = linkedPosition.distanceTo(intersector.point)
            if (newDist < closestDist){
              closestDist = newDist
              closest = intersector
            }
          }

          intersect = closest
        } else if (charactersIntersects.length == 1) {
          // if there is only one character intersection, prefer that
          intersect = charactersIntersects[0]
        } else {
          // otherwise, grab the first intersection available
          intersect = intersects[0]
        }

        target = getIntersectionTarget(intersect)
      
      }
      else
      {
        let controlPoint = intersects.filter((intersect) => intersect.object.name === 'controlPoint' || intersect.object.type === "gizmo");
        if(controlPoint.length !== 0)
        {
          intersects[0] = controlPoint[0];
        }
        target = getIntersectionTarget(intersects[0])
        if(target.userData && target.userData.type === 'attachable') {
          selectAttachable({id: target.userData.id, bindId: target.userData.bindedId})
          setDragTarget({ target, x, y})
          return 
        }
        if(intersects[0].object && intersects[0].object.userData && intersects[0].object.userData.type === 'controlPoint') {
          let characterId = target.characterId;
          SGIkHelper.getInstance().selectControlPoint(target.uuid, event);
          let characters = intersectables.filter(value => value.uuid === characterId);
          target = characters[0];
          isSelectedControlPoint = true;
  
        } 
        else if(target && target.userData && target.userData.type === 'objectControl') {
          let characterId = target.characterId
          let targetElement = target.object
          if(targetElement.type === "Bone") {
            let characters = intersectables.filter(value => value.uuid === characterId)
            target = characters[0]
            selectedObjectControl = targetElement
          } else if(targetElement.userData.type === "attachable") {
            let characters = intersectables.filter(value => value.uuid === characterId)
            target = characters[0]
            selectAttachable({id: targetElement.userData.id, bindId: targetElement.userData.bindedId})
            selectedObjectControl = targetElement
            setDragTarget({ target, x, y, isObjectControl: true })
            return
          }
        }
        else if(intersects[0].object && intersects[0].object.type && intersects[0].object.type === 'gizmo') {
          let characterId = target.parent.parent.parent.characterId;
          SGIkHelper.getInstance().selectControlPoint(target.parent.parent.parent.object.uuid, event);
          let characters = intersectables.filter(value => value.uuid === characterId);
          target = characters[0];
          isSelectedControlPoint = true;
        }
      }
      deselectAttachable()
      // if there are 1 or more selections
      if (selections.length) {
        // and we're not in icon mode
        if (!useIcons) {
          // if only one character is selected ...
          if ( target.userData.type === 'character' &&
              selections.length === 1 &&
              //  and its the one we pointerdown'd ...
              selections[0] === target.userData.id
            ) {
            if (target.userData.locked) {
              selectObject(null)
              selectBone(null)
              setLastDownId(null)
              setDragTarget(null)
              undoGroupEnd()
              return
            }
            // see if we pointerdown'd a bone ...
            let raycaster = new THREE.Raycaster()
            raycaster.setFromCamera({ x, y }, camera )
            let hits = raycaster.intersectObject(target.bonesHelper)
            if(!isSelectedControlPoint && selectedObjectControl)
            {
              selectBone(selectedObjectControl.uuid)
              // consider a bone selection the start of a drag
              setDragTarget({ target, x, y, isObjectControl: true })
              return
            }

            // select the bone
            if (!isSelectedControlPoint && hits.length) {
              selectObject(target.userData.id)
              setLastDownId(null)

              selectBone(hits[0].bone.uuid)

              // consider a bone selection the start of a drag
              setDragTarget({ target, x, y })
              return
            }
           
          }
        }

        if (
          // additional click is on an existing selected object
          selections.includes(target.userData.id)
        ) {
          shouldDrag = true
        }
      }

      selectBone(null)
      //updateObject(target.userData.id, {isAccessorySelected: false})
      if (selectOnPointerDown) {
        if (event.shiftKey) {
          // if there is only one selection and it is the active camera
          if (selections.length === 1 && selections[0] === activeCamera) {
            // replace the selection with the object
            selectObject(target.userData.id)
          } else {
            // toggle the object in the multi-selection
            selectObjectToggle(target.userData.id)
          }
        } else {
          // if the pointerup'd target is not part of the multi-selection
          if (!selections.includes(target.userData.id)) {
            // clear the multi-selection and select just the target
            selectObject(target.userData.id)
          }
        }
        shouldDrag = true
      } else {
          setLastDownId(target.userData.id)
      }

      if (shouldDrag) {
        undoGroupStart()
        setDragTarget({ target, x, y })
      }
    }
  }

  const onPointerMove = event => {
    event.preventDefault()

    const { x, y } = mouse(event)

    if (dragTarget)
    {
      if(dragTarget.target.userData.type === 'character')
      {
        let ikRig = SGIkHelper.getInstance().ragDoll;
        if(!ikRig || !ikRig.isEnabledIk && !ikRig.hipsMoving && !ikRig.hipsMouseDown)
        {
          if(!dragTarget.isObjectControl)
          {
            drag({ x, y })
          }
        }

      }
      else {
        drag({ x, y })
      }

    }
  }

  const onPointerUp = event => {
    event.preventDefault()

    const { x, y } = mouse(event)

    if (dragTarget) {
      endDrag(dragTarget)
      setDragTarget(null)

      undoGroupEnd()
    }
    SGIkHelper.getInstance().deselectControlPoint(event);
    if (event.target === el) {
      if (!selectOnPointerDown) {
        mousePosition.current.set(x, y);
        if(!useIcons)
        {
          const rect = el.getBoundingClientRect();
          mousePosition.current.set(event.clientX - rect.left, event.clientY - rect.top);
        }
        let intersects = getIntersects(mousePosition.current, camera, useIcons, { x, y })
        if (intersects.length === 0) {
          // selectObject(undefined)
          // selectBone(null)
          setLastDownId(null)
          //
          // endDrag()
          // setDragTarget(null)

        } else {
          // get the intersection target of the object
          // but ignore gizmo and objectControl intersections
          let target = (
            intersects[0].object.type === 'gizmo' ||
            intersects[0].object.userData.type === 'objectControl'
          )
          ? null
          : getIntersectionTarget(intersects[0])
          if (target && target.userData.id == lastDownId) {
            if (event.shiftKey) {
              // if there is only one selection and it is the active camera
              if (selections.length === 1 && selections[0] === activeCamera) {
                // replace the selection with the object
                selectObject(target.userData.id)
              } else {
                // toggle the object in the multi-selection
                selectObjectToggle(target.userData.id)
              }
            } else {
              // if the pointerup'd target is not part of the multi-selection
              if (!selections.includes(target.userData.id) && !target.userData.locked) {
                // clear the multi-selection and select just the target
                selectObject(target.userData.id)
              }
            }
           
            selectBone(null)
          }
        }
      }
    }

    setLastDownId(null)
  }

  useLayoutEffect(() => {
    el.addEventListener('pointerdown', onPointerDown)
    el.addEventListener('pointermove', onPointerMove)
    window.addEventListener('pointerup', onPointerUp)
    return function cleanup () {
      el.removeEventListener('pointerdown', onPointerDown)
      el.removeEventListener('pointermove', onPointerMove)
      window.removeEventListener('pointerup', onPointerUp)
    }
  }, [onPointerDown, onPointerUp, onPointerMove])

  useLayoutEffect(() => {
    if (dragTarget) {
      el.style.cursor = 'move'
      transition('EDITING_ENTER')
    } else {
      el.style.cursor = 'auto'
      transition('EDITING_EXIT')
    }
  }, [dragTarget])

  return null
})

module.exports = SelectionManager<|MERGE_RESOLUTION|>--- conflicted
+++ resolved
@@ -131,12 +131,9 @@
     
     undoGroupStart,
     undoGroupEnd,
-<<<<<<< HEAD
-    deselectAttachable
-=======
+    deselectAttachable,
   
      onDrag
->>>>>>> eafe4a0d
   }) => {
 
   const { scene } = useContext(SceneContext)
@@ -254,12 +251,7 @@
         return;
       }
       for (let selection of selections) {
-<<<<<<< HEAD
-        let child = intersectables.find(child => child.userData.id === selection)
-        offsets.current[selection] = new THREE.Vector3().copy( intersection.current ).sub( child.position )
-=======
         offsets.current[selection] = new THREE.Vector3().copy( intersection.current ).sub( selectedObjects.current[selection].position )
->>>>>>> eafe4a0d
       }
     } else {
       for (let selection of selections) {
@@ -267,12 +259,10 @@
       }
     }
   }
-  const drag = (mouse) => {
+  const drag = (mouse, target) => {
     raycaster.current.setFromCamera( mouse, camera )
-<<<<<<< HEAD
 
     if ( raycaster.current.ray.intersectPlane( plane.current, intersection.current ) ) {
-      let changes = {}
       // Calculates new attachable position
       // Attachable is in no need of switching Y and Z cause they are already in bone space
       // And bone space is in character space which is already got Y and Z switched
@@ -280,33 +270,32 @@
       if(target.userData.type === 'attachable' ) {
         if(target.userData.isRotationEnabled) return
         let { x, y, z } = intersection.current.clone().sub( offsets.current[target.userData.id] )
-        changes[target.userData.id] = { x, y, z }
+        let parentMatrixWorld = target.parent.matrixWorld
+        let parentInverseMatrixWorld = target.parent.getInverseMatrixWorld()
+        target.applyMatrix(parentMatrixWorld)
+        target.position.set( x, y, z )
+        target.updateMatrixWorld(true)
+        target.applyMatrix(parentInverseMatrixWorld)
+
+        objectChanges.current[target.userData.id] = { x, y, z }
+       // updateObjects(changes)
       } else {
-        for (selection of selections) {
-        let { x, z } = intersection.current.clone().sub( offsets.current[selection] )
-        changes[selection] = { x, y: z }
-       }
-=======
-  
-    if ( raycaster.current.ray.intersectPlane( plane.current, intersection.current ) ) {
-      for (let selection of selections) {
-        let target = selectedObjects.current[selection]
-        if (target.userData.locked) continue
-      
-        let { x, z } = intersection.current.clone().sub( offsets.current[selection] ).setY(0)
-        target.position.set( x, target.position.y, z )
-        target.orthoIcon.position.set( x, target.position.y, z )
-  
-        objectChanges.current[selection] = { x, y: z }
- 
-        if (target.onDrag) {
-          target.onDrag()
-        }
-      }
-    
+        for (let selection of selections) {
+          let target = selectedObjects.current[selection]
+          if (target.userData.locked) continue
+          
+          let { x, z } = intersection.current.clone().sub( offsets.current[selection] ).setY(0)
+          target.position.set( x, target.position.y, z )
+          target.orthoIcon.position.set( x, target.position.y, z )
+          
+          objectChanges.current[selection] = { x, y: z }
+          if (target.onDrag) {
+            target.onDrag()
+          }
+        }
+      }
       if (onDrag) {
         onDrag()
->>>>>>> eafe4a0d
       }
     }
   }
@@ -550,7 +539,6 @@
     event.preventDefault()
 
     const { x, y } = mouse(event)
-
     if (dragTarget)
     {
       if(dragTarget.target.userData.type === 'character')
@@ -560,13 +548,13 @@
         {
           if(!dragTarget.isObjectControl)
           {
-            drag({ x, y })
+            drag({ x, y }, dragTarget.target)
           }
         }
 
       }
       else {
-        drag({ x, y })
+        drag({ x, y }, dragTarget.target)
       }
 
     }
