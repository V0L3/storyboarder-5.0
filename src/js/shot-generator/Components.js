const THREE = require('three')

const { ipcRenderer, remote } = require('electron')
const { dialog } = remote
const fs = require('fs-extra')
const path = require('path')

const React = require('react')

const { useState, useEffect, useRef, useContext, useMemo, useCallback } = React
const {useDrag} = require('react-use-gesture')
const { connect } = require('react-redux')
const Stats = require('stats.js')
const { VariableSizeList } = require('react-window')
const classNames = require('classnames')
const prompt = require('electron-prompt')

const { createSelector } = require('reselect')

const h = require('../utils/h')
const useComponentSize = require('../hooks/use-component-size')
const useLongPress = require('../hooks/use-long-press')

const CameraControls = require('./CameraControls')

const throttle = require('lodash.throttle')

//const robot = require("robotjs")

const {
  //
  //
  // action creators
  //
  selectObject,
  selectObjects,
  selectObjectToggle,

  // createObject,
  updateObject,
  deleteObjects,
  groupObjects,

  duplicateObjects,

  selectBone,
  setMainViewCamera,
  // loadScene,
  // saveScene,
  updateCharacterSkeleton,
  setActiveCamera,
  setCameraShot,
  // resetScene,
  // createScenePreset,
  // updateScenePreset,
  // deleteScenePreset,

  createCharacterPreset,

  // createPosePreset,
  // updatePosePreset,
  // deletePosePreset,

  updateWorld,
  updateWorldRoom,
  updateWorldEnvironment,
  updateWorldFog,
  updateObjects,

  // markSaved,

  toggleWorkspaceGuide,
  undoGroupStart,
  undoGroupEnd,

  //
  //
  // selectors
  //
  // getSerializedState,
  // getIsSceneDirty,

  getSceneObjects,
  getSelections,
  getActiveCamera,
  getSelectedBone,
  getWorld,

  initialState
//} = require('../state')
} = require('../shared/reducers/shot-generator')

const Icon = require('./Icon')

const presetsStorage = require('../shared/store/presetsStorage')
//const presetsStorage = require('../presetsStorage')

const ModelLoader = require('../services/model-loader')

const ColorSelect = require('./ColorSelect')
const Select = require('./Select')

const NumberSliderComponent = require('./NumberSlider')
const NumberSlider = connect(null, {
  onDragStart: undoGroupStart,
  onDragEnd: undoGroupEnd
})(NumberSliderComponent.NumberSlider)
const NumberSliderTransform = require('./NumberSlider').transforms
const NumberSliderFormatter = require('./NumberSlider').formatters

const ModelSelect = require('./ModelSelect')
const AttachmentsSelect = require('./AttachmentsSelect')
const PosePresetsEditor = require('./PosePresetsEditor')
const HandPresetsEditor = require('./HandPresetsEditor')
// const ServerInspector = require('./ServerInspector')
const MultiSelectionInspector = require('./MultiSelectionInspector')
const CustomModelHelpButton = require('./CustomModelHelpButton')

const {setShot, ShotSizes, ShotAngles} = require('./cameraUtils')


window.THREE = THREE

// const draggables = (sceneObjects, scene) =>
//   //scene.children.filter(o => o.userData.type === 'object' || o instanceof BoundingBoxHelper)
//   scene.children.filter(o => o.userData.type === 'object' ||
//                               o.userData.type === 'character' ||
//                               o.userData.type === 'light' ||
//                               o.userData.type === 'volume' )

// const cameras = ( scene ) =>
//   scene.children.filter(o => o instanceof THREE.PerspectiveCamera)

const animatedUpdate = (fn) => (dispatch, getState) => fn(dispatch, getState())

// TODO dry
const metersAsFeetAndInches = meters => {
  let heightInInches = meters * 39.3701
  let heightFeet = Math.floor(heightInInches / 12)
  let heightInches = Math.floor(heightInInches % 12)
  return [heightFeet, heightInches]
}

const feetAndInchesAsString = (feet, inches) => `${feet}′${inches}″`

const shortId = id => id.toString().substr(0, 7).toLowerCase()

const preventDefault = (fn, ...args) => e => {
  e.preventDefault()
  fn(e, ...args)
}

/**
 * Return the first index containing an *item* which is greater than *item*.
 * @arguments _(item)_
 * @example
 *  indexOfGreaterThan([10, 5, 77, 55, 12, 123], 70) // => 2
 * via mohayonao/subcollider
 */
const indexOfGreaterThan = (array, item) => {
  for (var i = 0, imax = array.length; i < imax; ++i) {
    if (array[i] > item) { return i }
  }
  return -1
}
/**
 * Returns the closest index of the value in the array (collection must be sorted).
 * @arguments _(item)_
 * @example
 *  indexIn([2, 3, 5, 6], 5.2) // => 2
 * via mohayonao/subcollider
 */
 const indexIn = (array, item) => {
  var i, j = indexOfGreaterThan(array, item)
  if (j === -1) { return array.length - 1 }
  if (j ===  0) { return j }
  i = j - 1
  return ((item - array[i]) < (array[j] - item)) ? i : j
}

const SceneContext = React.createContext()



require('../vendor/three/examples/js/loaders/GLTFLoader')
require('../vendor/three/examples/js/loaders/OBJLoader2')
const loadingManager = new THREE.LoadingManager()
const objLoader = new THREE.OBJLoader2(loadingManager)
const gltfLoader = new THREE.GLTFLoader(loadingManager)
objLoader.setLogging(false, false)
THREE.Cache.enabled = true

// const DebugObject = React.memo(({ id, type }) => {
//   useEffect(() => {
//     console.log(type, id, 'added')
//
//     return function cleanup () {
//       console.log(type, id, 'removed')
//     }
//   }, [])
//   console.log(type, id, 'render')
//
//   return null
// })

const WorldElement = React.memo(({ index, world, isSelected, selectObject, style = {} }) => {
  const onClick = preventDefault(() => {
    selectObject(null)
  })

  let className = classNames({
    'selected': isSelected,
    'zebra': index % 2
  })

  return h([
    'div.element', { className, style: { height: ELEMENT_HEIGHT, ...style } }, [
      [
        'a.title[href=#]',
        { onClick },
        ['span.type', 'Scene']
      ]
    ]
  ])
})

const ListItem = (props) => {
  const { items, models, groupLevel, selections, selectObject, selectObjects, selectObjectToggle, updateObject, deleteObjects, activeCamera, setActiveCamera, undoGroupStart, undoGroupEnd } = props
  const sceneObject = props.object

  return React.createElement(
    Element, {
      index: props.index,
      style: {},
      selections,
      groupLevel,
      sceneObject,
      isSelected: selections.includes(sceneObject.id) || (sceneObject.group && selections.includes(sceneObject.group)),
      isActive: sceneObject.type === 'camera' && sceneObject.id === activeCamera,
      allowDelete: (
        sceneObject.type != 'camera' ||
        (sceneObject.type == 'camera' && activeCamera !== sceneObject.id)
      ),
      selectObject,
      selectObjects,
      selectObjectToggle,
      updateObject,
      deleteObjects,
      setActiveCamera,
      undoGroupStart,
      undoGroupEnd
    }
  )
}

const Inspector = ({
  world,
  kind, data,
  models, updateObject, deleteObjects,
  machineState, transition,
  selectedBone,
  selectBone,
  updateCharacterSkeleton,
  updateWorld,
  updateWorldRoom,
  updateWorldEnvironment,
  updateWorldFog,
  storyboarderFilePath,
  selections
}) => {
  const { scene } = useContext(SceneContext)

  const ref = useRef()

  const onFocus = event => transition('TYPING_ENTER')
  const onBlur = event => transition('TYPING_EXIT')

  let sceneObject = data
  let isGroup = sceneObject && sceneObject.type === 'group'
  let selectedCount = isGroup ? sceneObject.children.length + 1 : selections.length

  // try to exit typing if there is nothing to inspect
  useEffect(() => {
    if (!data) transition('TYPING_EXIT')
  }, [data])

  useEffect(() => {
    // automatically blur if typing mode was exited but a child of ours is focused
    if (!machineState.matches('typing')) {
      if (document.hasFocus()) {
        const el = document.activeElement
        if (ref.current.contains(el)) {
          el.blur()
        }
      }
    }
  }, [machineState])

  return h([
    'div#inspector',
    { ref, onFocus, onBlur },
    (selectedCount > 1)
      ? [
          MultiSelectionInspector, {count: selectedCount}
        ]
      : (kind && data)
        ? [
            InspectedElement, {
              sceneObject,
              models,
              updateObject,
              selectedBone: scene.getObjectByProperty('uuid', selectedBone),
              machineState,
              transition,
              selectBone,
              updateCharacterSkeleton,
              storyboarderFilePath
            }
          ]
        : [
          InspectedWorld, {
            world,

            transition,

            updateWorld,
            updateWorldRoom,
            updateWorldEnvironment,
            updateWorldFog
          }
        ],
      // [ServerInspector]
  ])
}

const InspectedWorld = ({ world, transition, updateWorld, updateWorldRoom, updateWorldEnvironment, updateWorldFog }) => {
  const onGroundClick = event => {
    event.preventDefault()
    updateWorld({ ground: !world.ground })
  }

  return h([
    'div',
    ['h4', { style: { margin: 0 } }, 'Scene'],
    [
      'div', { style: { marginBottom: 12 }},

      [
        'div.row',
        { style: { alignItems: 'center', margin: '6px 0 3px 0' } }, [

          ['div', { style: { width: 50, opacity: world.room.visible ? 0.5 : 1 } }, 'ground'],

          ['input', {
            type: 'checkbox',
            checked: world.ground,
            readOnly: true,
            style: {

            }
          }],

          ['label', {
            onClick: onGroundClick,
          }, [
            'span'
          ]]
        ]
      ],

      [NumberSlider,
        {
          label: 'bg color',
          value: world.backgroundColor / 0xFFFFFF,
          min: 0,
          max: 1,
          onSetValue: value => {
            // value is 0..1, scale to component value of 0x00...0xFF (0...255)
            let c = 0xFF * value
            // monochrome
            let backgroundColor = (c << 16) | (c << 8) | c
            updateWorld({ backgroundColor })
          }
        }
      ],

    ],

    [
      'div', { style: { marginBottom: 12 }},
      [
        ['h5', { style: { margin: 0 } }, 'Room'],

        [
          'div.row',
          { style: { alignItems: 'center', margin: '6px 0 3px 0' } }, [

            ['div', { style: { width: 50 } }, 'visible'],

            ['input', {
              type: 'checkbox',
              checked: world.room.visible,
              readOnly: true,
              style: {

              }
            }],

            ['label', {
              onClick: preventDefault(event => {
                updateWorldRoom({ visible: !world.room.visible })
              }),
            }, [
              'span'
            ]]
          ]
        ],

        ['div.column', [
          [NumberSlider, { label: 'width', value: world.room.width, min: 1.83, max: 76.2, onSetValue: value => updateWorldRoom({ width: value }) } ],
          [NumberSlider, { label: 'length', value: world.room.length, min: 1.83, max: 76.2, onSetValue: value => updateWorldRoom({ length: value }) } ],
          [NumberSlider, { label: 'height', value: world.room.height, min: 1.83, max: 12.19, onSetValue: value => updateWorldRoom({ height: value }) } ],
        ]]
      ]
    ],

    [
      'div', { style: { marginBottom: 12 }},
      [
        ['h5', { style: { margin: 0 } }, 'Environment'],

        [
          'div.row',
          { style: { alignItems: 'center', margin: '6px 0 3px 0' } }, [

            ['div', { style: { width: 50 } }, 'visible'],

            ['input', {
              type: 'checkbox',
              checked: world.environment.visible,
              readOnly: true,
              style: {

              }
            }],

            ['label', {
              onClick: preventDefault(event => {
                updateWorldEnvironment({ visible: !world.environment.visible })
              }),
            }, [
              'span'
            ]]
          ]
        ],

        ['div.column',
          ['div.number-slider', [

            [
              'div.number-slider__label',
              [
                'div',
                'File'
              ],
              [
                'div',
                {
                  style: {
                    alignSelf: 'center',
                    alignItems: 'center',
                    display: 'flex',
                    padding: '0 0 0 6px',
                    width: 15,
                    height: 26
                  }
                },
                [
                  CustomModelHelpButton,
                  {
                    style: {
                      color: '#eee',
                      backgroundColor: '#333',
                      width: 16,
                      height: 16,
                      fontSize: '10px'
                    }
                  }
                ]
              ]
            ],

            // number-slider__control
            [
              'div',
              {
                style: {
                  display: 'flex',
                  borderRadius: 4,
                  width: 137,
                  alignItems: 'center',
                  alignContent: 'flex-end',
                  backgroundColor: 'rgba(255, 255, 255, 0.05)'
                }
              },
              ['div', { style: { flex: 1, margin: '-3px 0 0 9px' } },
                [
                  'a[href=#]',
                  {
                    onClick: preventDefault(event => {
                      let filepaths = dialog.showOpenDialog(null, {})
                      if (filepaths) {
                        let filepath = filepaths[0]
                        updateWorldEnvironment({ file: filepath })
                      } else {
                        updateWorldEnvironment({ file: undefined })
                      }
                      // automatically blur to return keyboard control
                      document.activeElement.blur()
                      transition('TYPING_EXIT')
                    }),

                    style: {
                      fontStyle: 'italic',
                      textDecoration: 'none',
                      borderBottomWidth: '1px',
                      borderBottomStyle: 'dashed',
                      fontSize: 13,
                      lineHeight: 1,
                      color: '#aaa',
                      textTransform: 'none'
                    }
                  },

                  world.environment.file ? path.basename(world.environment.file) : '(none)'
                ],
              ]
            ]
          ]]
        ],

        ['div.column', [
          [NumberSlider, { label: 'x', value: world.environment.x, min: -30, max: 30, onSetValue: value => updateWorldEnvironment({ x: value }) } ],
          [NumberSlider, { label: 'y', value: world.environment.y, min: -30, max: 30, onSetValue: value => updateWorldEnvironment({ y: value }) } ],
          [NumberSlider, { label: 'z', value: world.environment.z, min: -30, max: 30, onSetValue: value => updateWorldEnvironment({ z: value }) } ],
        ]],

        ['div.row', [
          [
            NumberSlider, {
              label: 'scale',
              value: world.environment.scale,
              min: 0.001,
              max: 2,
              onSetValue: value => {
                updateWorldEnvironment({ scale: value })
              }
            }
          ]
        ]],

        ['div',
          [NumberSlider, {
            label: 'rotation',
            min: -180,
            max: 180,
            step: 1,
            value: THREE.Math.radToDeg(world.environment.rotation),
            onSetValue: rotation => {
              updateWorldEnvironment({ rotation: THREE.Math.degToRad(rotation) })
            },
            transform: NumberSliderTransform.degrees,
            formatter: NumberSliderFormatter.degrees
          }]
        ]

      ]
    ],

    [
      'div', { style: { marginBottom: 12 }},
      [
        ['h5', { style: { margin: 0 } }, 'Ambient light'],

        [NumberSlider, { label: 'intensity', value: world.ambient.intensity, min: 0, max: 1, onSetValue: value => updateWorldEnvironment({ intensity: value }) } ],
      ]
    ],

    [
      'div', { style: { marginBottom: 12 }},
      [
        ['h5', { style: { margin: 0 } }, 'Directional light'],

        [NumberSlider, { label: 'intensity', value: world.directional.intensity, min: 0, max: 1, onSetValue: value => updateWorldEnvironment({ intensityDirectional: value }) } ],
        ['div',
          [NumberSlider, {
            label: 'rotation',
            min: -Math.PI,
            max: Math.PI,
            step: Math.PI/180,
            value: world.directional.rotation,
            onSetValue: rotationDirectional => {
              updateWorldEnvironment({ rotationDirectional })
            },
            transform: NumberSliderTransform.radians,
            formatter: NumberSliderFormatter.radToDeg
          }]
        ],
        ['div',
          [NumberSlider, {
            label: 'tilt',
            min: -Math.PI,
            max: Math.PI,
            step: Math.PI/180,
            value: world.directional.tilt,
            onSetValue: tiltDirectional => {
              updateWorldEnvironment({ tiltDirectional })
            },
            transform: NumberSliderTransform.radians,
            formatter: NumberSliderFormatter.radToDeg
          }]
        ]
      ]
    ],

    [
      'div', { style: { marginBottom: 12 } },
      [
        ['h5', { style: { margin: 0 } }, 'Fog'],

        [
          'div.row',
          { style: { alignItems: 'center', margin: '6px 0 3px 0' } }, [
            ['div', { style: { width: 50 } }, 'visible'],
            ['input', {
              type: 'checkbox',
              checked: world.fog.visible,
              readOnly: true
            }],
            ['label', {
              onClick: preventDefault(event => {
                updateWorldFog({ visible: !world.fog.visible })
              }),
            }, [
              'span'
            ]]
          ]
        ],

        [NumberSlider, {
          label: 'Distance',
          value: world.fog.far,
          min: 10,
          max: 500,
          step: 1,
          formatter: value => Math.round(value).toString(),
          onSetValue: far => updateWorldFog({ far }) }
        ]
      ]
    ]
  ])
}

const RemoteInputView = ({ remoteInput }) => {
  let input = remoteInput

  let accel = input.accel.map(x => x.toFixed())
  let mag = input.mag.map(x => x.toFixed())
  let sensor = input.sensor.map(x => x.toFixed(2))
  let down = (input.down ? 'Y' : 'N')

  return h(
    ['div#remoteInputView',
      ['div',
        'input',
        ['div', 'accel: ' + accel ],
        ['div', 'mag: ' +  mag],
        ['div', 'sensor: ' + sensor ],
        ['div', 'down: ' + down ]
      ]
    ],
  )
}

const getListItems = (targetObjects, allObjects, data, index = 1, groupLevel = 0) => {
   let skipIndices = 0
   let currentIndex = 0
  
   let components = []
   
   targetObjects.forEach((object, i) => {
     currentIndex = index + i + skipIndices
     
     components.push(React.createElement(
         ListItem,
         {...data, object, index: currentIndex, key: object.id, groupLevel}
     ))
  
     if (object.children && object.children.length > 0) {
       let children = object.children.map((targetId) => {
         return allObjects[targetId]
       })
    
       components.push(...getListItems(children, allObjects, data, index + i + skipIndices + 1, groupLevel + 1))
    
       skipIndices += children.length
     }
   })
  
  return components
}

const ElementsPanel = connect(
  // what changes should we watch for to re-render?
  state => ({
    world: getWorld(state),
    sceneObjects: getSceneObjects(state),
    selections: getSelections(state),
    selectedBone: getSelectedBone(state),
    models: state.models,
    activeCamera: getActiveCamera(state),

    storyboarderFilePath: state.meta.storyboarderFilePath
  }),
  // what actions can we dispatch?
  {
    selectObject,
    selectObjects,
    selectObjectToggle,
    updateObject,
    deleteObjects,
    setActiveCamera,
    selectBone,
    updateCharacterSkeleton,
    updateWorld,
    updateWorldRoom,
    updateWorldEnvironment,
    updateWorldFog,
    undoGroupStart,
    undoGroupEnd
  }
)(
  React.memo(({ world, sceneObjects, models, selections, selectObject, selectObjects, selectObjectToggle, updateObject, deleteObjects, selectedBone, machineState, transition, activeCamera, setActiveCamera, selectBone, updateCharacterSkeleton, updateWorld, updateWorldRoom, updateWorldEnvironment, updateWorldFog, storyboarderFilePath, undoGroupStart, undoGroupEnd }) => {
    let ref = useRef(null)
    let size = useComponentSize(ref)

    let listRef = useRef(null)

    // TODO momoized selector
    // group by type
    let types = Object
     .entries(sceneObjects)
     .reduce((o, [ k, v ]) => {
       o[v.type] = o[v.type] || {}
       o[v.type][k.toString()] = v
       return o
    }, {})
    let sceneObjectsSorted = {
      ...types.camera,
      ...types.character,
      ...types.object,
      ...types.image,
      ...types.light,
      ...types.volume,
      ...types.group
    }
    
    let sceneObjectsArray = Object.values(sceneObjectsSorted).filter((object) => (!!object.group) === false)
    
    const Items = getListItems(
        sceneObjectsArray,
        sceneObjectsSorted,
        {
          items: sceneObjectsArray,
          models,
          selections,
          selectObject,
          selectObjects,
          selectObjectToggle,
          updateObject,
          deleteObjects,
          activeCamera,
          setActiveCamera,
      
          undoGroupStart,
          undoGroupEnd
        }
    )
    
    Items.unshift(h([
        WorldElement, {
          world,
          isSelected: selections.length === 0,
          selectObject,
          key: 'world-list-item'
        }
    ]))
    
    const ItemsList = React.createElement('div', {className: 'objects-list', ref: listRef}, Items)

    useEffect(() => {
      if (!listRef.current) {
        return
      }
      
      let selectedItem = Items.find((item) => item.key === selections[0])
      let index = selectedItem ? selectedItem.props.index : 0
      if (index > -1) {
        // item 0 is always the world item
        let isInView =
            ((listRef.current.scrollTop + listRef.current.clientHeight) >= ELEMENT_HEIGHT * (index + 1))
          && (listRef.current.scrollTop <= ELEMENT_HEIGHT * index)
        
        if (!isInView) {
          listRef.current.scrollTop = ELEMENT_HEIGHT * index
        }
      }
    }, [selections])

    let kind = sceneObjects[selections[0]] && sceneObjects[selections[0]].type
    let data = sceneObjects[selections[0]]

    return React.createElement(
      'div', { style: { flex: 1, display: 'flex', flexDirection: 'column' }},
        React.createElement(
          'div', { ref, id: 'listing' },
          size.width
            ? ItemsList
            : null
        ),
        h(
          [Inspector, {
            world,

            kind,
            data,

            models, updateObject,

            machineState, transition,

            selectedBone, selectBone,

            updateCharacterSkeleton,

            updateWorld,
            updateWorldRoom,
            updateWorldEnvironment,
            updateWorldFog,

            storyboarderFilePath,

            selections
          }]
        )
      )
  }
))

const LabelInput = ({ label, setLabel, onFocus, onBlur }) => {
  const [editing, setEditing] = useState(false)
  const ref = useRef(null)

  const onStartEditingClick = event => {
    setEditing(true)
  }

  const onSetLabelClick = event => {
    let value = ref.current.value
    if (value != null && value.length) {
      setLabel(value)
      setEditing(false)
    } else {
      setLabel(null)
      setEditing(false)
    }
    onBlur()
  }

  useEffect(() => {
    if (ref.current) {
      ref.current.focus()
      ref.current.select()
    }
  }, [editing, ref.current])

  return h(
    editing
      ? [
          'form',
          {
            onFocus,
            onBlur,

            style: {
              margin: '6px 0 12px 0'
            },
            onSubmit: preventDefault(onSetLabelClick),
          },
          [
            'input',
            {
              ref,
              style: {
                padding: 6
              },
              defaultValue: label
            }
          ],
          [
            'button',
            {
              style: {
                fontSize: 14,
                padding: 6,
                margin: '0 0 0 6px'
              }
            },
            'set'
          ]
        ]
      : [
          'a[href=#][className=object-property-heading]',
          {
            onClick: preventDefault(onStartEditingClick)
          },
          label + ' Properties'
        ]
  )
}

const saveCharacterPresets = state => presetsStorage.saveCharacterPresets({ characters: state.presets.characters })

const CharacterPresetsEditor = connect(
  state => ({
    characterPresets: state.presets.characters,
    models: state.models
  }),
  {
    updateObject,
    selectCharacterPreset: (sceneObject, characterPresetId, preset) => (dispatch, getState) => {
      dispatch(updateObject(sceneObject.id, {
        // set characterPresetId
        characterPresetId,

        // apply preset values to character model
        height: preset.state.height,
        //height: state.models[preset.state.model].baseHeight,
        model: preset.state.model,
        // gender: 'female',
        // age: 'adult'

        headScale: preset.state.headScale,
        tintColor: preset.state.tintColor,

        morphTargets: {
          mesomorphic: preset.state.morphTargets.mesomorphic,
          ectomorphic: preset.state.morphTargets.ectomorphic,
          endomorphic: preset.state.morphTargets.endomorphic
        },

        name: sceneObject.name || preset.name
      }))
    },
    createCharacterPreset: ({ id, name, sceneObject }) => (dispatch, getState) => {
      // add the character data to a named preset
      let preset = {
        id,
        name,
        state: {
          height: sceneObject.height,
          //height: sceneObject.model.originalHeight,

          model: sceneObject.model,
          // gender: 'female',
          // age: 'adult'

          headScale: sceneObject.headScale,
          tintColor: sceneObject.tintColor,

          morphTargets: {
            mesomorphic: sceneObject.morphTargets.mesomorphic,
            ectomorphic: sceneObject.morphTargets.ectomorphic,
            endomorphic: sceneObject.morphTargets.endomorphic
          }
        }
      }

      // start the undo-able operation
      dispatch(undoGroupStart())

      // create the preset
      dispatch(createCharacterPreset(preset))

      // save the presets file
      saveCharacterPresets(getState())

      // update this object to use the preset
      dispatch(updateObject(sceneObject.id, {
        // set the preset id
        characterPresetId: id,
        // use the preset’s name (if none assigned)
        name: sceneObject.name || preset.name
      }))

      // end the undo-able operation
      dispatch(undoGroupEnd())
    }
  }
)(
  // TODO could optimize by only passing sceneObject properties we actually care about
  React.memo(({ sceneObject, characterPresets, selectCharacterPreset, createCharacterPreset }) => {
    const onCreateCharacterPresetClick = event => {
      // show a prompt to get the desired preset name
      let id = THREE.Math.generateUUID()
      prompt({
        title: 'Preset Name',
        label: 'Select a Preset Name',
        value: `Character ${shortId(id)}`
      }, require('electron').remote.getCurrentWindow()).then(name => {
        if (name != null && name != '' && name != ' ') {
          createCharacterPreset({
            id,
            name,
            sceneObject
          })
        }
      }).catch(err => {
        console.error(err)
      })
    }

    const onSelectCharacterPreset = event => {
      let characterPresetId = event.target.value
      let preset = characterPresets[characterPresetId]
      selectCharacterPreset(sceneObject, characterPresetId, preset)
    }

    return h(
      ['div.row', { style: { margin: '9px 0 6px 0', paddingRight: 0 } }, [
        ['div', { style: { width: 50, display: 'flex', alignSelf: 'center' } }, 'preset'],
        [
          'select', {
            required: true,
            value: sceneObject.characterPresetId || '',
            onChange: preventDefault(onSelectCharacterPreset),
            style: {
              flex: 1,
              marginBottom: 0,
              maxWidth: 192
            }
          }, [
              ['option', { value: '', disabled: true }, '---'],
              Object.values(characterPresets).map(preset =>
                ['option', { value: preset.id }, preset.name]
              )
            ]
          ]
        ],
        ['a.button_add[href=#]', { style: { marginLeft: 6 }, onClick: preventDefault(onCreateCharacterPresetClick) }, '+']
      ]
    )
  })
)

const CHARACTER_HEIGHT_RANGE = {
  character: { min: 1.4732, max: 2.1336 },
  child: { min: 1.003, max: 1.384 },
  baby: { min: 0.492, max: 0.94 }
}

const MORPH_TARGET_LABELS = {
  'mesomorphic': 'Muscular',
  'ectomorphic': 'Skinny',
  'endomorphic': 'Obese',
}
const InspectedElement = ({ sceneObject, updateObject, selectedBone, machineState, transition, selectBone, updateCharacterSkeleton, storyboarderFilePath }) => {
  const createOnSetValue = (id, name, transform = value => value) => value => updateObject(id, { [name]: transform(value) })
  const { scene } = useContext(SceneContext)
  let positionSliders = [
    [NumberSlider, { label: 'x', value: sceneObject.x, min: -30, max: 30, onSetValue: createOnSetValue(sceneObject.id, 'x') } ],
    [NumberSlider, { label: 'y', value: sceneObject.y, min: -30, max: 30, onSetValue: createOnSetValue(sceneObject.id, 'y') } ],
    [NumberSlider, { label: 'z', value: sceneObject.z, min: -30, max: 30, onSetValue: createOnSetValue(sceneObject.id, 'z') } ],
  ]

  let volumeSliders = (sceneObject.model === 'box' )
    ? [
        [NumberSlider, { label: 'width', value: sceneObject.width, min: 0.025, max: 5, onSetValue: createOnSetValue(sceneObject.id, 'width') } ],
        [NumberSlider, { label: 'height', value: sceneObject.height, min: 0.025, max: 5, onSetValue: createOnSetValue(sceneObject.id, 'height') } ],
        [NumberSlider, { label: 'depth', value: sceneObject.depth, min: 0.025, max: 5, onSetValue: createOnSetValue(sceneObject.id, 'depth') } ]
      ]
    : [
        NumberSlider, {
          label: 'size',
          value: sceneObject.depth,
          min: 0.025,
          max: 5,
          onSetValue: value => updateObject(
            sceneObject.id,
            { width: value, height: value, depth: value }
          )
        }
      ]

  const onFocus = event => transition('TYPING_ENTER')
  const onBlur = event => transition('TYPING_EXIT')

  const heightRange =
    sceneObject.type == 'character' && !ModelLoader.isCustomModel(sceneObject.model)
      ? ['adult', 'teen'].some(el => sceneObject.model.includes(el))
        ? CHARACTER_HEIGHT_RANGE['character']
        : CHARACTER_HEIGHT_RANGE[sceneObject.model]
      : undefined

  return h([
    'div',
      [
        LabelInput,
        {
          key: sceneObject.id,
          label: sceneObject.name != null
            ? sceneObject.name
            : sceneObject.displayName,
          onFocus,
          onBlur,
          setLabel: name => {
            updateObject(sceneObject.id, { name })
          }
        }
      ],

      // character preset
      sceneObject.type == 'character' && [
        [CharacterPresetsEditor, { sceneObject }],
      ],

      sceneObject.type != 'camera' &&
        [
          'div.row',
          { style: { alignItems: 'center' } }, [

            // ['div', { style: { width: 50 } }, 'visible'],

            // ['input', {
            //   type: 'checkbox',
            //   checked: sceneObject.visible,
            //   readOnly: true
            // }],

            ['label', {
              onClick: preventDefault(event => {
                if (sceneObject.type === 'character') {
                  selectBone(null)
                }
                updateObject(sceneObject.id, { visible: !sceneObject.visible })
              }),
            }, [
              'span'
            ]]
          ]
        ],

      [
        'div.column',
        positionSliders
      ],

      (sceneObject.type == 'object' ) && [
        [
          'div.column',
          volumeSliders
        ],
      ],

      (sceneObject.type == 'image' ) && [
        [
          NumberSlider, {
            label: 'size',
            value: sceneObject.height,
            min: 0.025,
            max: 5,
            onSetValue: value => updateObject(
              sceneObject.id,
              { height: value }
            )
          }
        ]
      ],

      sceneObject.type == 'volume' && [
        [
          'div.column',

          [NumberSlider, { label: 'width', value: sceneObject.width, min: 0.1, max: 25, onSetValue: createOnSetValue(sceneObject.id, 'width') } ],
          [NumberSlider, { label: 'height', value: sceneObject.height, min: -25, max: 25, onSetValue: createOnSetValue(sceneObject.id, 'height') } ],
          [NumberSlider, { label: 'depth', value: sceneObject.depth, min: 0.1, max: 25, onSetValue: createOnSetValue(sceneObject.id, 'depth') } ],

          ['div.number-slider', [
            ['div.number-slider__label', 'Layer Image Files'],
            ['div.number-slider__control', { style: { width: 137 }}, [
              AttachmentsSelect, {
                style: { flex: 1 },

                ids: sceneObject.volumeImageAttachmentIds,
                options: [
                  { name: 'rain', value: 'rain1,rain2' },
                  { name: 'fog', value: 'fog1,fog2' },
                  { name: 'explosion', value: 'debris,explosion' }
                ],
                copyFiles: filepaths => {
                  let projectDir = path.dirname(storyboarderFilePath)
                  let assetsDir = path.join(projectDir, 'models', 'volumes')
                  fs.ensureDirSync(assetsDir)

                  let dsts = []
                  for (let src of filepaths) {
                    let dst = path.join(assetsDir, path.basename(src))
                    console.log('copying from', src, 'to', dst)
                    try {
                      fs.copySync(src, dst)
                      dsts.push(dst)
                    } catch (err) {
                      console.error('could not copy', src)
                      alert('could not copy ' + src)
                    }
                  }

                  let ids = dsts.map(filepath => path.relative(projectDir, filepath))
                  console.log('setting attachment ids', ids)

                  return ids
                },
                onChange: volumeImageAttachmentIds => {
                  updateObject(sceneObject.id, { volumeImageAttachmentIds })
                },
                onBlur: () => transition('TYPING_EXIT'),
                multiSelections: true
              }
            ]
          ]]],

          [NumberSlider, {
            label: 'layers',
            value: sceneObject.numberOfLayers,
            min: 1,
            max: 10,
            step: 1,
            transform: NumberSliderTransform.round,
            formatter: NumberSliderFormatter.identity,
            onSetValue: createOnSetValue(sceneObject.id, 'numberOfLayers')}],
          [NumberSlider, { label: 'opacity', value: sceneObject.opacity, min: 0, max: 1, onSetValue: createOnSetValue(sceneObject.id, 'opacity') } ],
          [NumberSlider, {
            label: 'color',
            value: sceneObject.color/0xFFFFFF,
            min: 0.0,
            max: 1,
            onSetValue: value => {
              let c = 0xFF * value
              let color = (c << 16) | (c << 8) | c
              updateObject(sceneObject.id, { color: color })
            }
          }]
        ],
      ],

      sceneObject.type == 'light' && [
        [
          'div.column',
          [NumberSlider, { label: 'intensity', value: sceneObject.intensity, min: 0.025, max: 1, onSetValue: createOnSetValue(sceneObject.id, 'intensity') } ],
        ],
        [
          'div.column',
          [NumberSlider, {
            label: 'angle',
            value: sceneObject.angle,
            min: 0.025,
            max: Math.PI/2,
            onSetValue: createOnSetValue(sceneObject.id, 'angle'),
            step: Math.PI/180,
            transform: NumberSliderTransform.radians,
            formatter: NumberSliderFormatter.radToDeg
           }]
        ],
        [
          'div.column',
          [NumberSlider, { label: 'distance', value: sceneObject.distance, min: 0.025, max: 100, onSetValue: createOnSetValue(sceneObject.id, 'distance') } ],
        ],
        [
          'div.column',
          [NumberSlider, { label: 'penumbra', value: sceneObject.penumbra, min: 0, max: 1, onSetValue: createOnSetValue(sceneObject.id, 'penumbra') } ],
        ],
        [
          'div.column',
          [NumberSlider, { label: 'decay', value: sceneObject.decay, min: 1, max: 2, onSetValue: createOnSetValue(sceneObject.id, 'decay') } ],
        ],
      ],

      sceneObject.type == 'object' || sceneObject.type == 'image'
        ? [
            ['div',
              [NumberSlider, {
                label: 'rotate x',
                min: -180,
                max: 180,
                step: 1,
                value: THREE.Math.radToDeg(sceneObject.rotation.x),
                onSetValue: value => updateObject(sceneObject.id, { rotation: { x: THREE.Math.degToRad(value) } }),
                transform: NumberSliderTransform.degrees,
                formatter: NumberSliderFormatter.degrees
              }]
            ],
            ['div',
              [NumberSlider, {
                label: 'rotate y',
                min: -180,
                max: 180,
                step: 1,
                value: THREE.Math.radToDeg(sceneObject.rotation.z),
                onSetValue: value => updateObject(sceneObject.id, { rotation: { z: THREE.Math.degToRad(value) } }),
                transform: NumberSliderTransform.degrees,
                formatter: NumberSliderFormatter.degrees
              }]
            ],
            ['div',
              [NumberSlider, {
                label: 'rotate z',
                min: -180,
                max: 180,
                step: 1,
                value: THREE.Math.radToDeg(sceneObject.rotation.y),
                onSetValue: value => updateObject(sceneObject.id, { rotation: { y: THREE.Math.degToRad(value) } }),
                transform: NumberSliderTransform.degrees,
                formatter: NumberSliderFormatter.degrees
              }]
            ]
          ]
        : ['div',
            [NumberSlider, {
              label: 'rotation',
              min: -180,
              max: 180,
              step: 1,
              value: THREE.Math.radToDeg(sceneObject.rotation),
              onSetValue: value => updateObject(sceneObject.id, { rotation: THREE.Math.degToRad(value) }),
              transform: NumberSliderTransform.degrees,
              formatter: NumberSliderFormatter.degrees
            }]
          ],

    sceneObject.type == 'object'
        ? ['div',
          [
            ColorSelect,
            {
              label: 'tint color',
              value: sceneObject.tintColor,
              onSetValue: createOnSetValue(sceneObject.id, 'tintColor')
            }
          ]
        ]
        : null,

      sceneObject.type == 'camera' &&
        ['div',
          [NumberSlider, {
            label: 'roll',
            min: -45,
            max: 45,
            step: 1,
            value: THREE.Math.radToDeg(sceneObject.roll),
            onSetValue: value => updateObject(sceneObject.id, { roll: THREE.Math.degToRad(value) }),
            transform: NumberSliderTransform.degrees,
            formatter: NumberSliderFormatter.degrees
          }]
        ],

      (sceneObject.type == 'camera' || sceneObject.type == 'light') &&
        ['div',
          [NumberSlider, {
            label: 'tilt',
            min: sceneObject.type == 'light' ? -180 : -90,
            max: sceneObject.type == 'light' ? 180 : 90,
            step: 1,
            value: THREE.Math.radToDeg(sceneObject.tilt),
            onSetValue: value => updateObject(sceneObject.id, { tilt: THREE.Math.degToRad(value) }),
            formatter: NumberSliderFormatter.degrees
          }]
        ],

      sceneObject.type == 'camera' &&
        [
          NumberSlider, {
            label: 'F.O.V.',
            min: 1,
            max: 120,
            step: 1,
            value: sceneObject.fov,
            onSetValue: createOnSetValue(sceneObject.id, 'fov'),
            formatter: value => value.toFixed(1) + '°'
          }
        ],

      sceneObject.type == 'character' && (
        ModelLoader.isCustomModel(sceneObject.model)
          ? [
            ['div', { style: { flex: 1, paddingBottom: 6 } }, [
              [NumberSlider, {
                label: 'scale',
                min: 0.3,
                max: 3.05,
                step: 0.0254,
                value: sceneObject.height,
                onSetValue: createOnSetValue(sceneObject.id, 'height'),
              }]]
            ]
          ]
          : [
            ['div', { style: { flex: 1, paddingBottom: 6 } }, [
              [NumberSlider, {
                label: 'height',
                min: heightRange.min,
                max: heightRange.max,
                step: 0.0254,
                value: sceneObject.height,
                onSetValue: createOnSetValue(sceneObject.id, 'height'),
                formatter: value => feetAndInchesAsString(
                  ...metersAsFeetAndInches(
                    sceneObject.height
                  )
                )
              }],

              [
                NumberSlider,
                {
                  label: 'head',
                  min: 80,
                  max: 120,
                  step: 1,
                  value: sceneObject.headScale * 100,
                  onSetValue: createOnSetValue(sceneObject.id, 'headScale', value => value / 100),
                  formatter: value => Math.round(value).toString() + '%'
                }
              ],
              [
                ColorSelect,
                {
                  label: 'tint color',
                  value: sceneObject.tintColor,
                  onSetValue: createOnSetValue(sceneObject.id, 'tintColor')
                }
              ],
            ]],

          Object.values(initialState.models[sceneObject.model].validMorphTargets).length
            ? [
              'div',
              { style: { margin: '6px 0 3px 0', fontStyle: 'italic' } },
              'morphs'
            ]
            : [],

          Object.values(initialState.models[sceneObject.model].validMorphTargets).length
            ? [
              'div',
              { style: { flex: 1 } },
              Object.entries(sceneObject.morphTargets)
                .filter(m => initialState.models[sceneObject.model].validMorphTargets.includes(m[0])).map(([ key, value ]) =>
                  [
                    NumberSlider,
                    {
                      label: MORPH_TARGET_LABELS[key],
                      min: 0,
                      max: 100,
                      step: 1,
                      value: value * 100,
                      onSetValue: value => updateObject(
                        sceneObject.id,
                        { morphTargets: { [key]: value / 100 }}
                      ),
                      formatter: NumberSliderFormatter.percent
                    }
                  ])
            ]
            : [],
        ]
      ),

      (sceneObject.type == 'image' ) && [
        [
          NumberSlider, {
            label: 'opacity',
            value: sceneObject.opacity,
            min: 0.1,
            max: 1,
            onSetValue: value => updateObject(
              sceneObject.id,
              { opacity: value }
            )
          }
        ]
      ],

      (sceneObject.type == 'object' || sceneObject.type == 'character') && [
        ModelSelect, {
          sceneObject,
          updateObject,
          transition,

          rows: sceneObject.type == 'character' ? 2 : 3
        }
      ],

      sceneObject.type == 'character' && [
        PosePresetsEditor, {
          id: sceneObject.id,
          posePresetId: sceneObject.posePresetId
        }
      ],
      sceneObject.type == 'character' && [
        HandPresetsEditor, {
          id: sceneObject.id,
          handPosePresetId: sceneObject.handPosePresetId,
          scene: scene
        }
      ],

      sceneObject.type == 'character' &&
        selectedBone && [BoneEditor, { sceneObject, bone: selectedBone, updateCharacterSkeleton }],

      sceneObject.type == 'image' && [
        [
          'div', { style: { marginBottom: 12 }},
          [
            ['div.column',
              ['div.number-slider', [

                [
                  'div.number-slider__label',
                  [
                    'div',
                    'Image File',

                  ]
                ],

                // number-slider__control
                [
                  'div',
                  {
                    style: {
                      display: 'flex',
                      borderRadius: 4,
                      width: 181,
                      height: 27,
                      alignItems: 'center',
                      alignContent: 'flex-end',
                      backgroundColor: 'rgba(255, 255, 255, 0.05)'
                    }
                  },
                  ['div', { style: { flex: 1, margin: '-3px 0 0 9px' } },
                    [
                      'a[href=#]',
                      {
                        onClick: preventDefault(event => {
                          let filepaths = dialog.showOpenDialog(null, {})
                          if (filepaths) {
                            let projectDir = path.dirname(storyboarderFilePath)
                            let assetsDir = path.join(projectDir, 'models', 'images')
                            fs.ensureDirSync(assetsDir)

                            let dsts = []
                            for (let src of filepaths) {
                              let dst = path.join(assetsDir, path.basename(src))
                              console.log('copying from', src, 'to', dst)
                              try {
                                fs.copySync(src, dst)
                                dsts.push(dst)
                              } catch (err) {
                                console.error('could not copy', src)
                                alert('could not copy ' + src)
                              }
                            }

                            let ids = dsts.map(filepath => path.relative(projectDir, filepath))
                            console.log('setting attachment ids', ids)

                            updateObject(sceneObject.id, { imageAttachmentIds: ids })
                          }

                          // automatically blur to return keyboard control
                          document.activeElement.blur()
                          transition('TYPING_EXIT')
                        }),

                        style: {
                          fontStyle: 'italic',
                          textDecoration: 'none',
                          borderBottomWidth: '1px',
                          borderBottomStyle: 'dashed',
                          fontSize: 13,
                          lineHeight: 1,
                          color: '#aaa',
                          textTransform: 'none'
                        }
                      },

                      sceneObject.imageAttachmentIds[0] !== 'placeholder'
                        ? sceneObject.imageAttachmentIds[0].split(/[\\\/]/).pop()
                        : '(none)'
                    ],
                  ]
                ]
              ]]
            ]
          ]
        ],
        [
          'div.row',
          { style: { alignItems: 'center', margin: '-6px 0 3px 0' } }, [

            ['div', { style: { width: 130 } }, 'visible to camera'],

            ['input', {
              type: 'checkbox',
              checked: sceneObject.visibleToCam,
              readOnly: true,
              style: {

              }
            }],

            ['label', {
              onClick: preventDefault(event => {
                updateObject(sceneObject.id, { visibleToCam: !sceneObject.visibleToCam })
              }),
            }, [
              'span'
            ]]
          ]
        ],
      ]

    ]
  )
}

const BoneEditor = ({ sceneObject, bone, updateCharacterSkeleton }) => {
  const [render, setRender] = useState(false)
  // has the user modified the skeleton?
  let rotation = sceneObject.skeleton[bone.name]
    // use the modified skeleton data
    ? sceneObject.skeleton[bone.name].rotation
    // otherwise, use the initial rotation of the bone
    : { x: bone.rotation.x, y: bone.rotation.y, z: bone.rotation.z }

  const createOnSetValue = (key, transform) => value => {
    updateCharacterSkeleton({
      id: sceneObject.id,
      name: bone.name,
      rotation: {
        x: rotation.x,
        y: rotation.y,
        z: rotation.z,
        [key]: transform(value)
      }
    })
  }

  // the posePresetId and skeleton will change synchronously
  // but the three scene will not have updated bones until SceneManager renders
  // so for now, just wait until that has probably happened :/
  useEffect(() => {
    setRender(false)

    setTimeout(() => {
      setRender(true)
    }, 1)
  }, [sceneObject.posePresetId])

  return h(
    ['div.column', [

      ['div.column', { style: { marginBottom: 3 } }, [
        ['div', { style: { flex: 1, margin: '6px 0 3px 0' } }, 'Bone'],
        ['small', { style: { display: 'flex', flex: 1, marginLeft: 1, fontStyle: 'italic', opacity: 0.8 } }, bone.name]
      ]],

      ['div.column', [
        [NumberSlider,
          {
            label: 'x',
            min: -180,
            max: 180,
            step: 1,
            value: THREE.Math.radToDeg(rotation.x),
            onSetValue: createOnSetValue('x', THREE.Math.degToRad),
            transform: NumberSliderTransform.degrees,
            formatter: NumberSliderFormatter.degrees
          }
        ],
        [NumberSlider,
          {
            label: 'y',
            min: -180,
            max: 180,
            step: 1,
            value: THREE.Math.radToDeg(rotation.y),
            onSetValue: createOnSetValue('y', THREE.Math.degToRad),
            transform: NumberSliderTransform.degrees,
            formatter: NumberSliderFormatter.degrees
          }
        ],
        [NumberSlider,
          {
            label: 'z',
            min: -180,
            max: 180,
            step: 1,
            value: THREE.Math.radToDeg(rotation.z),
            onSetValue: createOnSetValue('z', THREE.Math.degToRad),
            transform: NumberSliderTransform.degrees,
            formatter: NumberSliderFormatter.degrees
          }
        ]
      ]]
    ]]
  )
}

const ELEMENT_HEIGHT = 40
const Element = React.memo(({ children, index, selections, groupLevel, style, sceneObject, isSelected, isActive, selectObject, selectObjectToggle, selectObjects, updateObject, deleteObjects, setActiveCamera, machineState, transition, allowDelete, undoGroupStart, undoGroupEnd }) => {
  const onClick = preventDefault(event => {
    const { shiftKey } = event

    undoGroupStart()
    
    let selected = Array.isArray(selections) ? selections : []

    if (sceneObject.type === 'group') {
      if (shiftKey) {
        if (selected.includes(sceneObject.id)) {
          selected = selected.filter((selectedId) => {
            return (selectedId !== sceneObject.id && !sceneObject.children.includes(selectedId))
          })
  
          selectObjects(selected)
        } else {
          selectObjects([...selected, sceneObject.id, ...sceneObject.children])
        }
      } else {
        selectObjects([sceneObject.id, ...sceneObject.children])
      }
    } else if (shiftKey) {
      selectObjectToggle(sceneObject.id)

    } else {
      selectObject(sceneObject.id)

      if (sceneObject.type === 'camera') {
        setActiveCamera(sceneObject.id)
      }
    }

    undoGroupEnd()
  })

  const onDeleteClick = preventDefault(event => {
    let choice = dialog.showMessageBox(null, {
      type: 'question',
      buttons: ['Yes', 'No'],
      message: 'Are you sure?',
      defaultId: 1 // default to No
    })
    if (choice === 0) {
      let ids = [sceneObject.id]
      if (sceneObject.children && sceneObject.children.length > 0) {
        ids.push(...sceneObject.children)
      }
      
      deleteObjects(ids)
    }
  })

  const onToggleVisibleClick = preventDefault(event => {
    let visible = !sceneObject.visible;
    updateObject(sceneObject.id, {visible})
    
    if (sceneObject.children && sceneObject.children.length) {
      for (let childId of sceneObject.children) {
        updateObject(childId, {visible})
      }
    }
    
    if (sceneObject.group && visible) {
      updateObject(sceneObject.group, {visible})
    }
  })
  
  const onToggleLockClick = preventDefault(event => {
    updateObject(sceneObject.id, { locked: !sceneObject.locked })
  })

  let typeLabels = {
    'camera': [Icon, { src: 'icon-item-camera' }],
    'character': [Icon, { src: 'icon-item-character' }],
    'object': [Icon, { src: 'icon-item-object' }],
    'light': [Icon, { src: 'icon-item-light' }],
    'volume': [Icon, { src: 'icon-item-volume' }],
    'image': [Icon, { src: 'icon-item-image' }]
  }

  let className = classNames({
    'selected': isSelected,
    'zebra': index % 2
  })
  
  if (sceneObject.type === 'group') {
    return h([
      'div.element-group', {className, style: {paddingLeft: groupLevel * 12}}, [['div.element', {className, style: {height: ELEMENT_HEIGHT}}, [
        [
          'a.title[href=#]',
          { onClick },
          [
            [
              ['span.id', sceneObject.displayName]
            ]
          ],
        ],
        ['div.row', [
          sceneObject.visible
              ? ['a.visibility.hide-unless-hovered[href=#]', { onClick: onToggleVisibleClick }, [Icon, { src: 'icon-item-visible' }]]
              : ['a.visibility[href=#]', { onClick: onToggleVisibleClick }, [Icon, { src: 'icon-item-hidden' }]],
        
          allowDelete
              ? ['a.delete[href=#]', { onClick: onDeleteClick }, 'X']
              : ['a.delete', { style: { opacity: 0.1 } }, 'X']
        ]]
      ]]]
    ])
  }

  return h([
    'div.element', { className, style: { height: ELEMENT_HEIGHT, paddingLeft: groupLevel * 12 } }, [
      [
        'a.title[href=#]',
        { onClick },
        [
          ['span.type', typeLabels[sceneObject.type]],
          ...(sceneObject.name
            ? [
                ['span.name', sceneObject.name]
              ]
            : [
                ['span.id', sceneObject.displayName]
              ]
          ),
        ],
      ],
      ['div.row', [
          isActive
            ? ['span.active', { style: { display: 'flex' }},  [Icon, { src: 'icon-item-active' }]]
            : [],
  
          sceneObject.locked
            ? ['a.lock[href=#]', { onClick: onToggleLockClick }, [Icon, { src: 'icon-item-lock' }]]
            : ['a.lock.hide-unless-hovered[href=#]', { onClick: onToggleLockClick }, [Icon, { src: 'icon-item-unlock' }]],

          sceneObject.type === 'camera'
            ? []
            : sceneObject.visible
              ? ['a.visibility.hide-unless-hovered[href=#]', { onClick: onToggleVisibleClick }, [Icon, { src: 'icon-item-visible' }]]
              : ['a.visibility[href=#]', { onClick: onToggleVisibleClick }, [Icon, { src: 'icon-item-hidden' }]],

          allowDelete
            ? ['a.delete[href=#]', { onClick: onDeleteClick }, 'X']
            : ['a.delete', { style: { opacity: 0.1 } }, 'X']
      ]]
    ]
  ])
})

const PhoneCursor = connect(
  state => ({
    selections: getSelections(state),
    sceneObjects: getSceneObjects(state),
  }),
  {
    selectObject,
    selectBone,
    updateObject
  })(
    ({ remoteInput, camera, largeCanvasRef, selectObject, selectBone, sceneObjects, selections, selectedBone, updateObject }) => {
      let startingDeviceRotation = useRef(null)
      let startingObjectRotation = useRef(null)
      let startingCameraPosition = useRef(null)
      let startingCameraOffset = useRef(null)
      let startingDirection = useRef(null)
      let tester = useRef(null)
      let isRotating = useRef(false)
      let isDragging = useRef(false)
      let intersectionPlane = useRef(null)
      let mousePosition = useRef(null)
      let virtualMouse = useRef(null)
      let xy = useRef({x:0, y:0})
      let startPosition = useRef(null)
      let viewportwidth = largeCanvasRef.current.clientWidth,
          viewportheight = largeCanvasRef.current.clientHeight
      const rect = largeCanvasRef.current.getBoundingClientRect();

      const { scene } = useContext(SceneContext)

      const setPlanePosition = (obj) => {
        let direction = new THREE.Vector3()
        camera.getWorldDirection( direction )
        let newPos = new THREE.Vector3()
        let dist = 5
        newPos.addVectors ( camera.position, direction.multiplyScalar( dist ) )
        obj.position.set(newPos.x, newPos.y, newPos.z)
        obj.lookAt(camera.position)
      }

      const setCylinderOrientation = (obj) => {
        let direction = new THREE.Vector3()
        camera.getWorldDirection( direction )
        obj.position.set(camera.x, camera.y, camera.z)
        //obj.quaternion.copy(camera.quaternion)
      }

      const findIntersection = ( origin, ph_direction, obj ) =>
      {
        var raycaster = new THREE.Raycaster(origin, ph_direction)
        var intersection = raycaster.intersectObject(obj, true)
        return intersection
      }

      const toScreenXY = ( position, camera ) => {

        var pos = position.clone()
        projScreenMat = new THREE.Matrix4()
        projScreenMat.multiplyMatrices( camera.projectionMatrix, camera.matrixWorldInverse )
        pos = pos.applyMatrix4( projScreenMat )
        return { x: ( pos.x  ),
             y: ( - pos.y )}
      }

      useEffect(() => {
        // move mouse here

        if (remoteInput.orbitMode) return
        else {
          if (isDragging.current) {
            isDragging.current = false
          }
        }
        if (camera !== undefined && camera !== null && remoteInput.mouseMode)
        {
          if (camera.parent) scene.current = camera.parent
          if (intersectionPlane.current)
          {
            // intersection plane exists
          } else {
            intersectionPlane.current = new THREE.Mesh(
              //new THREE.CylinderGeometry(1, 1, 40, 16, 2),
              new THREE.PlaneGeometry(100, 100, 2),
              new THREE.MeshBasicMaterial( {color: 0xffff00, side: THREE.DoubleSide} ))
            setPlanePosition(intersectionPlane.current)
            //setCylinderOrientation(intersectionPlane.current)
            //scene.current.add(intersectionPlane.current)  //
            intersectionPlane.current.updateMatrix()  // required for correct first pass
          }

          if (tester.current) {
            //console.log('tester exists')
          }
          else {
            tester.current = new THREE.Object3D()
            let m = new THREE.Mesh(
              new THREE.BoxGeometry(0.01, 0.01, 0.1),
              new THREE.MeshBasicMaterial({color: '#123123' })
            )
            m.position.z = -0.005
            tester.current.position.set(camera.position.x, camera.position.y, camera.position.z)
            tester.current.position.y += 0.05;
            tester.current.quaternion.copy(camera.quaternion)
            tester.current.add(new THREE.AxesHelper(1))
            tester.current.add(m)
            //scene.current.add(tester.current)
          }
        }

        // handling phone rotation to screen position here
        if (remoteInput.mouseMode)
        {
          if (remoteInput.down)
          {
            let [ alpha, beta, gamma ] = remoteInput.mag.map(THREE.Math.degToRad)
            if (!isRotating.current) {
              //starting rotation
              let target = tester.current
              startingObjectRotation.current ={
                x: target.rotation.x,
                y: target.rotation.y,
                z: target.rotation.z
              }
              startingDeviceRotation.current = {
                alpha: alpha,
                beta: beta,
                gamma: gamma
              }
              mousePosition.current = {x: 0, y: 0} //robot.getMousePos()
              virtualMouse.current = {
                x: mousePosition.x,
                y: mousePosition.y
              }
              //
            }
            let w = 0,
              x = 0,
              y = 0,
              z = 1
            let startingDeviceQuaternion = new THREE.Quaternion().setFromEuler(new THREE.Euler(startingDeviceRotation.current.beta, startingDeviceRotation.current.alpha, -startingDeviceRotation.current.gamma, 'YXZ')).multiply(new THREE.Quaternion(w, x, y, z))
            let deviceQuaternion = new THREE.Quaternion().setFromEuler(new THREE.Euler(beta, alpha, -gamma, 'YXZ')).multiply(new THREE.Quaternion(w, x, y, z))
            //startingDeviceQuaternion.multiply(camera.quaternion)
            //deviceQuaternion.multiply(camera.quaternion)
            let deviceDifference = startingDeviceQuaternion.clone().inverse().multiply(deviceQuaternion)
            let startingObjectQuaternion = new THREE.Quaternion().setFromEuler(new THREE.Euler(startingObjectRotation.current.x,startingObjectRotation.current.y,startingObjectRotation.current.z))
            startingObjectQuaternion.multiply(deviceDifference)
            tester.current.quaternion.copy(startingObjectQuaternion)
            let dir = new THREE.Vector3()
            tester.current.updateMatrixWorld()
            tester.current.children[0].getWorldDirection(dir).negate()
            let intersect = findIntersection(camera.position, dir, intersectionPlane.current)
            if (intersect.length>0)
            {
              // let point = new THREE.Mesh(
              //   new THREE.SphereGeometry(0.05),
              //   new THREE.MeshBasicMaterial({color: "#ff0000"})
              // )
              // point.position.copy(intersect[0].point)
              // scene.add(point)

              let xy_coords = toScreenXY( intersect[0].point, camera )
              if (!isRotating.current)
              {
                isRotating.current = true
                firstRun = false
                startPosition.current = {
                  x: xy_coords.x * 300, // * viewportwidth/4,
                  y: xy_coords.y * 300 //* viewportheight/4
                }
              }
              //virtualMouse.current.x = mousePosition.current.x - ((startPosition.current.x - xy_coords.x * viewportwidth/4)/2)
              //virtualMouse.current.y = mousePosition.current.y - ((startPosition.current.y - xy_coords.y * viewportheight/4)/2)
              virtualMouse.current.x = mousePosition.current.x - ((startPosition.current.x - xy_coords.x * 300)/2)
              virtualMouse.current.y = mousePosition.current.y - ((startPosition.current.y - xy_coords.y * 300)/2)
              //robot.moveMouse(virtualMouse.current.x, virtualMouse.current.y)
            }
          } else {
            if (scene.current && tester.current!=null)
            {
              if (isRotating.current)
              {
                isRotating.current = false
                //robot.mouseClick()
              }

              scene.current.remove(tester.current)
              scene.current.remove(intersectionPlane.current)
              tester.current = null
              intersectionPlane.current = null
            }
          }
        } else {
          // not in mouse mode
          if (scene.current && tester.current!=null)
          {
            if (isRotating.current)
            {
              isRotating.current = false
              //robot.mouseClick()
            }

            scene.current.remove(tester.current)
            scene.current.remove(intersectionPlane.current)
            tester.current = null
            intersectionPlane.current = null
          }
        }

      }, [remoteInput, selections])


      useEffect(() => {
        // handling phone rotation to camera orbit
        if (!remoteInput.orbitMode)
        {
          if (isDragging.current) {
            //robot.mouseToggle("up", "left")
            isDragging.current = false
            isRotating.current = false
          }
          return
        }
        if ( camera !== undefined && camera !== null )
        {
          if (camera.parent) scene.current = camera.parent
        }

        if (remoteInput.orbitMode)
        {
          let firstRun = false
          let [ alpha, beta, gamma ] = remoteInput.mag.map(THREE.Math.degToRad)
          if (!isDragging.current) {
            //starting rotation
            firstRun = true
            isDragging.current = true
            startingCameraPosition.current = camera.position.clone()
            startingDirection.current = new THREE.Vector3()
            camera.getWorldDirection(startingDirection.current)
            startingDeviceRotation.current = {
              alpha: alpha,
              beta: beta,
              gamma: gamma
            }
            mousePosition.current = {x: 0, y: 0} //robot.getMousePos()
            virtualMouse.current = {
              x: mousePosition.x,
              y: mousePosition.y
            }

          }
          let w = 0,
            x = 0,
            y = 0,
            z = 1
          let startingDeviceQuaternion = new THREE.Quaternion().setFromEuler(new THREE.Euler(startingDeviceRotation.current.beta, startingDeviceRotation.current.alpha, -startingDeviceRotation.current.gamma, 'YXZ')).multiply(new THREE.Quaternion(w, x, y, z))
          let deviceQuaternion = new THREE.Quaternion().setFromEuler(new THREE.Euler(beta, alpha, -gamma, 'YXZ')).multiply(new THREE.Quaternion(w, x, y, z))

          let deviceDifference = startingDeviceQuaternion.clone().inverse().multiply(deviceQuaternion)

          let rot = new THREE.Euler().setFromQuaternion(deviceDifference)

          let direction = new THREE.Vector3()
          camera.getWorldDirection( direction )

          let objInScene = scene.children.find(o => o.userData.id === selections[0])

          let newPos = new THREE.Vector3()
          let getDistanceToPosition = new THREE.Vector3()
          if (sceneObjects[selections[0]] && (sceneObjects[selections[0]].type === 'object' || sceneObjects[selections[0]].type === 'character'))
          {
            getDistanceToPosition = objInScene.position.clone()
            if (selectedBone)
            {
              let skel = objInScene.userData.skeleton// (objInScene.children[0] instanceof THREE.Mesh) ? object.current.children[0] : object.current.children[1]
              let realBone = skel.bones.find(bone => bone.uuid == selectedBone)
              let bonePosition = new THREE.Vector3()
              realBone.getWorldPosition( bonePosition )
              getDistanceToPosition = bonePosition.clone()
            }
          }
          let dist = (sceneObjects[selections[0]] && (sceneObjects[selections[0]].type === 'object' || sceneObjects[selections[0]].type === 'character')) ? startingCameraPosition.current.distanceTo(getDistanceToPosition) : 3
          newPos.addVectors ( startingCameraPosition.current, direction.multiplyScalar( dist ) )
          if (firstRun)
          {
            firtRun = false
            startingCameraOffset.current = newPos
          }

          let radPerPixel = (Math.PI / 30),
            center = startingCameraOffset.current
            deltaPhi = radPerPixel * rot.y,
            deltaTheta = -radPerPixel * rot.x,
            campos = new THREE.Vector3(startingCameraPosition.current.x, startingCameraPosition.current.y, startingCameraPosition.current.z),
            pos = camera.position.clone().sub(center),
            radius = dist,
            theta = Math.acos(pos.y / radius),
            phi = Math.atan2(pos.z, pos.x)

          theta = Math.min(Math.max(theta - deltaTheta, 0), Math.PI)
          phi -= deltaPhi
          pos.x = radius * Math.sin(theta) * Math.cos(phi);
          pos.z = radius * Math.sin(theta) * Math.sin(phi);
          pos.y = radius * Math.cos(theta)

          //TODO limit y position to 0 (ground level)
          pos.add(center)

          let cam = {
            x: pos.x,
            y: pos.y,
            z: pos.z,
          }
          let testCam = new THREE.PerspectiveCamera()
          testCam.position.copy(cam)
          testCam.lookAt(startingCameraOffset.current)

          let cameraId = camera.userData.id
          let euler = new THREE.Euler()
          euler.setFromQuaternion( testCam.quaternion.clone().normalize(), "YXZ" )

          if (cam.y < 0) cam.y = 0
          cam.y = cam.y > startingCameraOffset.current.y + radius - radius/20 ? startingCameraOffset.current.y + radius - radius/20 : cam.y

          updateObject(cameraId, {
            x: cam.x,
            y: cam.z,
            z: cam.y,
            rotation: euler.y,
            tilt: euler.x,
            // roll: camera.rotation.z
          })

        } else {
          // not in orbit mouse mode
          if (scene.current && tester.current!=null)
          {
            if (isDragging.current)
            {
              isDragging.current = false
            }
            scene.current.remove(tester.current)
            scene.current.remove(intersectionPlane.current)
            tester.current = null
            intersectionPlane.current = null
          }
        }
      }, [remoteInput])

      return h(
        ['div#phoneCursor', { key: 'cursor' } ,
          [
          ]
        ]
      )
    })

const getClosestCharacterInView = (objects, camera) => {
  let obj = null
  let dist = 1000000
  let allDistances = []

  for (var char of objects) {
    let d = camera.position.distanceTo(
      new THREE.Vector3(char.position.x, camera.position.y, char.position.z))

    allDistances.push({
      object: char,
      distance: d
    })
  }

  let compare = (a, b) => {
    if (a.distance < b.distance)
      return -1;
    if (a.distance > b.distance)
      return 1;
    return 0;
  }

  allDistances.sort(compare)

  for (var i = 0; i< allDistances.length; i++) {
    if (checkIfCharacterInCameraView(allDistances[i].object, camera))
      return allDistances[i]
  }

  return {
    object: obj,
    distance: dist !== 1000000 ? dist : 0
  }
}

const checkIfCharacterInCameraView = (character, camera) => {
  camera.updateMatrix()
  camera.updateMatrixWorld()
  var frustum = new THREE.Frustum()
  frustum.setFromMatrix(
    new THREE.Matrix4()
      .multiplyMatrices(camera.projectionMatrix, camera.matrixWorldInverse))

  for (var hitter of character.bonesHelper.hit_meshes) {
    if (frustum.intersectsBox(new THREE.Box3().setFromObject( hitter ))) {
      return true
    }
  }
  return false
}

const ClosestObjectInspector = ({ camera, sceneObjects, characters }) => {
  const [result, setResult] = useState('')

  useEffect(() => {
    // HACK
    // we're delaying 1 frame until scene is guaranteed to be updated
    // wrap in a try/catch because the scene might not have the same characters
    // by the time we actually render
    // if we get an error in hit testing against empty objects, just ignore it
    requestAnimationFrame(() => {
      try {
        let closest = getClosestCharacterInView(characters, camera)

        let meters = parseFloat(Math.round(closest.distance * 100) / 100).toFixed(2)

        let sceneObject = closest.object ? sceneObjects[closest.object.userData.id] : undefined

        setResult(sceneObject
          ? `Distance to ${sceneObject.name || sceneObject.displayName}: ${meters}m`
          : '')

      } catch (err) {
        setResult('')
      }
    })
  }, [camera, sceneObjects, characters])

  return h(['div.camera-inspector__nearest-character', result])
}

const CameraInspector = connect(
  state => ({
    sceneObjects: getSceneObjects(state),
    activeCamera: getActiveCamera(state)
  })
)(
  React.memo(({ camera, sceneObjects, activeCamera }) => {
    const { scene } = useContext(SceneContext)

    if (!camera) return h(['div.camera-inspector'])

    let cameraState = sceneObjects[activeCamera]

    let tiltInDegrees = Math.round(cameraState.tilt * THREE.Math.RAD2DEG)

    let meters = parseFloat(Math.round(cameraState.z * 100) / 100).toFixed(2)

    let cameraNumber = Object.values(sceneObjects)
                        .filter(o => o.type === 'camera')
                        .indexOf(cameraState) + 1

    let cameraName = cameraState.name || `Camera ${cameraNumber}`

    let fakeCamera = camera.clone() // TODO reuse a single object
    fakeCamera.fov = cameraState.fov
    let focalLength = fakeCamera.getFocalLength()
    fakeCamera = null

    return h(
      ['div.camera-inspector',

        ['div.row',
          { style: { justifyContent: 'space-between' } },
          [
            'div',
            `${cameraName}, ${Math.round(focalLength)}mm, f/1.4`,
            ['br'],
            `Height: ${meters}m Tilt: ${tiltInDegrees}°`,
            ['br'],
            [ClosestObjectInspector, {
              camera,
              sceneObjects,
              characters: scene.children.filter(o => o.userData.type === 'character')
            }]
          ]
        ]
        // [RemoteInputView, { remoteInput }]
      ]
    )
  }
))

// const { durationOfWords } = require('../utils')
const BoardInspector = connect(
  state => ({
    board: state.board
  })
)(
({ board }) => {
  const present = value => value && value.length > 1

  // let suggestedDuration = durationOfWords(dialogue, 300) + 300
  // let suggestedDurationInSeconds = suggestedDuration / 1000
  // let durationString = `// about ${suggestedDurationInSeconds} seconds`

  return h(
    ['div.column.board-inspector', [
      ['div.board-inspector__shot', 'Shot ' + board.shot],

      present(board.dialogue) && ['p.board-inspector__dialogue', 'DIALOGUE: ' + board.dialogue],
      present(board.action) && ['p.board-inspector__action', 'ACTION: ' + board.action],
      present(board.notes) && ['p.board-inspector__notes', 'NOTES: ' + board.notes]
    ]]
  )
})

const CameraPanelInspector = connect(
    state => ({
      sceneObjects: getSceneObjects(state),
      activeCamera: getActiveCamera(state),
      selections: getSelections(state),
      cameraShots: state.cameraShots
    }),
    {
      updateObject,
      setCameraShot
    }
)(
  React.memo(({ camera, selections, sceneObjects, activeCamera, cameraShots, updateObject, setCameraShot }) => {
    if (!camera) return h(['div.camera-inspector'])
    const { scene } = useContext(SceneContext)
    
    const shotInfo = cameraShots[camera.userData.id] || {}
    const [currentShotSize, setCurrentShotSize] = useState(shotInfo.size)
    const [currentShotAngle, setCurrentShotAngle] = useState(shotInfo.angle)
  
    const selectionsRef = useRef(selections)
    const selectedCharacters = useRef([])
    
    useEffect(() => {
      selectionsRef.current = selections;
  
      selectedCharacters.current = selections.filter((id) => {
        return (sceneObjects[id] && sceneObjects[id].type === 'character')
      })
    }, [selections])
  
    useEffect(() => {
      setCurrentShotSize(shotInfo.size)
    }, [shotInfo.size, camera])
  
    useEffect(() => {
      setCurrentShotAngle(shotInfo.angle)
    }, [shotInfo.angle, camera])
    
    let cameraState = {...sceneObjects[activeCamera]}
    
    let fakeCamera = camera.clone() // TODO reuse a single object
    let focalLength = fakeCamera.getFocalLength()
    let cameraRoll = Math.round(THREE.Math.radToDeg(cameraState.roll))
    let cameraPan = Math.round(THREE.Math.radToDeg(cameraState.rotation))
    let cameraTilt = Math.round(THREE.Math.radToDeg(cameraState.tilt))
    
    const getValueShifter = (draft) => () => {
      for (let [k, v] of Object.entries(draft)) {
        cameraState[k] += v
      }
  
      updateObject(cameraState.id, cameraState)
    }
    
    const moveCamera = ([speedX, speedY]) => () => {
      cameraState = CameraControls.getMovedState(cameraState, {x: speedX, y: speedY})
      updateObject(cameraState.id, cameraState)
    }
  
    const getCameraPanEvents = useDrag(throttle(({ down, delta: [dx, dy] }) => {
      let rotation = THREE.Math.degToRad(cameraPan - dx)
      let tilt = THREE.Math.degToRad(cameraTilt - dy)
      
      updateObject(cameraState.id, {rotation, tilt})
    }, 100, {trailing:false}))
    
    const onSetShot = ({size, angle}) => {
      let selected = scene.children.find((obj) => selectedCharacters.current.indexOf(obj.userData.id) >= 0)
      let characters = scene.children.filter((obj) => obj.userData.type === 'character')
  
      if (characters.length) {
        setShot({
          camera,
          characters,
          selected,
          updateObject,
          shotSize: size,
          shotAngle: angle
        })
      }
      
      setCameraShot(camera.userData.id, {size, angle})
    }
  
    const shotSizes = [
      {value: ShotSizes.EXTREME_CLOSE_UP, label: 'Extreme Close Up'},
      {value: ShotSizes.VERY_CLOSE_UP, label: 'Very Close Up'},
      {value: ShotSizes.CLOSE_UP, label: 'Close Up'},
      {value: ShotSizes.MEDIUM_CLOSE_UP, label: 'Medium Close Up'},
      {value: ShotSizes.BUST, label: 'Bust'},
      {value: ShotSizes.MEDIUM, label: 'Medium Shot'},
      {value: ShotSizes.MEDIUM_LONG, label: 'Medium Long Shot'},
      {value: ShotSizes.LONG, label: 'Long Shot / Wide'},
      {value: ShotSizes.EXTREME_LONG, label: 'Extreme Long Shot'},
      {value: ShotSizes.ESTABLISHING, label: 'Establishing Shot'}
    ]
  
    const shotAngles = [
      {value: ShotAngles.BIRDS_EYE, label: 'Bird\'s Eye'},
      {value: ShotAngles.HIGH, label: 'High'},
      {value: ShotAngles.EYE, label: 'Eye'},
      {value: ShotAngles.LOW, label: 'Low'},
      {value: ShotAngles.WORMS_EYE, label: 'Worm\'s Eye'}
    ]
    
    return h(
        ['div.camera-inspector',
          
          [
            ['div.camera-item.roll',
              [
                ['div.camera-item-control', [
                    ['div.row', [
                      ['div.camera-item-button', {...useLongPress(getValueShifter({roll: -THREE.Math.DEG2RAD}))}, ['div.arrow.left']],
                      ['div.camera-item-button', {...useLongPress(getValueShifter({roll: THREE.Math.DEG2RAD}))}, ['div.arrow.right']]
                    ]]
                ]],
                ['div.camera-item-label', `Roll: ${cameraRoll}°`]
              ]
            ],
            ['div.camera-item.pan',
              [
                ['div.camera-item-control', [
                  ['div.row', [
                      ['div.pan-control', {...getCameraPanEvents()}, ['div.pan-control-target']]
                  ]]
                ]],
                ['div.camera-item-label', `Pan: ${cameraPan}° // Tilt: ${cameraTilt}°`]
              ]
            ],
            ['div.camera-item.move',
              [
                ['div.camera-item-control', [
                  ['div.row', {style: {justifyContent: 'center'}}, [
                    ['div.camera-item-button', {...useLongPress(moveCamera([0, -0.1]))}, ['div.arrow.up']]
                  ]],
                  ['div.row', [
                    ['div.camera-item-button', {...useLongPress(moveCamera([-0.1, 0]))}, ['div.arrow.left']],
                    ['div.camera-item-button', {...useLongPress(moveCamera([0, 0.1]))}, ['div.arrow.down']],
                    ['div.camera-item-button', {...useLongPress(moveCamera([0.1, 0]))}, ['div.arrow.right']]
                  ]]
                ]],
                ['div.camera-item-label', 'Move']
              ]
            ],
            ['div.camera-item.elevate',
              [
                ['div.camera-item-control', [
                  ['div.row', [
                    ['div.camera-item-button', {...useLongPress(getValueShifter({z: 0.1}))}, ['div.arrow.up']]
                  ]],
                  ['div.row', [
                    ['div.camera-item-button', {...useLongPress(getValueShifter({z: -0.1}))}, ['div.arrow.down']]
                  ]]
                ]],
                ['div.camera-item-label', `Elevate: ${cameraState.z.toFixed(2)}m`]
              ]
            ],
            ['div.camera-item.lens',
              [
                ['div.camera-item-control', [
                  ['div.row', [
                    ['div.camera-item-button', {...useLongPress(getValueShifter({fov: 0.2}))}, ['div.arrow.left']],
                    ['div.camera-item-button', {...useLongPress(getValueShifter({fov: -0.2}))}, ['div.arrow.right']]
                  ]]
                ]],
                ['div.camera-item-label', `Lens: ${focalLength.toFixed(2)}mm`]
              ]
            ],
            ['div.camera-item.shots',
              [
                ['div.select',
                  [Select, {
                    label: 'Shot Size',
                    value: shotSizes.find(option => option.value === currentShotSize),
                    options: shotSizes,
                    onSetValue: (item) => onSetShot({size: item.value, angle: shotInfo.angle})
                }]],
                ['div.select',
                  [Select, {
                    label: 'Camera Angle',
                    value: shotAngles.find(option => option.value === currentShotAngle),
                    options: shotAngles,
                    onSetValue: (item) => onSetShot({size: shotInfo.size, angle: item.value})
                }]]
              ]
            ]
          ]
        ]
    )
  }
))

const GuidesInspector = connect(
  state => ({
    center: state.workspace.guides.center,
    thirds: state.workspace.guides.thirds,
    eyeline: state.workspace.guides.eyeline
  }),
  {
    toggleWorkspaceGuide
  }
)(
(({
  center, thirds, eyeline,
  toggleWorkspaceGuide
}) =>
  h(['div.guides-inspector', [
    'div.row',
      ['div.guides-inspector__label', 'Guides'],
        ['div.round-buttons-panel', [
          [
            'a[href=#]',
            {
              className: classNames({ active: center }),
              onClick: preventDefault(() => toggleWorkspaceGuide('center'))
            },
            [[Icon, { src: 'icon-guides-center' }]]
          ],
          [
            'a[href=#]',
            {
              className: classNames({ active: thirds }),
              onClick: preventDefault(() => toggleWorkspaceGuide('thirds'))
            },
            [[Icon, { src: 'icon-guides-thirds' }]]
          ],
          [
            'a[href=#]',
            {
              className: classNames({ active: eyeline }),
              onClick: preventDefault(() => toggleWorkspaceGuide('eyeline'))
            },
            [[Icon, { src: 'icon-guides-eyeline' }]]
          ]
        ]]
      ]]
)))

const CamerasInspector = connect(
  state => ({
    activeCamera: getActiveCamera(state),
    _cameras: getCameraSceneObjects(state)
  }),
  {
    setActiveCamera,
    selectObject
  }
)(
({
  // props
  activeCamera,

  // via selectors
  _cameras,

  // action creators
  setActiveCamera,
  selectObject
}) => {

  const onClick = (camera, event) => {
    event.preventDefault()

    undoGroupStart()
    selectObject(camera.id)
    setActiveCamera(camera.id)
    undoGroupEnd()
  }

  return h(['div.cameras-inspector', [
    'div.row',
      ['div.cameras-inspector__label', 'Camera'],
      ['div.round-buttons-panel',
        _cameras.map(
          (camera, n) =>
            [
              'a[href=#]',
              {
                className: classNames({ active: activeCamera === camera.id }),
                onClick: onClick.bind(this, camera)
              },
              n + 1
            ]
        )
      ]
  ]])
})

// TODO move selector logic into reducers/shot-generator?
// memoized selectors
const getCameraSceneObjects = createSelector(
  [getSceneObjects],
  (sceneObjects) => Object.values(sceneObjects).filter(o => o.type === 'camera')
)
const getSelectedSceneObject = createSelector(
  [getSceneObjects, getSelections],
  (sceneObjects, selections) => Object.values(sceneObjects).find(o => o.id === selections[0])
)
const canDelete = (sceneObject, activeCamera) =>
  // allow objects
  sceneObject.type === 'object' ||
  // allow characters
  sceneObject.type === 'character' ||
  // allow volumes
  sceneObject.type === 'volume' ||
  // allow lights
  sceneObject.type === 'light' ||
  // allow images
  sceneObject.type === 'image' ||
  // allow cameras which are not the active camera
  (sceneObject.type === 'camera' && sceneObject.id !== activeCamera)

const menu = require('../menu')
const onMenuFocus = () => {
  menu.setShotGeneratorMenu()
}
const MenuManager = ({ }) => {
  useEffect(() => {
    let win = remote.getCurrentWindow()
    win.on('focus', onMenuFocus)
    onMenuFocus()

    return function cleanup () {
      win.off('focus', onMenuFocus)
    }
  }, [])
  return null
}

const { dropObject, dropCharacter } = require("../utils/dropToObjects")

const KeyHandler = connect(
  state => ({
    mainViewCamera: state.mainViewCamera,
    activeCamera: getActiveCamera(state),
    selections: getSelections(state),

    _selectedSceneObject: getSelectedSceneObject(state),

    _cameras: getCameraSceneObjects(state)
  }),
  {
    setMainViewCamera,
    selectObject,
    setActiveCamera,
    duplicateObjects,
    deleteObjects,
    groupObjects,
    updateObject,
    undoGroupStart,
    undoGroupEnd,
    updateObjects
  }
)(
  ({
    mainViewCamera,
    activeCamera,
    selections,
    _selectedSceneObject,
    _cameras,
    setMainViewCamera,
    selectObject,
    setActiveCamera,
    duplicateObjects,
    deleteObjects,
    groupObjects,
    updateObject,
    undoGroupStart,
    undoGroupEnd,
    updateObjects
  }) => {
    const { scene } = useContext(SceneContext)
    let sceneChildren = scene ? scene.children.length : 0
    const dropingPlaces = useMemo(() => {
      if(!scene) return
      return scene.children.filter(o =>
        o.userData.type === 'object' ||
        o.userData.type === 'character' ||
        o.userData.type === 'ground')
    }, [sceneChildren])
    const onCommandDuplicate = () => {
      if (selections) {
        let selected = (_selectedSceneObject.type === 'group') ? [_selectedSceneObject.id] : selections
        // NOTE: this will also select the new duplicates, replacing selection
        duplicateObjects(
          // ids to duplicate
            selected,
          // new ids
            selected.map(THREE.Math.generateUUID)
        )
      }
    }
    
    const onCommandGroup = () => {
      if (selections) {
        groupObjects(selections)
      }
    }

    const onCommandDrop = () => {
      let changes = {}
      for( let i = 0; i < selections.length; i++ ) {
        let selection = scene.children.find( child => child.userData.id === selections[i] )
        if( selection.userData.type === "object" ) {
          dropObject( selection, dropingPlaces )
          let pos = selection.position
          changes[ selections[i] ] = { x: pos.x, y: pos.z, z: pos.y }
        } else if ( selection.userData.type === "character" ) {
          dropCharacter( selection, dropingPlaces )
          let pos = selection.position
          changes[ selections[i] ] = { x: pos.x, y: pos.z, z: pos.y }
        }
      }
      updateObjects(changes)
    }

    useEffect(() => {
      const onCameraSelectByIndex = index => {
        if (_cameras[index]) {
          let id = _cameras[index].id
          undoGroupStart()
          selectObject(id)
          setActiveCamera(id)
          undoGroupEnd()
        }
      }

      const onKeyDown = event => {
        if (event.key === 'Backspace' || event.key === 'Delete') {
          if (selections.length && canDelete(_selectedSceneObject, activeCamera)) {
            let choice = dialog.showMessageBox(null, {
              type: 'question',
              buttons: ['Yes', 'No'],
              message: `Deleting ${selections.length} item${selections.length > 1 ? 's' : ''}. Are you sure?`
            })
            if (choice === 0) {
              deleteObjects(selections)
            }
          }
        }
        if (event.key === 't') {
          setMainViewCamera(mainViewCamera === 'ortho' ? 'live' : 'ortho')
        }
        if (event.key === 'Escape') {
          selectObject(activeCamera)
        }
        if (
          event.key === '1' ||
          event.key === '2' ||
          event.key === '3' ||
          event.key === '4' ||
          event.key === '5' ||
          event.key === '6' ||
          event.key === '7' ||
          event.key === '8' ||
          event.key === '9'
          ) {
            onCameraSelectByIndex(parseInt(event.key, 10) - 1)
          }

        if (
          (event.key === 'z' || event.key === 'x') &&
          !event.shiftKey &&
          !event.metaKey &&
          !event.ctrlKey &&
          !event.altKey
        ) {
          let cameraState = _cameras.find(camera => camera.id === activeCamera)
          let roll = {
            'z': Math.max(cameraState.roll - THREE.Math.DEG2RAD, -45 * THREE.Math.DEG2RAD),
            'x': Math.min(cameraState.roll + THREE.Math.DEG2RAD, 45 * THREE.Math.DEG2RAD)
          }[event.key]

          updateObject(activeCamera, { roll })
        }

        if (event.key === '[' || event.key === ']') {
          let cameraState = _cameras.find(camera => camera.id === activeCamera)

          let mms = [12, 16, 18, 22, 24, 35, 50, 85, 100, 120, 200, 300, 500]

          let camera = scene.children.find(child => child.userData.id === activeCamera)
          let fakeCamera = camera.clone() // TODO reuse a single object
          let fovs = mms.map(mm => {
            fakeCamera.setFocalLength(mm)
            return fakeCamera.fov
          }).sort((a, b) => a - b)
          fakeCamera = null

          let index = indexIn(fovs, cameraState.fov)

          let fov = {
            '[': fovs[Math.min(index + 1, fovs.length)],
            ']': fovs[Math.max(index - 1, 0)]
          }[event.key]

          updateObject(activeCamera, { fov })
        }
      }

      window.addEventListener('keydown', onKeyDown)
      ipcRenderer.on('shot-generator:object:duplicate', onCommandDuplicate)
<<<<<<< HEAD
      ipcRenderer.on('shot-generator:object:group', onCommandGroup)

=======
      ipcRenderer.on('shot-generator:object:drop', onCommandDrop)
      
>>>>>>> 011fb73c
      return function cleanup () {
        window.removeEventListener('keydown', onKeyDown)
        ipcRenderer.off('shot-generator:object:drop', onCommandDrop)
        ipcRenderer.off('shot-generator:object:duplicate', onCommandDuplicate)
        ipcRenderer.off('shot-generator:object:group', onCommandGroup)
      }
    }, [mainViewCamera, _cameras, selections, _selectedSceneObject, activeCamera])

    return null
  }
)

// TODO move to selectors file
const getLoadableSceneObjects = createSelector(
  [getSceneObjects],
  sceneObjects => Object.values(sceneObjects)
    .filter(sceneObject =>
      (sceneObject.type === 'character' || sceneObject.type === 'object') &&
      sceneObject.loaded != null
    )
)
const getLoadableSceneObjectsRemaining = createSelector(
  [getLoadableSceneObjects],
  loadableSceneObjects => loadableSceneObjects.filter(sceneObject => sceneObject.loaded === false)
)

const LoadingStatus = connect(
  state => ({
    storyboarderFilePath: state.meta.storyboarderFilePath,
    remaining: getLoadableSceneObjectsRemaining(state),
    attachments: state.attachments
  })
)(React.memo(({ ready, remaining, attachments, storyboarderFilePath }) => {
  let message

  let inprogress = remaining.filter(loadable => {
    let filepathForModel = ModelLoader.getFilepathForModel(loadable, { storyboarderFilePath })
    if (attachments[filepathForModel]) {
      // in cache but in progress
      return attachments[filepathForModel].status === 'NotAsked' || attachments[filepathForModel].status === 'Loading'
    } else {
      // not even in cache yet
      return true
    }
  })

  if (!ready) {
    message = 'Initializing Shot Generator …'
  } else if (inprogress.length) {
    message = 'Loading models …'
  }

  if (!message) return null

  return h(
    ['div.modal-overlay', [
      ['div.modal', [
        ['div.modal__content', [
          ['div.title', 'Loading'],
          ['div.message', message]
        ]]
      ]]
    ]]
  )

}))

// const saveScenePresets = state => presetsStorage.saveScenePresets({ scenes: state.presets.scenes })
// const PresetsEditor = connect(
//   state => ({
//     presets: state.presets
//   }),
//   {
//     loadScenePreset: id => (dispatch, getState) => {
//       let choice = dialog.showMessageBox(null, {
//         type: 'question',
//         buttons: ['Yes', 'No'],
//         message: 'Your existing scene will be cleared. Are you sure?',
//         defaultId: 1 // default to No
//       })
//       if (choice === 0) {
//         let state = getState()
//         let preset = state.presets.scenes[id]
//         dispatch(loadScene({
//           world: preset.state.world,
//           sceneObjects: preset.state.sceneObjects,
//           activeCamera: preset.state.activeCamera
//         }))
//       }
//     },
//
//     createScenePreset: () => (dispatch, getState) => {
//       // show a prompt to get the desired preset name
//       let id = THREE.Math.generateUUID()
//       prompt({
//         title: 'Preset Name',
//         label: 'Select a Preset Name',
//         value: `Scene ${shortId(id)}`
//       }, require('electron').remote.getCurrentWindow()).then(name => {
//         if (name != null && name != '' && name != ' ') {
//           let state = getState()
//           let preset = {
//             id,
//             name,
//             state: {
//               // TODO
//               world: state.world,
//               sceneObjects: getSceneObjects(state),
//               activeCamera: getActiveCamera(state)
//             }
//           }
//           dispatch(createScenePreset(preset))
//           saveScenePresets(getState())
//         }
//       }).catch(err => {
//         console.error(err)
//       })
//     },
//
//     updateScenePreset: (id, values) => (dispatch, getState) => {
//       dispatch(updateScenePreset(id, values))
//       saveScenePresets(getState())
//     },
//
//     deleteScenePreset: id => (dispatch, getState) => {
//       let choice = dialog.showMessageBox(null, {
//         type: 'question',
//         buttons: ['Yes', 'No'],
//         message: 'This scene preset will be deleted. Are you sure?',
//         defaultId: 1 // default to No
//       })
//       if (choice === 0) {
//         dispatch(deleteScenePreset(id))
//         saveScenePresets(getState())
//       }
//     }
//   }
// )(
// ({ presets, loadScenePreset, createScenePreset, updateScenePreset, deleteScenePreset, transition }) => {
//   const onLoadClick = (preset, event) => {
//     event.preventDefault()
//     loadScenePreset(preset.id)
//   }
//
//   const onSaveClick = event => {
//     event.preventDefault()
//     createScenePreset()
//   }
//
//   const onDeleteClick = id => {
//     event.preventDefault()
//     deleteScenePreset(id)
//   }
//
//   const onEditClick = (preset, event) => {
//     event.preventDefault()
//     updateScenePreset(preset.id, { name: 'ok'})
//   }
//
//   const onFocus = event => transition('TYPING_ENTER')
//   const onBlur = event => transition('TYPING_EXIT')
//
//   return h([
//     'div', { style: { padding: 6 } }, [
//       ['h3', { style: { margin: '24px 0 12px 0' } }, 'Preset Scenes'],
//
//       ['ul', Object.values(presets.scenes).map(preset =>
//         ['li.element', { style: { display: 'flex', justifyContent: 'space-between' } },
//
//           ['a.select[href=#]', { style: { color: 'white', textDecoration: 'none', display: 'flex', alignSelf: 'center', top: -3, position: 'relative', width: '1.5rem' }, onClick: onLoadClick.bind(this, preset) }, '⇧'],
//
//           [
//             'span',
//             { style: { flex: 1 } },
//             [
//               LabelInput,
//               {
//                 key: preset.id,
//                 label: preset.name != null
//                   ? preset.name
//                   : `Preset ${shortId(preset.id)}`,
//                 onFocus,
//                 onBlur,
//                 setLabel: name => {
//                   updateScenePreset(preset.id, { name })
//                 }
//               }
//             ]
//           ],
//
//
//           ['a.delete[href=#]', { onClick: onDeleteClick.bind(this, preset.id) }, 'X']
//         ] )
//       ],
//
//       ['button', { style: { marginTop: 20, padding: '9px 12px', fontSize: 16 }, onClick: onSaveClick }, '+ Preset'],
//     ]
//   ])
// })

let stats
ipcRenderer.on('shot-generator:menu:view:fps-meter', (event, value) => {
  console.log('shot-generator:menu:view:fps-meter', event, value)
  if (!stats) {
    stats = new Stats()
    stats.showPanel(0)
    document.body.appendChild( stats.dom )
    stats.dom.style.top = '7px'
    stats.dom.style.left = '460px'
  } else {
    document.body.removeChild( stats.dom )
    stats = undefined
  }
})

// setInterval(() => {
//   let count = Object.values(store.getState().sceneObjects).length
//
//   store.dispatch(createObject({
//
//     id: count,
//     type: 'character',
//     height: 1.6,
//     x: 1 + (Math.random() * 0.5),
//     y: 0,
//     z: 0,
//     rotation: -0.8
//
//     // type: 'box',
//     // width: 1,
//     // height: 0.5,
//     // depth: 1,
//     // x: 4,
//     // y: 0.5,
//     // z: 0,
//     // rotation: 0,
//   }))
// }, 1000)
//
// setInterval(() => {
//   // let count = Object.values(store.getState().sceneObjects).length
//   store.dispatch(deleteObject(5))
//   store.dispatch(deleteObject(6))
//   store.dispatch(deleteObject(7))
// }, 3000)

// setInterval(() => {
//   let r = store.getState().sceneObjects[4].rotation
//   store.dispatch(updateObject(4, { rotation: r + 0.1 }))
// }, 1000)

module.exports = {
  SceneContext,
  ElementsPanel,
  CameraInspector,
  CameraPanelInspector,
  BoardInspector,
  GuidesInspector,
  CamerasInspector,
  KeyHandler,
  MenuManager,
  PhoneCursor,

  preventDefault,
  animatedUpdate,
  gltfLoader,

  stats
}<|MERGE_RESOLUTION|>--- conflicted
+++ resolved
@@ -1798,7 +1798,18 @@
   })
   
   const onToggleLockClick = preventDefault(event => {
-    updateObject(sceneObject.id, { locked: !sceneObject.locked })
+    let locked = !sceneObject.locked
+    updateObject(sceneObject.id, {locked})
+  
+    if (sceneObject.children && sceneObject.children.length) {
+      for (let childId of sceneObject.children) {
+        updateObject(childId, {locked})
+      }
+    }
+  
+    if (sceneObject.group && !locked) {
+      updateObject(sceneObject.group, {locked})
+    }
   })
 
   let typeLabels = {
@@ -1828,6 +1839,10 @@
           ],
         ],
         ['div.row', [
+          sceneObject.locked
+              ? ['a.lock[href=#]', { onClick: onToggleLockClick }, [Icon, { src: 'icon-item-lock' }]]
+              : ['a.lock.hide-unless-hovered[href=#]', { onClick: onToggleLockClick }, [Icon, { src: 'icon-item-unlock' }]],
+            
           sceneObject.visible
               ? ['a.visibility.hide-unless-hovered[href=#]', { onClick: onToggleVisibleClick }, [Icon, { src: 'icon-item-visible' }]]
               : ['a.visibility[href=#]', { onClick: onToggleVisibleClick }, [Icon, { src: 'icon-item-hidden' }]],
@@ -2898,13 +2913,9 @@
 
       window.addEventListener('keydown', onKeyDown)
       ipcRenderer.on('shot-generator:object:duplicate', onCommandDuplicate)
-<<<<<<< HEAD
       ipcRenderer.on('shot-generator:object:group', onCommandGroup)
-
-=======
       ipcRenderer.on('shot-generator:object:drop', onCommandDrop)
       
->>>>>>> 011fb73c
       return function cleanup () {
         window.removeEventListener('keydown', onKeyDown)
         ipcRenderer.off('shot-generator:object:drop', onCommandDrop)
