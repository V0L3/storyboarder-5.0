--- conflicted
+++ resolved
@@ -261,6 +261,7 @@
       switch (key) {
         case 'fov':
           minMax = { min: 10, max: 280 }
+          step = 1
           break
         case 'intensity':
           minMax = { min: 0.03, max: 1 }
@@ -313,11 +314,7 @@
       const name = title.charAt(0).toUpperCase() + title.slice(1)
       slider
         .name(name)
-<<<<<<< HEAD
         .step(step)
-=======
-        .step(key === 'fov' ? 1 : 0.1)
->>>>>>> 5cc430d1
         .onChange(updateGeometry)
         .onFinishedChange(updateState)
       slider.scale.set(0.35, 0.35, 0.35)
