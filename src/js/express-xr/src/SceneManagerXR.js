--- conflicted
+++ resolved
@@ -325,7 +325,6 @@
             setFlipHand(oldValue => {
               return !oldValue
             })
-<<<<<<< HEAD
           } else if (button === 'help') {
             setHelpToggle(oldValue => {
               return !oldValue
@@ -352,7 +351,6 @@
             setHelpSlide(oldValue => {
               return (oldValue + 1) % slideCount
             })
-=======
           } else if (button === 'camera') {
             setAddMode('gui_camera')
 
@@ -374,7 +372,6 @@
               tilt: euler.x
             })
 
->>>>>>> c60c2e1d
             setTimeout(() => {
               setAddMode(null)
             }, 250)
