const THREE = require('three')
window.THREE = window.THREE || THREE
const { Canvas, useThree, useRender } = require('react-three-fiber')

const { connect } = require('react-redux')
const React = require('react')
const { useEffect, useRef, useMemo, useState, useReducer } = React
const { ActionCreators } = require('redux-undo')

const {
  createObject,
  updateObject,
  deleteObjects,
  duplicateObjects,
  selectBone,
  updateCharacterSkeleton,

  getSceneObjects,
  getWorld,
  getActiveCamera,
  getSelectedBone
} = require('../../shared/reducers/shot-generator')

// all pose presets (so we can use `stand` for new characters)
const defaultPosePresets = require('../../shared/reducers/shot-generator-presets/poses.json')
// id of the pose preset used for new characters
const DEFAULT_POSE_PRESET_ID = '79BBBD0D-6BA2-4D84-9B71-EE661AB6E5AE'

const { WEBVR } = require('../../vendor/three/examples/js/vr/WebVR')

const SGWorld = require('./components/SGWorld')
const SGSpotLight = require('./components/SGSpotLight')
const SGCamera = require('./components/SGCamera')
const SGVirtualCamera = require('./components/SGVirtualCamera')
const SGModel = require('./components/SGModel')
const SGController = require('./components/SGController')
const SGCharacter = require('./components/SGCharacter')
const GUI = require('./gui/GUI')

const { controllerObjectSettings, cameraObjectSettings } = require('./utils/xrObjectSettings')
const { getIntersections, boneIntersect, intersectObjects, constraintObjectRotation, setControllerData } = require('./utils/xrControllerFuncs')
const { findParent, moveObject, rotateObject, createHideArray, updateObjectHighlight } = require('./utils/xrHelperFuncs')
const { useAttachmentLoader, getFilepathForLoadable } = require('./hooks/useAttachmentLoader')
const applyDeviceQuaternion = require('../../shot-generator/apply-device-quaternion')
require('./lib/VRController')

const RStats = require('./lib/rStats')
require('./lib/rStats.extras')

// preload audio immediately into cache
new THREE.AudioLoader().load('data/snd/vr-select.ogg', () => {})
new THREE.AudioLoader().load('data/snd/vr-welcome.ogg', () => {})
new THREE.AudioLoader().load('data/snd/vr-beam2.mp3', () => {})
  // new THREE.AudioLoader().load('data/snd/vr-atmosphere.mp3', () => {})

const useVrControllers = ({ onSelectStart, onSelectEnd, onGripDown, onGripUp, onAxisChanged, undo, redo }) => {
  const [controllers, setControllers] = useState([])

  const onSelectStartRef = useRef()
  const onSelectEndRef = useRef()
  const onGripDownRef = useRef()
  const onGripUpRef = useRef()
  const onAxisChangedRef = useRef()
  onSelectStartRef.current = onSelectStart
  onSelectEndRef.current = onSelectEnd
  onGripDownRef.current = onGripDown
  onGripUpRef.current = onGripUp
  onAxisChangedRef.current = onAxisChanged

  const { gl } = useThree()

  const onVRControllerConnected = event => {
    let id = THREE.Math.generateUUID()

    let controller = event.detail
    controller.standingMatrix = gl.vr.getStandingMatrix()

    // TODO
    // controller.head = window.camera

    controller.addEventListener('trigger press began', (...rest) => onSelectStartRef.current(...rest))
    controller.addEventListener('trigger press ended', (...rest) => onSelectEndRef.current(...rest))
    controller.addEventListener('grip press began', (...rest) => onGripDownRef.current(...rest))
    controller.addEventListener('grip press ended', (...rest) => onGripUpRef.current(...rest))
    controller.addEventListener('thumbstick axes changed', (...rest) => onAxisChangedRef.current(...rest))
    controller.addEventListener('thumbpad axes changed', (...rest) => onAxisChangedRef.current(...rest))
    controller.addEventListener('disconnected', event => {
      setControllers(state => state.filter(object3d => object3d.uuid === event.target.uuid))
    })
    controller.addEventListener('A press ended', event => undo())
    controller.addEventListener('B press ended', event => redo())

    setControllerData(controller)
    setControllers(state => [ ...state, controller ])
  }

  useEffect(() => {
    console.log('ADD onVRControllerConnected')
    window.addEventListener('vr controller connected', onVRControllerConnected)
    return () => {
      console.log('REMOVE onVRControllerConnected')
      window.removeEventListener('vr controller connected', onVRControllerConnected)
    }
  }, [])

  return controllers
}

const SceneContent = ({
  aspectRatio,
  models,
  presets,
  sceneObjects,
  getModelData,
  activeCamera,
  world,
  createObject,
  updateObject,
  deleteObjects,
  duplicateObjects,
  selectedBone,
  selectBone,
  updateCharacterSkeleton,
  undo,
  redo
}) => {
  const rStatsRef = useRef(null)
  const xrOffset = useRef(null)

  const [guiMode, setGuiMode] = useState('selection')
  const [addMode, setAddMode] = useState(null)
  const [virtualCamVisible, setVirtualCamVisible] = useState(true)
  const [flipHand, setFlipHand] = useState(false)
  const [guiSelector, setGuiSelector] = useState(false)
  const [helpToggle, setHelpToggle] = useState(false)
  const [helpSlide, setHelpSlide] = useState(0)
  const [currentBoard, setCurrentBoard] = useState(null)
  const [camExtraRot, setCamExtraRot] = useState(0)
  const [teleportPos, setTeleportPos] = useState(null)
  const [selectedObject, setSelectedObject] = useState(null)
  const [guiCamFOV, setGuiCamFOV] = useState(22)
  const [hideArray, setHideArray] = useState([])
  const [worldScale, setWorldScale] = useState(1)
  const [selectorOffset, setSelectorOffset] = useState(0)

  const worldScaleRef = useRef(0.1)
  const worldScaleGroupRef = useRef([])
  const moveCamRef = useRef(null)
  const rotateCamRef = useRef(null)
  const intersectArray = useRef([])
  const guiArray = useRef([])
  const teleportArray = useRef([])
  const teleportMode = useRef(false)
  const initialCamPos = useRef()
  const hmdCamInitialized = useRef(false)
  const previousTime = useRef([null])

  // Why do I need to create ref to access updated state in some functions?
  const guiModeRef = useRef(null)
  const selectedObjRef = useRef(null)

  // Rotate Bone
  let isControllerRotatingCurrent = useRef(false)
  let startingObjectQuaternion = useRef(null)
  let startingDeviceOffset = useRef(null)
  let startingObjectOffset = useRef(null)
  let startingDeviceRotation = useRef(null)

  guiModeRef.current = guiMode

  const { gl, scene, camera, setDefaultCamera } = useThree()

  const onUpdateGUIProp = e => {
    const { id, prop, value } = e.detail

    if (prop === 'guiFOV') {
      setGuiCamFOV(value)
      return
    }

    switch (prop) {
      case 'size':
        updateObject(id, {
          width: value,
          height: value,
          depth: value
        })
        break
      case 'mesomorphic':
      case 'ectomorphic':
      case 'endomorphic':
        updateObject(id, {
          morphTargets: { [prop]: value }
        })
        break
      default:
        updateObject(id, { [prop]: value })
        break
    }
  }

  useEffect(() => {
    window.addEventListener('updateGUIProp', onUpdateGUIProp)
    return () => {
      window.removeEventListener('updateGUIProp', onUpdateGUIProp)
    }
  }, [])

  const onTeleport = event => {
    var controller = event.target
    const intersect = intersectObjects(controller, teleportArray.current)

    if (intersect && intersect.distance < 10) {
      // console.log('try to teleport')
      vrControllers.forEach(controller => {
        controller.dispatchEvent({ type: 'trigger press ended' })
      })

      setTeleportPos(intersect.point.multiplyScalar(1 / worldScale))
      setWorldScale(1)
    }
  }

  const rotateBone = controller => {
    const target = controller.userData.bone

    if (!isControllerRotatingCurrent.current) {
      isControllerRotatingCurrent.current = true
      let startValues = new THREE.Matrix4().extractRotation(controller.matrixWorld)
      startingDeviceRotation.current = new THREE.Quaternion().setFromRotationMatrix(startValues)

      startingDeviceOffset.current = new THREE.Quaternion()
        .clone()
        .inverse()
        .multiply(startingDeviceRotation.current)
        .normalize()
        .inverse()
      startingObjectQuaternion.current = target.quaternion.clone()
      startingObjectOffset.current = new THREE.Quaternion()
        .clone()
        .inverse()
        .multiply(startingObjectQuaternion.current)
    }

    let middleValues = new THREE.Matrix4().extractRotation(controller.matrixWorld)
    let deviceQuaternion = new THREE.Quaternion().setFromRotationMatrix(middleValues)

    let objectQuaternion = applyDeviceQuaternion({
      parent: target.parent,
      startingDeviceOffset: startingDeviceOffset.current,
      startingObjectOffset: startingObjectOffset.current,
      startingObjectQuaternion: startingObjectQuaternion.current,
      deviceQuaternion,
      camera,
      useCameraOffset: true
    })

    target.quaternion.copy(objectQuaternion.normalize())
  }

  const onSelectStart = event => {
    const controller = event.target
    controller.pressed = true

    if (teleportMode.current) {
      onTeleport(event)
      return
    }

    const otherController = vrControllers.find(i => i.uuid !== controller.uuid)
    if (otherController && otherController.userData.selected) return
    if (controller.gripped) return

    const intersections = getIntersections(controller, intersectArray.current)

    if (intersections.length > 0) {
      let didMakeSelection = onIntersection(controller, intersections)
      if (didMakeSelection) {
        soundSelect.current.play()
      }
    } else {
      setSelectedObject(0)
      selectedObjRef.current = null
      setHideArray(createHideArray(scene))
    }
  }

  // returns true if selection was successful
  const onIntersection = (controller, intersections) => {
      let intersection = intersections[0]
      if (intersection.object.userData.type === 'bone') return true

      if (intersection.object.userData.type === 'slider') {
        controller.intersections = intersections
        return true
      }

      if (intersection.object.userData.type === 'view') {
        intersection = intersections[1]
      }

      if (intersection.object.name.includes('selector-pose')) {
        const posePresetId = intersection.object.name.split('_')[1]
        const skeleton = presets.poses[posePresetId].state.skeleton
        const object = scene.getObjectById(selectedObject)
        updateObject(object.userData.id, { posePresetId, skeleton })
      }

      if (intersection.object.name.includes('selector-object')) {
        const model = intersection.object.name.split('_')[1]
        const object = scene.getObjectById(selectedObject)
        updateObject(object.userData.id, { model })
      }

      if (intersection.object.name.includes('selector-character')) {
        const model = intersection.object.name.split('_')[1]
        const object = scene.getObjectById(selectedObject)
        updateObject(object.userData.id, { model })
      }

      if (intersection.object.userData.type === 'gui') {
        const { name } = intersection.object
        if (name.includes('mode')) {
          const mode = name.split('_')[0]
          onChangeGuiMode(mode)
        }

        if (name.includes('_add')) {
          const mode = name.split('_')[0]
          onAddObject(mode)
          setTimeout(() => {
            setAddMode(null)
          }, 250)
        }

        if (name.includes('board')) {
          const board = name.split('_')[0]
          setCurrentBoard(board)
          setTimeout(() => {
            setCurrentBoard(null)
          }, 250)
        }

        if (name.includes('button')) {
          const button = name.split('_')[0]
          if (button === 'eye') {
            setVirtualCamVisible(oldValue => {
              return !oldValue
            })
          } else if (button === 'hand') {
            setFlipHand(oldValue => {
              return !oldValue
            })
          } else if (button === 'selector') {
            const type = name.split('_')[1]
            setSelectorOffset(0)
            setGuiSelector(oldValue => {
              const newValue = oldValue === type ? false : type
              return newValue
            })
          } else if (button === 'help') {
            setHelpToggle(oldValue => {
              return !oldValue
            })
          } else if (button === 'camera') {
            setAddMode('gui_camera')

            const guiCam = scene.getObjectByName('guiCam')
            const pos = guiCam.getWorldPosition(new THREE.Vector3())
            const rot = guiCam.getWorldQuaternion(new THREE.Quaternion())
            const euler = new THREE.Euler().setFromQuaternion(rot, 'YXZ')

            const id = THREE.Math.generateUUID()
            createObject({
              id,
              type: 'camera',
              fov: guiCamFOV,
              x: pos.x,
              y: pos.z,
              z: pos.y,
              rotation: euler.y,
              roll: euler.z,
              tilt: euler.x
            })

            setTimeout(() => {
              setAddMode(null)
            }, 250)
          }

        }

        if (name.includes('helpButton')) {
          const slideCount = 8
          const button = name.split('_')[0]
          if (button === 'close') {
            setHelpToggle(false)
          } else if (button === 'prev') {
            setAddMode('help_prev')
            setHelpSlide(oldValue => {
              const value = oldValue - 1
              return value < 0 ? (slideCount-1) : value
            })
            setTimeout(() => {
              setAddMode(null)
            }, 250)
          } else if (button === 'next') {
            setAddMode('help_next')
            setHelpSlide(oldValue => {
              return (oldValue + 1) % slideCount
            })
          }
        }

        return true
      }

      if (intersection.object.userData.type === 'hitter' && intersection.object.parent.userData.character) {
        intersection.object = intersection.object.parent.userData.character
      }

      let object = findParent(intersection.object)
      const { id } = object
      // is this probably NOT a scene object?
      // (used to exclude environment meshes for example)
      if (object.userData.id == null) {
        return false
      }

      setSelectedObject(id)
      selectedObjRef.current = scene.getObjectById(id)
      setHideArray(createHideArray(scene))
      setGuiMode('selection')

      if (object.userData.type === 'character') {
        if (object.userData.name === 'character-container') object = object.children[0]

        const raycastDepth = controller.getObjectByName('raycast-depth')
        raycastDepth.position.z = -intersection.distance

        const objectWorldPos = intersection.object.getWorldPosition(new THREE.Vector3())
        const posOffset = new THREE.Vector3().subVectors(intersection.point, objectWorldPos)
        controller.userData.posOffset = posOffset

        const quaternion = new THREE.Quaternion()
        controller.matrixWorld.decompose(new THREE.Vector3(), quaternion, new THREE.Vector3())
        const newMatrix = new THREE.Matrix4().compose(
          new THREE.Vector3(),
          quaternion,
          new THREE.Vector3(1, 1, 1)
        )

        const rotVector = new THREE.Vector3(1, 0, 0).applyMatrix4(newMatrix)
        const rotOffset = Math.atan2(rotVector.y, rotVector.x)
        controller.userData.rotOffset = rotOffset
        setHideArray(createHideArray(scene))
      } else {
        const tempMatrix = new THREE.Matrix4()
        tempMatrix
          .getInverse(controller.matrixWorld)
          .multiply(new THREE.Matrix4().makeScale(worldScale, worldScale, worldScale))

        object.matrix.premultiply(tempMatrix)
        object.matrix.decompose(object.position, object.quaternion, new THREE.Vector3())
        object.scale.multiplyScalar(worldScale)

        controller.add(object)
      }

      controller.userData.selected = object
      soundBeam.current.play()

      let objMaterial
      if (intersection.object.type === 'LOD') objMaterial = intersection.object.children[0].material
      else objMaterial = intersection.object.material

      if (Array.isArray(objMaterial)) {
        objMaterial.forEach(material => {
          if (!material.emissive) return
          material.emissive.b = 0.15
        })
      } else {
        if (!objMaterial.emissive) return
        objMaterial.emissive.b = 0.15
      }

      return true
  }

  const onChangeGuiMode = mode => {
    switch (mode) {
      case 'add':
        setGuiMode(mode)
        setSelectedObject(0)
        selectedObjRef.current = null
        setHideArray(createHideArray(scene))
        break
      case 'selection':
        setGuiMode(mode)
        break
      case 'erase':
        if (!selectedObjRef.current) return
        if (selectedObjRef.current.userData.id === activeCamera) return
        setGuiMode(mode)

        deleteObjects([selectedObjRef.current.userData.id])
        setSelectedObject(0)
        selectedObjRef.current = null
        setHideArray(createHideArray(scene))

        setTimeout(() => {
          setGuiMode('selection')
        }, 250)
        break
      case 'duplicate':
        if (!selectedObjRef.current) return
        setGuiMode(mode)

        const id = THREE.Math.generateUUID()
        duplicateObjects([selectedObjRef.current.userData.id], [id])

        setTimeout(() => {
          const match = worldScaleGroupRef.current.children.find(child => child.userData.id === id)
          setSelectedObject(match.id)
          selectedObjRef.current = match
          setHideArray(createHideArray(scene))
          setGuiMode('selection')
        }, 250)
        break
    }
  }

  const onAddObject = mode => {
    const id = THREE.Math.generateUUID()

    const hmdCam = xrOffset.current.children.filter(child => child.type === 'PerspectiveCamera')[0]
    let offsetVector
    if (mode == 'camera') {
      offsetVector = new THREE.Vector3(0, 0, -1)
    } else {
      offsetVector = new THREE.Vector3(0, 0, -2)
    }
    offsetVector.applyMatrix4(new THREE.Matrix4().extractRotation(hmdCam.matrixWorld))
    offsetVector.multiply(new THREE.Vector3(1, 0, 1)).multiplyScalar(worldScale === 1 ? 1 : 0.5 / worldScale)
    const newPoz = xrOffset.current.position
      .clone()
      .multiply(new THREE.Vector3(1 / worldScale, 0, 1 / worldScale))
      .add(hmdCam.position)
      .add(offsetVector)

    const rotation = new THREE.Vector2(offsetVector.x, offsetVector.z).normalize().angle() * -1 - Math.PI / 2

    switch (mode) {
      case 'camera':
        setAddMode('camera')

        createObject({
          id,

          type: 'camera',
          fov: 22.25,
          x: newPoz.x,
          y: newPoz.z,
          z: newPoz.y,
          rotation: rotation,
          tilt: 0,
          roll: 0
        })
        break
      case 'object':
        setAddMode('object')

        createObject({
          id,
          type: 'object',
          model: 'box',
          width: 1,
          height: 1,
          depth: 1,
          x: newPoz.x,
          y: newPoz.z,
          z: 0,
          rotation: { x: 0, y: rotation, z: 0 }, //Math.random() * Math.PI * 2,

          visible: true
        })
        break
      case 'character':
        setAddMode('character')

        createObject({
          id,
          type: 'character',
          height: 1.8,
          model: 'adult-male',
          x: newPoz.x,
          y: newPoz.z,
          z: 0,
          rotation: rotation, //newPoz.rotation,
          headScale: 1,

          morphTargets: {
            mesomorphic: 0,
            ectomorphic: 0,
            endomorphic: 0
          },

          posePresetId: DEFAULT_POSE_PRESET_ID,
          skeleton: defaultPosePresets[DEFAULT_POSE_PRESET_ID].state.skeleton,

          visible: true
        })
        break
      case 'light':
        setAddMode('light')

        createObject({
          id,
          type: 'light',
          x: newPoz.x,
          y: newPoz.z,
          z: newPoz.y,
          rotation: 0,
          tilt: 0,
          intensity: 0.8,
          visible: true,
          angle: 1.04,
          distance: 5,
          penumbra: 1.0,
          decay: 1
        })
        break
    }
  }

  const onSelectEnd = event => {
    const controller = event.target
    controller.pressed = false

    if (controller.userData.selected !== undefined) {
      const object = controller.userData.selected

      if (object.userData.type !== 'character' && object.parent.uuid === controller.uuid) {
        object.matrix.premultiply(controller.matrixWorld)
        object.matrix.decompose(object.position, object.quaternion, new THREE.Vector3())
        object.scale.set(1, 1, 1)
        worldScaleGroupRef.current.add(object)
        object.position.multiplyScalar(1 / worldScale)
      }

      controller.userData.selected = undefined
      soundBeam.current.stop()

      // is this probably a scene object?
      // (used to exclude environment meshes for example)
      if (object.userData.id) {
        updateObjectHighlight(object)
        updateObjectForType(object)
      }
    }
  }

  const updateObjectForType = object => {
    if (object.userData.type === 'character') {
      updateObject(object.userData.id, {
        x: object.position.x,
        y: object.position.z,
        z: object.position.y,
        rotation: object.rotation.y
      })
    } else if (object.userData.type === 'light' || object.userData.type === 'virtual-camera') {
      const euler = new THREE.Euler().setFromQuaternion(object.quaternion, 'YXZ')

      updateObject(object.userData.id, {
        x: object.position.x,
        y: object.position.z,
        z: object.position.y,
        rotation: euler.y,
        roll: euler.z,
        tilt: euler.x
      })
    } else {
      updateObject(object.userData.id, {
        x: object.position.x,
        y: object.position.z,
        z: object.position.y,
        rotation: { x: object.rotation.x, y: object.rotation.y, z: object.rotation.z }
      })
    }
  }

  const onAxisChanged = event => {
    let selected = false
    let selectorHover = event.target.intersections.length && event.target.intersections[0].object.name.includes('selector') ? true : false

    if (selectorHover) {
      if (Math.abs(event.axes[1]) < 0.125) return
      if (!previousTime.current) previousTime.current = 0

      const currentTime = Date.now()
      const delta = currentTime - previousTime.current

      const timeThreshold = 4 - parseInt(Math.abs(event.axes[1]) / 0.25)

      if (delta > timeThreshold * 125) {
        previousTime.current = currentTime
        setSelectorOffset(oldValue => {
          let newValue = oldValue + Math.sign(event.axes[1])
          newValue = Math.max(newValue, 0)

          const count = (() => {
            switch (guiSelector) {
              case 'pose':
                return Object.keys(presets.poses).length
              case 'object':
                return Object.values(models).filter(model => model.type === 'object').length
              case 'object':
                return Object.values(models).filter(model => model.type === 'character').length
            }
          })()

          const limit = parseInt(count / 4) 
          newValue = Math.min(newValue, limit)
          return newValue
        })
      }

      return
    }

    vrControllers.forEach(controller => {
      if (!selected) selected = controller.userData.selected ? controller : false
    })

    if (selected) {    
      moveObject(event, selected, worldScale)
      rotateObject(event, selected)
    } else {
      moveCamera(event)
      rotateCamera(event)
    }
  }

  const moveCamera = event => {
    if (event.axes[1] === 0) {
      moveCamRef.current = null
    }

    if (moveCamRef.current) return
    if (Math.abs(event.axes[1]) < Math.abs(event.axes[0])) return

    const { x, y } = xrOffset.current.userData
    const hmdCam = xrOffset.current.children.filter(child => child.type === 'PerspectiveCamera')[0]
    const worldScaleMult = worldScale === 1 ? 1 : worldScale * 2

    if (event.axes[1] > 0.075) {
      vrControllers.forEach(controller => {
        controller.dispatchEvent({ type: 'trigger press ended' })
      })

      moveCamRef.current = 'Backwards'

      let offsetVector = new THREE.Vector3(0, 0, 1)
      offsetVector.applyMatrix4(new THREE.Matrix4().extractRotation(hmdCam.matrixWorld))
      offsetVector = offsetVector.multiply(new THREE.Vector3(1, 0, 1)).normalize().multiplyScalar(worldScaleMult)

      setTeleportPos(oldPos => {
        if (!oldPos) {
          offsetVector.add(new THREE.Vector3(x, 0, y))
          return offsetVector
        } else {
          return oldPos.clone().add(offsetVector)
        }
      })
    }

    if (event.axes[1] < -0.075) {
      vrControllers.forEach(controller => {
        controller.dispatchEvent({ type: 'trigger press ended' })
      })

      moveCamRef.current = 'Forwards'

      let offsetVector = new THREE.Vector3(0, 0, -1)
      offsetVector.applyMatrix4(new THREE.Matrix4().extractRotation(hmdCam.matrixWorld))
      offsetVector = offsetVector.multiply(new THREE.Vector3(1, 0, 1)).normalize().multiplyScalar(worldScaleMult)

      setTeleportPos(oldPos => {
        if (!oldPos) {
          offsetVector.add(new THREE.Vector3(x, 0, y))
          return offsetVector
        } else {
          return oldPos.clone().add(offsetVector)
        }
      })
    }
  }

  const rotateCamera = event => {
    if (event.axes[0] === 0) {
      rotateCamRef.current = null
    }

    if (rotateCamRef.current) return
    if (Math.abs(event.axes[0]) < Math.abs(event.axes[1])) return

    if (event.axes[0] > 0.075) {
      vrControllers.forEach(controller => {
        controller.dispatchEvent({ type: 'trigger press ended' })
      })

      rotateCamRef.current = 'Right'
      setCamExtraRot(oldRot => {
        return oldRot - 1
      })
    }

    if (event.axes[0] < -0.075) {
      vrControllers.forEach(controller => {
        controller.dispatchEvent({ type: 'trigger press ended' })
      })

      rotateCamRef.current = 'Left'
      setCamExtraRot(oldRot => {
        return oldRot + 1
      })
    }
  }

  const onGripDown = event => {
    teleportMode.current = true

    const controller = event.target
    controller.gripped = true

    const otherController = vrControllers.find(i => i.uuid !== controller.uuid)
    if (!selectedObjRef.current && otherController && otherController.gripped) {
      setWorldScale(oldValue => {
        return oldValue === 1 ? worldScaleRef.current : 1
      })
      const hmdCam = xrOffset.current.children.filter(child => child.type === 'PerspectiveCamera')[0]
      const teleport =
        worldScale !== 1
          ? new THREE.Vector3(cameraState.x, cameraState.z, cameraState.y)
          : new THREE.Vector3(-hmdCam.position.x, 0, -hmdCam.position.z + 0.5)

      setTeleportPos(teleport)
      setCamExtraRot(0)
      return
    }

    if (selectedObjRef.current && selectedObjRef.current.userData.type === 'character' && !selectedBone) {
      const bonesHelper = selectedObjRef.current.children[0].bonesHelper
      const hits = boneIntersect(controller, bonesHelper)
      if (hits.length) {
        controller.userData.bone = hits[0].bone
        selectBone(hits[0].bone.uuid)
        return
      }
    }

    for (let i = 0; i < vrControllers.length; ++i) {
      const controller = vrControllers[i]
      if (controller.pressed && selectedObjRef.current) return
    }

    const intersections = getIntersections(controller, intersectArray.current)

    if (intersections.length > 0) {
      let intersection = intersections[0]
      if (intersection.object.userData.type === 'slider') return
      if (intersection.object.userData.type === 'gui') return
      if (intersection.object.userData.type === 'bone') return

      let object = findParent(intersection.object)
      const { id } = object
      setSelectedObject(id)
      selectedObjRef.current = scene.getObjectById(id)
      setHideArray(createHideArray(scene))
      setGuiMode('selection')
    } else {
      setSelectedObject(0)
      selectedObjRef.current = null
      setHideArray(createHideArray(scene))
    }
  }

  const onGripUp = event => {
    teleportMode.current = false

    const controller = event.target
    controller.gripped = false

    if (controller.userData.bone) {
      const target = controller.userData.bone
      const parent = findParent(target)
      let rotation = new THREE.Euler()
      rotation.setFromQuaternion(target.quaternion.clone().normalize(), 'XYZ')

      updateCharacterSkeleton({
        id: parent.userData.id,
        name: target.name,
        rotation: {
          x: rotation.x,
          y: rotation.y,
          z: rotation.z
        }
      })

      controller.userData.bone = undefined
      isControllerRotatingCurrent.current = false
      selectBone(null)
    }

    if (controller.userData.selected) {
      const object = controller.userData.selected
      if (object.userData.type !== 'object') return

      const tempMatrix = new THREE.Matrix4()
      tempMatrix.getInverse(controller.matrixWorld).multiply(new THREE.Matrix4().makeScale(worldScale, worldScale, worldScale))

      object.matrix.premultiply(tempMatrix)
      object.matrix.decompose(object.position, object.quaternion, object.scale)
      controller.add(object)
    }
  }

  const vrControllers = useVrControllers({
    onSelectStart, onSelectEnd, onGripDown, onGripUp, onAxisChanged, undo, redo
  })

  useEffect(() => {
    intersectArray.current = worldScaleGroupRef.current.children.filter(
      child =>
        (child instanceof THREE.Mesh || child instanceof THREE.Group) &&
        (child.userData.type !== 'ground' && child.userData.type !== 'room' && child.userData.type !== 'camera')
    )

    guiArray.current = []
    vrControllers.forEach(controller => {
      const gui = controller.children.filter(child => child.userData.type === 'gui')[0]

      if (gui) {
        gui.traverse(child => {
          if (child.name === 'properties_container' || child.name === 'fov_slider') {
            intersectArray.current.push(gui)
            guiArray.current.push(gui)
          }
        })
      }
    })

    teleportArray.current = scene.children.filter(child => child.userData.type === 'raycastGround')
    setHideArray(createHideArray(scene))
  }, [vrControllers, sceneObjects, flipHand])

  useRender(() => {
    if (rStatsRef.current) {
      rStatsRef.current('rAF').tick()
      rStatsRef.current('FPS').frame()
      rStatsRef.current().update()
    }

    THREE.VRController.update()

    vrControllers.forEach((controller, idx) => {

      if (selectedObjRef.current && selectedObjRef.current.userData.type === 'character' && !selectedBone) {
        const bonesHelper = selectedObjRef.current.children[0].bonesHelper
        const hits = bonesHelper ? boneIntersect(controller, bonesHelper) : []
        if (hits.length) {
          controller.userData.currentBoneHighlight = hits[0].bone
          controller.userData.currentBoneHighlight.connectedBone.material.color = new THREE.Color(0x242246)
        } else if (controller.userData.currentBoneHighlight) {
          controller.userData.currentBoneHighlight.connectedBone.material.color = new THREE.Color(0x7a72e9)
          controller.userData.currentBoneHighlight = null
        }
      }

      const otherController = vrControllers[1 - idx]
      if (otherController && !otherController.pressed && !controller.userData.selected) {
        const intersections = getIntersections(controller, guiArray.current)
        if (intersections.length > 0) {
          let intersection = intersections[0]
          if (intersection.object.userData.type === 'slider') {
            controller.intersections = intersections
          } else if (intersection.object.name.includes('selector')) {
            controller.intersections = [intersection]
          } else {
            controller.intersections = []
          }
        } else {
          controller.intersections = []
        }
      } else {
        controller.intersections = []
      }

      const object = controller.userData.selected
      if (object && object.userData.type === 'character') {
        constraintObjectRotation(controller, worldScale)
      }

      if (controller.pressed === true) {
        if (object && object.userData.type === 'object' && controller.gripped) {
          if (object.parent.uuid === controller.uuid) {
            object.matrix.premultiply(controller.matrixWorld)
            object.matrix.decompose(object.position, object.quaternion, new THREE.Vector3())
            object.scale.set(object.scale.x / worldScale, object.scale.y / worldScale, object.scale.z / worldScale)
            object.position.multiplyScalar(1 / worldScale)

            object.userData.order = object.rotation.order
            object.rotation.reorder('YXZ')

            const sign = Math.sign(object.rotation.y)
            let degreeY =  THREE.Math.radToDeg(Math.abs(object.rotation.y)) / 22.5
            degreeY = THREE.Math.degToRad(Math.round(degreeY) * 22.5) * sign

            let degreeZ = THREE.Math.radToDeg(Math.abs(object.rotation.z)) / 180
            degreeZ = THREE.Math.degToRad(Math.round(degreeZ) * 180)

            object.rotation.x = 0
            object.rotation.z = degreeZ
            object.rotation.y = degreeY
            object.rotation.order = object.userData.order
            worldScaleGroupRef.current.add(object)

            const intersections = getIntersections(controller, intersectArray.current)
            if (intersections.length > 0) {
              const intersection = intersections[0]
              const raycastDepth = controller.getObjectByName('raycast-depth')
              raycastDepth.position.z = -intersection.distance

              const objectWorldPos = intersection.object.getWorldPosition(new THREE.Vector3())
              const posOffset = new THREE.Vector3().subVectors(intersection.point, objectWorldPos)
              controller.userData.posOffset = posOffset
            }
          } else {
            constraintObjectRotation(controller, worldScale)
          }
        }
      }

      if (controller.userData.bone) rotateBone(controller)
    })
  }, false, [vrControllers, selectedBone, worldScale])

  useEffect(() => {
    navigator
      .getVRDisplays()
      .then(displays => {
        // console.log({ displays })
        if (displays.length) {
          console.log('adding VR button')
          scene.background = new THREE.Color(world.backgroundColor)
          document.body.appendChild(WEBVR.createButton(gl))
        }
      })
      .catch(err => console.error(err))
    const threeStats = new window.threeStats(gl)
    rStatsRef.current = new RStats({
      css: [],
      values: {
        fps: { caption: 'fps', below: 30 }
      },
      groups: [{ caption: 'Framerate', values: ['fps', 'raf'] }],
      plugins: [threeStats]
    })
  }, [])

  // if our camera is setup
  // if (activeCamera === camera.userData.id) {
  //   console.log('camera: using user-defined camera')
  // } else {
  //   console.log('camera: using Canvas camera')
  // }

  const camPosZero = camera.position.length() === 0
  if (xrOffset.current && teleportPos) {
    xrOffset.current.position.x = teleportPos.x
    xrOffset.current.position.z = teleportPos.z
  } else if (xrOffset.current && !camPosZero && camera.position.y !== xrOffset.current.userData.z && !hmdCamInitialized.current) {
    const { x, y, rotation } = xrOffset.current.userData
    const behindCam = {
      x: Math.sin(rotation),
      y: Math.cos(rotation)
    }

    xrOffset.current.position.x = x + behindCam.x
    xrOffset.current.position.z = y + behindCam.y
    hmdCamInitialized.current = true
  }

  let cameraState = sceneObjects[activeCamera]
  useEffect(() => {
    // Store Initial Camera Position here so HMD doesn't jump even if virtual camera get's updated
    const { x, y, z } = cameraState
    initialCamPos.current = new THREE.Vector3(x, y, z)
  }, [])

  useEffect(() => {
    const hmdCam = xrOffset.current.children.filter(child => child.type === 'PerspectiveCamera')[0]
    if (worldScale !== 1) {
      xrOffset.current.position.y = -(hmdCam.position.y - 0.75)
    } else {
      xrOffset.current.position.y = 0
    }
  }, [worldScale])

  const soundBeam = useRef()
  const soundSelect = useRef()
  const audioListener = useMemo(() => {
    const listener = new THREE.AudioListener()

    new THREE.AudioLoader().load( 'data/snd/vr-beam2.mp3', buffer => {
      soundBeam.current = new THREE.PositionalAudio( listener )
      soundBeam.current.setBuffer( buffer )
      soundBeam.current.setLoop( true )
      soundBeam.current.setVolume( 1 )
    })

    new THREE.AudioLoader().load(
      'data/snd/vr-select.ogg',
      buffer => {
        soundSelect.current = new THREE.Audio( audioListener )
        soundSelect.current.setBuffer( buffer )
        soundSelect.current.setLoop( false )
        soundSelect.current.setVolume( 0.5 )
      }
    )

    // let atmosphere
    let welcome
    window.addEventListener( 'vrdisplaypresentchange', event => {
      if (event.display.isPresenting) {
        // new THREE.AudioLoader().load(
        //   'data/snd/vr-atmosphere.mp3',
        //   buffer => {
        //     atmosphere = new THREE.PositionalAudio( listener )
        //     atmosphere.setBuffer( buffer )
        //     atmosphere.setLoop( false )
        //     atmosphere.setVolume( 1 )
        //     atmosphere.play()
        //     atmosphere.position.set(0, 5, 0)
        //     scene.add(atmosphere)
        //   }
        // )

        new THREE.AudioLoader().load(
          'data/snd/vr-welcome.ogg',
          buffer => {
            welcome = new THREE.Audio( listener )
            welcome.setBuffer( buffer )
            welcome.setLoop( false )
            welcome.setVolume( 0.35 )
            welcome.play()
          }
        )
      } else {
        // TODO fade out
        // if (atmosphere) {
        //   atmosphere.stop()
        //   scene.remove(atmosphere)
        //   atmosphere = null
        // }
        if (welcome) {
          welcome.stop()
          welcome = null
        }
      }
    }, false )

    return listener
  }, [])

  let activeCameraComponent = (
    <group
      key={'camera'}
      ref={xrOffset}
      rotation={[0, (Math.PI / 4) * camExtraRot, 0]}
      userData={{
        x: initialCamPos.current ? initialCamPos.current.x : cameraState.x,
        y: initialCamPos.current ? initialCamPos.current.y : cameraState.y,
        z: initialCamPos.current ? initialCamPos.current.z : cameraState.z,
        rotation: cameraState.rotation,
        type: cameraState.type
      }}
    >
      <SGCamera {...{ aspectRatio, activeCamera, setDefaultCamera, audioListener, ...cameraState }} />

      {vrControllers.map((object, n) => {
        const handedness = object.getHandedness()
        const flipModel = handedness === 'right'
        const hand = flipHand ? 'left' : 'right'

        return (
          <primitive key={n} object={object}>
            {handedness === hand && (
<<<<<<< HEAD
              <GUI {...{ aspectRatio, models, presets, guiMode, addMode, currentBoard, selectedObject, hideArray, virtualCamVisible, flipHand, selectorOffset, guiSelector, helpToggle, helpSlide, guiCamFOV, vrControllers }} />
=======
              <GUI {...{ rStatsRef, aspectRatio, guiMode, addMode, currentBoard, selectedObject, hideArray, virtualCamVisible, flipHand, helpToggle, helpSlide, guiCamFOV, vrControllers }} />
>>>>>>> 1e71029a
            )}
            <SGController
              {...{ flipModel, modelData: getModelData(controllerObjectSettings), ...controllerObjectSettings }}
            />
          </primitive>
        )
      })}
    </group>
  )

  const selectedObject3d = scene.getObjectById(selectedObject)

  let sceneObjectComponents = Object.values(sceneObjects)
    .map((sceneObject, i) => {
      const isSelected = selectedObject3d && selectedObject3d.userData.id === sceneObject.id
        ? true
        : false

      switch (sceneObject.type) {
        case 'camera':
          return (
            <SGVirtualCamera key={i} {...{ aspectRatio, selectedObject, hideArray, virtualCamVisible, modelData: getModelData(cameraObjectSettings), ...sceneObject }}>
              {isSelected && <primitive object={soundBeam.current} />}
            </SGVirtualCamera>
          )
        case 'character':
          const hmdCam = xrOffset.current ? xrOffset.current.children.filter(child => child.type === 'PerspectiveCamera')[0] : null
          return (
            <SGCharacter
              key={i}
              {...{ modelData: getModelData(sceneObject), worldScale, isSelected, updateObject, selectedBone, hmdCam, ...sceneObject }}
            >
              {isSelected && <primitive object={soundBeam.current} />}
            </SGCharacter>
          )
        case 'object':
          return <SGModel key={i} {...{ modelData: getModelData(sceneObject), ...sceneObject }}>
              {isSelected && <primitive object={soundBeam.current} />}
            </SGModel>
        case 'light':
          return <SGSpotLight key={i} {...{ ...sceneObject }}>
            {isSelected && <primitive object={soundBeam.current} />}
          </SGSpotLight>
      }
    })
    .filter(Boolean)

  const groundTexture = useMemo(() => new THREE.TextureLoader().load('/data/system/grid_floor.png'), [])
  const wallTexture = useMemo(
    () =>
      new THREE.TextureLoader().load('/data/system/grid_wall2.png', texture => {
        texture.wrapS = texture.wrapT = THREE.RepeatWrapping
        texture.offset.set(0, 0)
        texture.repeat.set(4.5, 4.5)
      }),
    []
  )
  const worldComponent = (
    <SGWorld
      {...{
        key: world,
        groundTexture,
        wallTexture,
        world,
        modelData:
          world.environment.file &&
          getModelData({
            model: world.environment.file,
            type: 'environment'
          })
      }}
    />
  )

  // wait until the camera is setup before showing the scene
  const ready = !!xrOffset.current

  // console.log('scene is', ready ? 'shown' : 'not shown')

  return (
    <>
      {activeCameraComponent}
      <group ref={worldScaleGroupRef} userData={{ type: 'world-scale' }} scale={[worldScale, worldScale, worldScale]}>
        {sceneObjectComponents.concat(worldComponent)}
      </group>
      <mesh userData={{ type: 'raycastGround' }} rotation={new THREE.Euler(-Math.PI / 2, 0, 0)}>
        <planeGeometry attach="geometry" args={[100, 100]} />
        <meshBasicMaterial attach="material" visible={false} />
      </mesh>
    </>
  )
}

const SceneManagerXR = connect(
  state => ({
    aspectRatio: state.aspectRatio,
    models: state.models,
    presets: {
      poses: state.presets.poses,
      characters: {},
      scenes: {}
    },

    world: getWorld(state),
    sceneObjects: getSceneObjects(state),
    selectedBone: getSelectedBone(state),
    activeCamera: getActiveCamera(state)
  }),
  {
    createObject,
    updateObject,
    deleteObjects,
    duplicateObjects,
    selectBone,
    updateCharacterSkeleton,
    undo: ActionCreators.undo,
    redo: ActionCreators.redo
  }
)(
  ({
    aspectRatio,
    models,
    presets,
    world,
    sceneObjects,
    activeCamera,
    createObject,
    updateObject,
    deleteObjects,
    duplicateObjects,
    selectedBone,
    selectBone,
    updateCharacterSkeleton,
    undo,
    redo
  }) => {
    const [attachments, attachmentsDispatch] = useAttachmentLoader()

    useMemo(() => {
      let loadables = Object.values(sceneObjects)
        // has a value for model
        .filter(o => o.model != null)
        // has not loaded yet
        .filter(o => o.loaded !== true)
        // is not a box
        .filter(o => !(o.type === 'object' && o.model === 'box'))

      world.environment.file && loadables.push(
        { type: 'environment', model: world.environment.file }
      )

      loadables.push(controllerObjectSettings)
      loadables.push(cameraObjectSettings)

      loadables.forEach(o =>
        attachmentsDispatch({
          type: 'PENDING',
          payload: { id: getFilepathForLoadable({ type: o.type, model: o.model }) }
        })
      )
    }, [sceneObjects])

    const getModelData = sceneObject => {
      let key = getFilepathForLoadable(sceneObject)
      return attachments[key] && attachments[key].value
    }

    return (
      <>
        <Canvas vr>
          <SceneContent
            {...{
              aspectRatio,
              models,
              presets,
              sceneObjects,
              getModelData,
              activeCamera,
              world,
              createObject,
              updateObject,
              deleteObjects,
              duplicateObjects,
              selectedBone,
              selectBone,
              updateCharacterSkeleton,
              undo,
              redo
            }}
          />
        </Canvas>
        <div className="scene-overlay"></div>
      </>
    )
  })

module.exports = SceneManagerXR<|MERGE_RESOLUTION|>--- conflicted
+++ resolved
@@ -1196,11 +1196,7 @@
         return (
           <primitive key={n} object={object}>
             {handedness === hand && (
-<<<<<<< HEAD
-              <GUI {...{ aspectRatio, models, presets, guiMode, addMode, currentBoard, selectedObject, hideArray, virtualCamVisible, flipHand, selectorOffset, guiSelector, helpToggle, helpSlide, guiCamFOV, vrControllers }} />
-=======
-              <GUI {...{ rStatsRef, aspectRatio, guiMode, addMode, currentBoard, selectedObject, hideArray, virtualCamVisible, flipHand, helpToggle, helpSlide, guiCamFOV, vrControllers }} />
->>>>>>> 1e71029a
+              <GUI {...{ rStatsRef, models, presets, aspectRatio, guiMode, addMode, currentBoard, selectedObject, hideArray, virtualCamVisible, flipHand, selectorOffset, guiSelector, helpToggle, helpSlide, guiCamFOV, vrControllers }} />
             )}
             <SGController
               {...{ flipModel, modelData: getModelData(controllerObjectSettings), ...controllerObjectSettings }}
