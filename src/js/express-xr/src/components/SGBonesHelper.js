/**
 Based on THREE.SkeletonHelper

 * @author Sean Griffin / http://twitter.com/sgrif
 * @author Michael Guerrero / http://realitymeltdown.com
 * @author mrdoob / http://mrdoob.com/
 * @author ikerr / http://verold.com
 * @author Mugen87 / https://github.com/Mugen87
 */

// REFERENCE
// Animation Bounding Boxes:
// - https://jsfiddle.net/fnjkeg9x/1/
// - https://discourse.threejs.org/t/object-bounds-not-updated-with-animation/3749/12

const THREE = require('three')

// const ModelLoader = require('../services/model-loader')

// const {
  
//   createPosePreset,
  
// } = require('../shared/reducers/shot-generator')

const { LineSegments } = THREE
const { Matrix4 } = THREE
const { VertexColors } = THREE
const { LineBasicMaterial } = THREE
const { Color } = THREE
const { Vector3 } = THREE
const { Vector4 } = THREE
const { Quaternion } = THREE
const { BufferGeometry } = THREE
const { Float32BufferAttribute } = THREE
const { Object3D } = THREE
const { SkinnedMesh } = THREE

const getVertexForBones = ( bufferPositions, bufferSkinIndices, bufferSkinWeights ) => {
    
  let bonesInfluenceVertices = []
  
  for ( var i = 0; i < bufferSkinIndices.count; i++ ) {
    let boneIndex = new Vector4()
    let vertex = new Vector3()
    let vertWeight = new Vector4()

    vertex.fromBufferAttribute( bufferPositions, i )
    boneIndex.fromBufferAttribute( bufferSkinIndices, i )
    vertWeight.fromBufferAttribute( bufferSkinWeights, i )
    
    if (vertWeight.x > 0.01 ) {
      if (bonesInfluenceVertices[boneIndex.x] ) {
        bonesInfluenceVertices[boneIndex.x].push( 
          {
            vertex,
            weight: vertWeight.x     
          })
      } else {
        bonesInfluenceVertices[boneIndex.x] = [{
          vertex,
          weight: vertWeight.x     
        }]
      }
    }

    if (vertWeight.y > 0.01) {
      if (bonesInfluenceVertices[boneIndex.y]) {
        bonesInfluenceVertices[boneIndex.y].push( {
          vertex,
          weight: vertWeight.y     
        } )
      } else {
        bonesInfluenceVertices[boneIndex.y] = [{
          vertex,
          weight: vertWeight.x     
        }]      
      }
    }

    if (vertWeight.z > 0.01) {
      if (bonesInfluenceVertices[boneIndex.z]) {
        bonesInfluenceVertices[boneIndex.z].push( {
          vertex,
          weight: vertWeight.z     
        } )
      } else {
        bonesInfluenceVertices[boneIndex.z] = [{
          vertex,
          weight: vertWeight.z     
        }]      
      }
    }

    if (vertWeight.w > 0.01) {
      if (bonesInfluenceVertices[boneIndex.w]) {
        bonesInfluenceVertices[boneIndex.w].push( {
          vertex,
          weight: vertWeight.w     
        } )
      } else {
        bonesInfluenceVertices[boneIndex.w] = [{
          vertex,
          weight: vertWeight.w     
        }]      
      }
    }

  }
  return bonesInfluenceVertices  
}

let once = true

const calcMedianDistance = (fixedposition, allverts, object, inverdsedMatrix, bone, multiply, boneIndex, skinnedMesh) => {
  let allDistances = []
  let median = 0
  let maxDist = 0
  let minDist = 10000000;
  let tempObj = new THREE.Object3D()
  let plane

  let midPlane = new THREE.Mesh(
    new THREE.PlaneGeometry(0.2,0.2),
    new THREE.MeshBasicMaterial({
      color: 0x4400ff,
      depthTest: false,
      depthWrite: false,
      transparent: true,
      opacity: 0.5,
      flatShading: true,
      side: THREE.DoubleSide
    })
  )
  midPlane.position.set(fixedposition.x, fixedposition.y, fixedposition.z)
  midPlane.quaternion.copy(bone.quaternion)
  midPlane.quaternion.setFromRotationMatrix( bone.matrixWorld )
  midPlane.quaternion.multiply(new Quaternion(-Math.sqrt(0.5), 0 , 0, -Math.sqrt(0.5)))
  midPlane.updateMatrix()

  plane = new THREE.Plane();
  var dir = new THREE.Vector3(0,1,0);
  var centroid = new Vector3( 0, 0, -1 ).applyQuaternion( midPlane.quaternion )
  //centroid.applyQuaternion(inverdsedMatrix.quaternion)
  //centroid.applyMatrix4(inverdsedMatrix)
  plane.setFromNormalAndCoplanarPoint(centroid, dir).normalize();

  let boneProjection = new Vector3()
  plane.projectPoint(fixedposition, boneProjection)
  // Getting the difference from mid point to where the points are projected (the normalized plane)
  let difference = new Vector3().subVectors(fixedposition, boneProjection)
  
  let midPoint = new THREE.Mesh(
    new THREE.BoxBufferGeometry(0.05,0.05,0.05),
    new THREE.MeshBasicMaterial({
      color: 0x4400ff,
      depthTest: false,
      depthWrite: false,
      transparent: true,
      opacity: 0.5,
      flatShading: true,
      side: THREE.DoubleSide
    })
  )
  midPoint.position.set(fixedposition.x, fixedposition.y, fixedposition.z)
  
  //var helper = new THREE.PlaneHelper( plane, 1, 0xffff00 );
  //helper.updateMatrix()
  //if (once) tempObj.add( helper )
  if (once) tempObj.add(midPlane)
  if (once) tempObj.add(midPoint)

  for (let vect of allverts)
  {
    let vect2 = vect.vertex.clone().applyMatrix4(inverdsedMatrix)
    let vect3 = new Vector3()
    
    // Getting the projections and adding the difference
    plane.projectPoint(vect2, vect3)
    vect3.addVectors(vect3, difference)
    
    let distanceFromOriginal = vect3.distanceTo(vect2)
    if ( distanceFromOriginal<0.02 * multiply )
    {
      allDistances.push(fixedposition.distanceTo(vect3))

      if (once) {  // add a small cube when debugging to see which vertexes are used for calculations
        let vert = new THREE.Mesh(
          new THREE.BoxBufferGeometry(0.01,0.01,0.01),
          new THREE.MeshBasicMaterial({
            color: 0xff0044,
            depthTest: false,
            depthWrite: false,
            transparent: true,
            opacity: 0.5,
            flatShading: true
          })
        )
        vert.position.set(vect3.x, vect3.y, vect3.z)
        tempObj.add(vert)
      }
      median += allDistances[allDistances.length-1]
      if (allDistances[allDistances.length-1] > maxDist) maxDist = allDistances[allDistances.length-1] 
      if (allDistances[allDistances.length-1] < minDist) minDist = allDistances[allDistances.length-1] 
    }
  }

  median = median / allDistances.length
  return {
    median: maxDist,
    object: tempObj
  }
}

const getPointInBetweenByPerc = (pointA, pointB, percentage) => {
  var dir = pointB.clone().sub(pointA);
  var len = dir.length();
  dir = dir.normalize().multiplyScalar(len*percentage);
  return pointA.clone().add(dir);
}


function getBoneList( object ) {
  var boneList = []

  if ( object && object.isBone ) {
    boneList.push( object )
  }

  for ( var i = 0; i < object.children.length; i ++ ) {
    boneList.push.apply( boneList, getBoneList( object.children[ i ] ) )
  }

  return boneList
}

function filter_array(test_array) {
    let index = -1
    const arr_length = test_array ? test_array.length : 0
    let resIndex = -1
    const result = []

    while (++index < arr_length) {
        const value = test_array[index]

        if (value) {
            result[++resIndex] = value
        }
    }

    return result
}

let cache = {}

function BonesHelper( object, object3D, { boneLengthScale = 1, cacheKey } ) {
  Object3D.call( this )
  //ModelLoader.isCustomModel(model)
  let sknMesh = object3D.children.find(child => child instanceof THREE.SkinnedMesh) ||
    object3D.children[0].children.find(child => child instanceof THREE.SkinnedMesh)
  

  // console.log('new BonesHelper', 'cacheKey:', cacheKey)
  let skeleton_clone
  if (!cache[cacheKey]) {
    console.log('adding to cache', cacheKey)
    cache[cacheKey] = object3D;//cloneSkinned( object3D )
  }
  skeleton_clone = cache[cacheKey]

  let zeroedSkinnedMesh = skeleton_clone.children.find(child => child instanceof THREE.SkinnedMesh) ||
    skeleton_clone.children[0].children.find(child => child instanceof THREE.SkinnedMesh)
  
  zeroedSkinnedMesh.skeleton.pose()

  //sknMesh.savePose(createPosePreset)
  sknMesh.savePose(zeroedSkinnedMesh)
  
  let skinIndex = sknMesh.geometry.attributes.skinIndex
  let vertexPositions = sknMesh.geometry.attributes.position
  let skinWeights = sknMesh.geometry.attributes.skinWeight

  let vertexDistanceMyltiplyFactor = 1
  var bbox = new THREE.Box3().setFromObject(object3D);
  let height = bbox.max.y - bbox.min.y
  if (height>2) vertexDistanceMyltiplyFactor = height * 10
  let bones = getBoneList( object );
  this.cones = []
  this.conesGroup = new THREE.Group();
  //this.hit_meshes = []

  let boneMatrix = new Matrix4()
  let matrixWorldInv = new Matrix4()
  let boneCounter = 0
  matrixWorldInv.getInverse( object.matrixWorld )
  
  let bonesContainingVerts = getVertexForBones(vertexPositions, skinIndex, skinWeights, vertexDistanceMyltiplyFactor)
  let traversedBones = []

  // If matrix scale is not 1, 1, 1 colliders and bones appear massive
  object.matrixWorld.makeScale(1, 1, 1)

  for (var ii = 0; ii< bones.length; ii++) {
    var bone = bones[ii]

    var jj = 0
    let posA = new Vector3()
    let posB = new Vector3()
    let scaleA = new Vector3()
    let scaleB = new Vector3()
    let scaleC = new Vector3()
    
    while (bone.children && bone.children[jj] && bone.children[jj].isBone  )
    {
     
      if (traversedBones.includes(bone)) {

        let currentCreated = traversedBones[traversedBones.indexOf(bone)]
        this.remove(currentCreated)
        //this.remove(currentCreated.helper)
        traversedBones[traversedBones.indexOf(bone)] = bone
      }
      else {
        traversedBones.push(bone)
      }

      let boneIndex = traversedBones.indexOf(bone)

      scaleA.setFromMatrixScale(boneMatrix)
      scaleB.setFromMatrixScale(matrixWorldInv)
      scaleC.setFromMatrixScale(object.matrixWorld)

      posA.setFromMatrixPosition(boneMatrix.multiplyMatrices(matrixWorldInv, bone.matrixWorld))//.multiplyScalar(1/scaleA.x)
      posB.setFromMatrixPosition(boneMatrix.multiplyMatrices(matrixWorldInv, bone.children[jj].matrixWorld))//.multiplyScalar(1/scaleA.x)
      //once = ii > 10 && ii < 20 ? true : false
      // set to true and remove false to add the intersection verts (debugging)
      //once = true
      //if (once) console.log('median distance for bone',bone.name)//bone.name)//,': ', distanceToVerts)
      once = false
      let distanceToVerts = 0.1
      let createdHelper = new Object3D()

      let absoluteBonePosA = new Vector3
      let absoluteBonePosB = new Vector3

      //get position from the zeroed bones
      let boneEquiv = zeroedSkinnedMesh.skeleton.bones.filter(bone_current => bone_current.name === bone.name)[0]
      absoluteBonePosA.setFromMatrixPosition(boneEquiv.matrixWorld)
      absoluteBonePosB.setFromMatrixPosition(boneEquiv.children[jj].matrixWorld)
      
<<<<<<< HEAD
      //if (bonesContainingVerts[ii])
      //{
      //  relativePos = getPointInBetweenByPerc(absoluteBonePosA, absoluteBonePosB, 0.5)
      //  let med = calcMedianDistance(relativePos, bonesContainingVerts[ii], this, matrixWorldInv, boneEquiv, vertexDistanceMyltiplyFactor, ii, sknMesh)
      //  distanceToVerts = med.median !== 0 ? med.median : 0.1
      //  createdHelper = med.object
      //}
=======
      if (bonesContainingVerts[ii])
      {
        relativePos = getPointInBetweenByPerc(absoluteBonePosA, absoluteBonePosB, 0.5)
        let med = calcMedianDistance(relativePos, bonesContainingVerts[ii], this, new Matrix4(), boneEquiv, vertexDistanceMyltiplyFactor, ii, sknMesh)
        distanceToVerts = med.median !== 0 ? med.median : 0.1
        createdHelper = med.object
      }
>>>>>>> 783e1b89

      let boneLength = posA.distanceTo(posB) * scaleC.y// / scaleA.y
      let boneWidth

      boneWidth = boneLength * boneLengthScale > 0.15 ? boneLength : 0.15 / boneLengthScale   //restrict minimum width
      if (boneLength * boneLengthScale > 0.35) boneWidth = 0.35 / boneLengthScale //also maximum..
      
      //let hit_bone_width = distanceToVerts*1.5 // / scaleA.y
      let geometry = new THREE.CylinderBufferGeometry(boneWidth / 25, boneWidth /15 , boneLength - boneWidth/20, 4 )//, heightSegments : Integer, openEnded : Boolean, thetaStart : Float, thetaLength : Float)

      // secondary geometry used for hit testing
      if (bone.name === 'Head') boneLength *= 1.5


      let s_material = new THREE.MeshBasicMaterial({
        color:0x7a72e9,
        depthTest: false,
        depthWrite: false,
        transparent: true,
        opacity: 0.9,
        flatShading: true,
      })

      //this.cones[boneIndex]= new THREE.Mesh()

      this.cones[boneIndex] = new THREE.Mesh( geometry.clone(), s_material.clone() )

      this.cones[boneIndex].geometry.applyMatrix(new Matrix4().makeTranslation(0, boneLength/2+boneWidth/60, 0))

      // Add the axis helper if needed
      // let axisHelper = new THREE.AxesHelper(0.2)
      // axisHelper.position.y -= boneLength/2
      //this.cones[boneIndex].add(axisHelper)
      

      this.cones[boneIndex].userData.name = bone.name
      this.cones[boneIndex].userData.type = 'bone'
      this.cones[boneIndex].userData.bone = bone.uuid
      this.cones[boneIndex].userData.segment = 0
      this.cones.matrixAutoUpdate = false;

      
      //hitMesh.geometry.applyMatrix(new Matrix4().makeScale(4, 1, 4))
      //this.cones[boneCounter].add(s_sphere)
      if (boneLength>0)
      {
        // don't add mesh hitters for hand fingers and shoulders

        // remove custom bone stats for now!
        
        /*
        if ( ( bone.name.indexOf('LeftHand')>0 && ( bone.name.charAt(bone.name.indexOf('LeftHand')+8)) !== "" )
          || ( bone.name.indexOf('RightHand')>0 && ( bone.name.charAt(bone.name.indexOf('RightHand')+9)) !== "" )
          || ( bone.name.indexOf('Shoulder')>0 ) )
        {
          //console.log('not adding hitter for bone: ', bone.name)
        } else {
          // make the hand hitters longer to cover fingers
          if ( ( bone.name.indexOf('LeftHand')>0 && ( bone.name.charAt(bone.name.indexOf('LeftHand')+8)) === "" )
            || ( bone.name.indexOf('RightHand')>0 && ( bone.name.charAt(bone.name.indexOf('RightHand')+9)) === "" ) )
          {
            hitMesh.geometry.applyMatrix(new Matrix4().makeScale(4, 2, 4))
          }
          if ( bone.name.indexOf('LeftArm')>0 || bone.name.indexOf('RightArm')>0 )
          {
            hitMesh.geometry.applyMatrix(new Matrix4().makeScale(1, 1.2, 1))
            hitMesh.geometry.applyMatrix(new Matrix4().makeTranslation(0, -boneLength/8, 0))
          }
          this.hit_meshes[boneIndex] = ( hitMesh )
          this.add(hitMesh)

        }
        if ( bone.name.indexOf('Neck')>0 )
        {
          hitMesh.geometry.applyMatrix(new Matrix4().makeScale(3, 1, 3))
          //hitMesh.geometry.applyMatrix(new Matrix4().makeTranslation(0, -boneLength, 0))
        }
        if ( bone.name.indexOf('Leg')>0 )
        {
          hitMesh.geometry.applyMatrix(new Matrix4().makeScale(1.5, 1, 1.5))
          //hitMesh.geometry.applyMatrix(new Matrix4().makeTranslation(0, -boneLength, 0))
        }
        if ( bone.name.indexOf('Foot')>0 )
        {
          hitMesh.geometry.applyMatrix(new Matrix4().makeScale(1.5, 1, 1.5))
          //hitMesh.geometry.applyMatrix(new Matrix4().makeTranslation(0, -boneLength, 0))
        }
        if ( bone.name.indexOf('Hips')>0 && ( bone.name.charAt(bone.name.indexOf('Hips')+4)) === "" )
        {
          hitMesh.geometry.applyMatrix(new Matrix4().makeScale(6, 1.8, 5))
          hitMesh.geometry.applyMatrix(new Matrix4().makeTranslation(0, -boneLength, 0))
        }
        if ( (bone.name.indexOf('Spine')>0) )
        {
          //align the spine hit meshes better (the bones are slightly to the back of the mesh)
          hitMesh.geometry.applyMatrix(new Matrix4().makeScale(6, 1, 5))

          hitMesh.geometry.applyMatrix(new Matrix4().makeTranslation(0, 0, boneLength/3 - spineNumber * boneLength/10))
          spineNumber++
        }
        */

        //this.add(createdHelper)

        //bone.helper = createdHelper
        bone.connectedBone = this.cones[boneIndex]

  
        boneCounter++
      }

      jj++

    }
  
    let boneIndex = traversedBones.indexOf(bone)
    let cone = this.cones[boneIndex];
    if(cone)
    {
      this.conesGroup.add(cone);
    }
  }

  zeroedSkinnedMesh = null

  this.root = object
  this.object3D = object3D
  this.bones = bones
  //if (sknMesh.needsRepose) sknMesh.repose()
  this.matrix = object.matrixWorld
  this.matrixAutoUpdate = false
  //this.visible = false;
}

BonesHelper.prototype = Object.create( Object3D.prototype )
BonesHelper.prototype.constructor = BonesHelper

BonesHelper.prototype.updateMatrixWorld = function () {
  var boneMatrix = new Matrix4()
  var matrixWorldInv = new Matrix4()
  var object3dMatrix = new Matrix4()
  
  return function updateMatrixWorld( force ) {
    if(!this.conesGroup.parent)
    {
      return;
    } 
    

    var bones = this.bones
    matrixWorldInv.getInverse( this.root.matrixWorld )

    for ( var ii = 0; ii < bones.length; ii++ )
    {
      var bone = bones [ii]
      boneMatrix.multiplyMatrices( matrixWorldInv, bone.matrixWorld )   // changed to parent position, as that's the length calculated
    
      if (bone.connectedBone === undefined) continue
    
      bone.connectedBone.position.setFromMatrixPosition( boneMatrix )
      bone.connectedBone.quaternion.setFromRotationMatrix( boneMatrix )
      bone.connectedBone.scale.setFromMatrixScale( boneMatrix )
    
    }

    Object3D.prototype.updateMatrixWorld.call( this, force )
  }
}()

BonesHelper.prototype.raycast = function ( raycaster, intersects ) {
  let results = raycaster.intersectObjects(this.cones)
  for (let result of results) {
    // add a .bone key to the Intersection object referencing the cone's bone
    result.bone = this.bones.find(bone => bone.uuid === result.object.userData.bone)
    intersects.push(result)
  }
}

/* const cloneSkinned = ( source ) => {

  var cloneLookup = new Map()
  let userData = source.userData;
  source.userData = null;
  var clone = source.clone()
  source.userData = userData;

  parallelTraverse( source, clone, function ( sourceNode, clonedNode ) {
    cloneLookup.set( sourceNode, clonedNode )
  } )
  source.traverse( function ( sourceMesh ) {
    if ( ! sourceMesh.isSkinnedMesh ) return
    var sourceBones = sourceMesh.skeleton.bones
    var clonedMesh = cloneLookup.get( sourceMesh )
    clonedMesh.skeleton = sourceMesh.skeleton.clone()
    //console.log('cloned mesh: ', clonedMesh)
    clonedMesh.skeleton.bones = sourceBones.map( function ( sourceBone ) {
      if ( ! cloneLookup.has( sourceBone ) ) {
        throw new Error( 'THREE.AnimationUtils: Required bones are not descendants of the given object.' )
      }
      return cloneLookup.get( sourceBone )
    } )
    clonedMesh.bind( clonedMesh.skeleton, sourceMesh.bindMatrix )
  } )

  return clone
} */

const parallelTraverse = ( a, b, callback ) => {
  callback( a, b )
  for ( var i = 0; i < a.children.length; i ++ ) {
    parallelTraverse( a.children[ i ], b.children[ i ], callback )
  }
}

const getDefaultRotationForBone = (skeleton, bone) => {
  return { x: bone.rotation.x, y: bone.rotation.y, z: bone.rotation.z}  
}

SkinnedMesh.prototype.savePose = function(sknMesh) {
  let poseSkeleton = {}
  
  // sknMesh.skeleton.pose()
  this.needsRepose = false

  for (var i = 0; i< this.skeleton.bones.length; i++)
  { 
    this.skeleton.bones[i].updateMatrix()
    sknMesh.skeleton.bones[i].updateMatrix()
    let defaultRotation = getDefaultRotationForBone(this.skeleton, this.skeleton.bones[i])
    let zeroRotation = getDefaultRotationForBone(sknMesh.skeleton, sknMesh.skeleton.bones[i])
    
    //calculating initial rotation vs default rotation difference
    let rotDiff = {
      x: defaultRotation.x - zeroRotation.x,
      y: defaultRotation.y - zeroRotation.y,
      z: defaultRotation.z - zeroRotation.z
    }

    if ( rotDiff.x < -0.0001 || rotDiff.x > 0.0001 ||
      rotDiff.y < -0.0001 || rotDiff.y > 0.0001 ||
      rotDiff.z < -0.0001 || rotDiff.z > 0.0001 )
      {
        this.needsRepose = true
        poseSkeleton[this.skeleton.bones[i].name] = {
          rotation: {
            x: defaultRotation.x,
            y: defaultRotation.y,
            z: defaultRotation.z
          }          
        }        
      }
  }

  if ( this.needsRepose ) {
    this.userData.initialSkeleton = poseSkeleton
  }
  //REMOVED SAVING 

  // let preset = {
  //   id: this.parent.userData.id,
  //   name: this.name,
  //   state: {
  //     skeleton: poseSkeleton || {}
  //   }
  // }
  // //console.log('saving: ', preset)
  // createPosePreset(preset)
}

SkinnedMesh.prototype.repose = function() {
  //console.log('reposing ', this.skeleton.bones, ' to: ', this.userData.initialSkeleton)
  for (var i = 0; i< this.skeleton.bones.length; i++)
  {    
    if (this.userData.initialSkeleton[this.skeleton.bones[i].name])
    {
      this.skeleton.bones[i].rotation.x = this.userData.initialSkeleton[this.skeleton.bones[i].name].rotation.x
      this.skeleton.bones[i].rotation.y = this.userData.initialSkeleton[this.skeleton.bones[i].name].rotation.y
      this.skeleton.bones[i].rotation.z = this.userData.initialSkeleton[this.skeleton.bones[i].name].rotation.z
    }   
  }
  
}

module.exports = BonesHelper<|MERGE_RESOLUTION|>--- conflicted
+++ resolved
@@ -348,7 +348,6 @@
       absoluteBonePosA.setFromMatrixPosition(boneEquiv.matrixWorld)
       absoluteBonePosB.setFromMatrixPosition(boneEquiv.children[jj].matrixWorld)
       
-<<<<<<< HEAD
       //if (bonesContainingVerts[ii])
       //{
       //  relativePos = getPointInBetweenByPerc(absoluteBonePosA, absoluteBonePosB, 0.5)
@@ -356,15 +355,6 @@
       //  distanceToVerts = med.median !== 0 ? med.median : 0.1
       //  createdHelper = med.object
       //}
-=======
-      if (bonesContainingVerts[ii])
-      {
-        relativePos = getPointInBetweenByPerc(absoluteBonePosA, absoluteBonePosB, 0.5)
-        let med = calcMedianDistance(relativePos, bonesContainingVerts[ii], this, new Matrix4(), boneEquiv, vertexDistanceMyltiplyFactor, ii, sknMesh)
-        distanceToVerts = med.median !== 0 ? med.median : 0.1
-        createdHelper = med.object
-      }
->>>>>>> 783e1b89
 
       let boneLength = posA.distanceTo(posB) * scaleC.y// / scaleA.y
       let boneWidth
