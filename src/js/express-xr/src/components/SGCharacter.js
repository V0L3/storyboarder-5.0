const { useMemo, useRef, useEffect, useState } = React
const { useRender } = require('react-three-fiber')

const { initialState } = require('../../../shared/reducers/shot-generator')
const BonesHelper = require('./SGBonesHelper')

THREE.Cache.enabled = true

const isValidSkinnedMesh = data => {
  try {
    let mesh =
      data.scene.children.find(child => child instanceof THREE.SkinnedMesh) ||
      data.scene.children[0].children.find(child => child instanceof THREE.SkinnedMesh)
    return mesh != null
  } catch (err) {
    console.error(err)
    return false
  }
}

const cloneGltf = gltf => {
  const clone = {
    animations: gltf.animations,
    scene: gltf.scene.clone(true)
  }

  const skinnedMeshes = {}

  gltf.scene.traverse(node => {
    if (node.isSkinnedMesh) {
      skinnedMeshes[node.name] = node
    }
  })

  const cloneBones = {}
  const cloneSkinnedMeshes = {}

  clone.scene.traverse(node => {
    if (node.isBone) {
      cloneBones[node.name] = node
    }

    if (node.isSkinnedMesh) {
      cloneSkinnedMeshes[node.name] = node
    }
  })

  for (let name in skinnedMeshes) {
    const skinnedMesh = skinnedMeshes[name]
    const skeleton = skinnedMesh.skeleton
    const cloneSkinnedMesh = cloneSkinnedMeshes[name]

    const orderedCloneBones = []

    for (let i = 0; i < skeleton.bones.length; ++i) {
      const cloneBone = cloneBones[skeleton.bones[i].name]
      orderedCloneBones.push(cloneBone)
    }

    cloneSkinnedMesh.bind(new THREE.Skeleton(orderedCloneBones, skeleton.boneInverses), cloneSkinnedMesh.matrixWorld)
  }

  return clone
}

const characterFactory = data => {
  data = cloneGltf(data)

  //console.log('factory got data: ', data)
  let boneLengthScale = 1
  let material = new THREE.MeshLambertMaterial({
    color: 0xffffff,
    emissive: 0x0,
    //specular: 0x0,
    skinning: true,
    //shininess: 0,
    flatShading: false,
    morphNormals: true,
    morphTargets: true
  })

  let mesh
  let skeleton
  let armatures
  let parentRotation = new THREE.Quaternion()
  let parentPosition = new THREE.Vector3()

  let lods = data.scene.children.filter(child => child instanceof THREE.SkinnedMesh)
  if (lods.length === 0) lods = data.scene.children[0].children.filter(child => child instanceof THREE.SkinnedMesh)

  if (lods.length > 1) {
    mesh = new THREE.LOD()
    lods.forEach((lod, i) => {
      mesh.addLevel(lod, i * 2)
    })
  } else {
    mesh = lods[0]
  }

  if (mesh == null) {
    mesh = new THREE.Mesh()
    skeleton = null
    armatures = null
    let originalHeight = 0

    return { mesh, skeleton, armatures, originalHeight, boneLengthScale, parentRotation, parentPosition }
  }

  armatures = data.scene.children[0].children.filter(child => child instanceof THREE.Bone)
  if (armatures.length === 0) {
    // facebook export is different - bone structure is inside another object3D
    armatures = data.scene.children[0].children[0].children.filter(child => child instanceof THREE.Bone)

    if (armatures.length === 0) {
      //specifically adult-female - bone structure is inside the skinned mesh
      armatures = mesh.children[0].children.filter(child => child instanceof THREE.Bone)
    }
    for (var bone of armatures) {
      bone.scale.set(1, 1, 1)
      bone.quaternion.multiply(data.scene.children[0].children[0].quaternion)
      bone.position.set(bone.position.x, bone.position.z, bone.position.y)
    }

    if (mesh.type === 'LOD') {
      mesh.children.forEach(lod => {
        lod.scale.set(1, 1, 1)
      })
    } else {
      mesh.scale.set(1, 1, 1)
    }

    parentRotation = data.scene.children[0].children[0].quaternion.clone()
    parentPosition = armatures[0].position.clone()
    boneLengthScale = 100
  }


  if (mesh.type === 'LOD') {
    skeleton = mesh.children[0].skeleton

    mesh.children.forEach(lod => {
      if (lod.material.map) {
        material.map = lod.material.map
        material.map.needsUpdate = true
      }

      lod.material = material
      lod.renderOrder = 1.0
    })
  } else {
    skeleton = mesh.skeleton

    if (mesh.material.map) {
      material.map = mesh.material.map
      material.map.needsUpdate = true
    }

    mesh.material = material
    mesh.renderOrder = 1.0
  }

  let bbox = new THREE.Box3().setFromObject(mesh)
  let originalHeight = bbox.max.y - bbox.min.y

  return { mesh, skeleton, armatures, originalHeight, boneLengthScale, parentRotation, parentPosition }
}

const SGCharacter = React.memo(({ id, type, worldScale, isSelected, updateObject, modelData, selectedBone, hmdCam, ...props }) => {
  const [ready, setReady] = useState(false) // ready to load?
  // setting loaded = true forces an update to sceneObjects,
  // which is what Editor listens for to attach the BonesHelper
  const setLoaded = loaded => updateObject(id, { loaded })
  const object = useRef(null)

  const originalSkeleton = useRef(null)

  // const doCleanup = () => {
  //   if (object.current) {
  //     console.log(type, id, 'remove')
  //     scene.remove(object.current.bonesHelper)
  //     scene.remove(object.current)
  //     object.current.bonesHelper = null
  //     object.current = null
  //   }
  // }

  useRender(
    () => {
      if (object.current && hmdCam && object.current.children[0] instanceof THREE.LOD) {
        object.current.children[0].update(hmdCam)
      }
    },
    false,
    [object.current, hmdCam]
  )

  // if the model has changed
  useEffect(() => {
    setReady(false)
    setLoaded(false)

    // return function cleanup () { }
  }, [props.model])

  useEffect(() => {
    if (!ready && modelData) {
      if (isValidSkinnedMesh(modelData)) {
        // console.log(type, id, 'got valid mesh')

        setReady(true)
      } else {
        alert('This model doesn’t contain a Skinned Mesh. Please load it as an Object, not a Character.')

        // HACK undefined means an error state
        setLoaded(undefined)
      }
    }
  }, [modelData, ready])

  useEffect(() => {
    if (ready) {
      setLoaded(true)
    }
  }, [ready])

  const {
    skinnedMesh,
    armatures,
    originalHeight,
    mesh,
    skeleton,
    boneLengthScale,
    parentRotation,
    parentPosition
  } = useMemo(() => {
    if (modelData) {
      const { mesh, skeleton, armatures, originalHeight, boneLengthScale, parentRotation, parentPosition } = characterFactory(
        modelData
      )

      // make a clone of the initial skeleton pose, for comparison
      originalSkeleton.current = skeleton.clone()
      originalSkeleton.current.bones = originalSkeleton.current.bones.map(bone => bone.clone())

      return {
        skinnedMesh: mesh,
        armatures,
        originalHeight,
        mesh,
        skeleton,
        boneLengthScale,
        parentRotation,
        parentPosition
      }
    }

    return {}
  }, [modelData])

  const bonesHelper = useMemo(() => {
    if (ready && object.current) {
      return new BonesHelper(
        skeleton.bones[0].parent,
        object.current,
        {
          boneLengthScale,
          cacheKey: props.model
        }
      )
    } else {
      return undefined
    }
  }, [ready, object.current])

  useEffect(() => {
    return function cleanup() {
      console.log('component cleanup')
      // doCleanup()
      setReady(false)
      setLoaded(false)
    }
  }, [])

  let currentBoneSelected = useRef(null)

  const updateSkeleton = () => {
    let skeleton = object.current.userData.skeleton
    if (Object.values(props.skeleton).length) {
      for (bone of skeleton.bones) {
        let userState = props.skeleton[bone.name]
        let systemState = originalSkeleton.current.getBoneByName(bone.name).clone()

        let state = userState || systemState

        bone.rotation.x = state.rotation.x
        bone.rotation.y = state.rotation.y
        bone.rotation.z = state.rotation.z
      }
    } else {
      let skeleton = object.current.userData.skeleton
      skeleton.pose()
      fixRootBone()
    }
  }

  useEffect(() => {
    if (object.current) {
      object.current.position.x = props.x
      object.current.position.z = props.y
      object.current.position.y = props.z
    }
  }, [props.model, props.x, props.y, props.z, ready])

  useEffect(() => {
    if (object.current) {
      if (props.rotation.y || props.rotation.y == 0) {
        object.current.rotation.y = props.rotation.y
      } else {
        object.current.rotation.y = props.rotation
      }
    }
  }, [props.model, props.rotation, ready])

  const resetPose = () => {
    if (!object.current) return

    let skeleton = object.current.userData.skeleton
    skeleton.pose()
    updateSkeleton()
    fixRootBone()
  }

  const fixRootBone = () => {
    let { boneLengthScale, parentRotation, parentPosition } = object.current.userData
    let skeleton = object.current.userData.skeleton

    // fb converter scaled object
    if (boneLengthScale === 100) {
      if (props.skeleton['Hips']) {
        // we already have correct values, don't multiply the root bone
      } else {
        skeleton.bones[0].quaternion.multiply(parentRotation)
      }
      skeleton.bones[0].position.copy(parentPosition)
    }
  }

  useEffect(() => {
    if (!ready) return
    if (!props.posePresetId) return

    console.log(type, id, 'changed pose preset')
    resetPose()
  }, [props.posePresetId])

  useEffect(() => {
    if (!ready) return
    if (!object.current) return

    // console.log(type, id, 'skeleton')
    updateSkeleton()
  }, [props.model, props.skeleton, ready])

  useEffect(() => {
    if (object.current) {
      if (object.current.userData.modelSettings.height) {
        let originalHeight = object.current.userData.originalHeight
        let scale = props.height / originalHeight

        object.current.scale.set(scale, scale, scale)
      } else {
        object.current.scale.setScalar(props.height)
      }
      //object.current.bonesHelper.updateMatrixWorld()
    }
  }, [props.model, props.height, props.skeleton, ready])

  useEffect(() => {
    if (!ready) return

    if (object.current) {
      // adjust head proportionally
      let skeleton = object.current.userData.skeleton
      let headBone = skeleton.getBoneByName('Head')

      if (headBone && object.current.userData.modelSettings.height) {
        let baseHeadScale = object.current.userData.modelSettings.height / props.height

        //head bone
        headBone.scale.setScalar(baseHeadScale)
        headBone.scale.setScalar(props.headScale)
      }
    }
  }, [props.model, props.headScale, props.skeleton, ready])

  useEffect(() => {
    // console.log(type, id, 'isSelected', isSelected)
    if (!ready) return
    if (!object.current) return

    // handle selection/deselection - add/remove the bone stucture
    if (isSelected && worldScale === 1) {
      for (var cone of object.current.bonesHelper.cones) object.current.bonesHelper.add(cone)
    } else {
      for (var cone of object.current.bonesHelper.cones) object.current.bonesHelper.remove(cone)
    }

    if (skinnedMesh.type === 'LOD') {
      skinnedMesh.levels.forEach((level, i) => {
        const worldScaleMult = worldScale === 1 ? 1 : 0.01
        level.distance = i * 2 * worldScaleMult
      })
    }
  }, [props.model, worldScale, isSelected, ready])

  useMemo(() => {
    if (!skinnedMesh) return

    if (skinnedMesh.type === 'LOD') {
      skinnedMesh.children.forEach(lod => {
        if (lod.morphTargetDictionary && Object.values(lod.morphTargetDictionary).length === 3) {
          lod.morphTargetInfluences[0] = props.morphTargets.mesomorphic
          lod.morphTargetInfluences[1] = props.morphTargets.ectomorphic
          lod.morphTargetInfluences[2] = props.morphTargets.endomorphic
        }
      })
    } else {
      if (skinnedMesh.morphTargetDictionary && Object.values(skinnedMesh.morphTargetDictionary).length === 3) {
        skinnedMesh.morphTargetInfluences[0] = props.morphTargets.mesomorphic
        skinnedMesh.morphTargetInfluences[1] = props.morphTargets.ectomorphic
        skinnedMesh.morphTargetInfluences[2] = props.morphTargets.endomorphic
      }
    }
  }, [modelData, props.morphTargets])

  useEffect(() => {
    if (!ready) return
    if (!object.current) return

    // if there was a prior selected bone
    if (currentBoneSelected.current) {
      // reset it
      currentBoneSelected.current.connectedBone.material.color = new THREE.Color(0x7a72e9)
      currentBoneSelected.current = null
    }

    // was a bone selected?
    if (selectedBone) {
      // find the 3D Bone matching the selectedBone uuid
      let bone = object.current.userData.skeleton.bones.find(b => b.uuid == selectedBone)

      if (bone) {
        currentBoneSelected.current = bone
        currentBoneSelected.current.connectedBone.material.color = new THREE.Color(0x242246)
      }
    }
  }, [selectedBone, ready])

<<<<<<< HEAD
  return <group
=======
  return skinnedMesh ? (
    <group
      //visible={false}
>>>>>>> 9aa297be
      userData={{
        id,
        type,
        name: 'character-container',
        displayName: props.displayName,
        forPanel: {
          height: props.height,
          headScale: props.headScale,
          mesomorphic: props.morphTargets.mesomorphic,
          ectomorphic: props.morphTargets.ectomorphic,
          endomorphic: props.morphTargets.endomorphic
        }
      }}
    >
<<<<<<< HEAD
      {
        skinnedMesh && (
          <group
            ref={object}
            bonesHelper={bonesHelper ? bonesHelper : null}
            userData={{
              id,
              type,
              originalHeight,
              mesh,
              skeleton,
              boneLengthScale,
              parentRotation,
              parentPosition,
              modelSettings: Object.assign({ rotation: props.rotation }, initialState.models[props.model]) || {
                rotation: props.rotation
              }
            }}
          >
            <primitive userData={{ id, type }} object={skinnedMesh} />
            <primitive object={armatures[0]} />
            {props.children}
          </group>
        )
      }

      {(skinnedMesh && bonesHelper) && (
=======
      <group
        ref={object}
        //visible={false}
        bonesHelper={bonesHelper ? bonesHelper : null}
        userData={{
          id,
          type,
          originalHeight,
          mesh,
          skeleton,
          boneLengthScale,
          parentRotation,
          parentPosition,
          modelSettings: Object.assign({ rotation: props.rotation }, initialState.models[props.model]) || {
            rotation: props.rotation
          }
        }}
      >
        <primitive userData={{ id, type }} object={skinnedMesh} />
        <primitive object={armatures[0]} />
        {props.children}
      </group>

      {bonesHelper && (
>>>>>>> 9aa297be
        <group>
          <primitive
            userData={{
              character: skinnedMesh
            }}
            object={bonesHelper}
          />
        </group>
      )}
<<<<<<< HEAD
  </group>
}
=======
    </group>
  ) : null
})
>>>>>>> 9aa297be

module.exports = SGCharacter<|MERGE_RESOLUTION|>--- conflicted
+++ resolved
@@ -456,13 +456,8 @@
     }
   }, [selectedBone, ready])
 
-<<<<<<< HEAD
   return <group
-=======
-  return skinnedMesh ? (
-    <group
       //visible={false}
->>>>>>> 9aa297be
       userData={{
         id,
         type,
@@ -477,10 +472,10 @@
         }
       }}
     >
-<<<<<<< HEAD
       {
         skinnedMesh && (
           <group
+            //visible={false}
             ref={object}
             bonesHelper={bonesHelper ? bonesHelper : null}
             userData={{
@@ -505,32 +500,6 @@
       }
 
       {(skinnedMesh && bonesHelper) && (
-=======
-      <group
-        ref={object}
-        //visible={false}
-        bonesHelper={bonesHelper ? bonesHelper : null}
-        userData={{
-          id,
-          type,
-          originalHeight,
-          mesh,
-          skeleton,
-          boneLengthScale,
-          parentRotation,
-          parentPosition,
-          modelSettings: Object.assign({ rotation: props.rotation }, initialState.models[props.model]) || {
-            rotation: props.rotation
-          }
-        }}
-      >
-        <primitive userData={{ id, type }} object={skinnedMesh} />
-        <primitive object={armatures[0]} />
-        {props.children}
-      </group>
-
-      {bonesHelper && (
->>>>>>> 9aa297be
         <group>
           <primitive
             userData={{
@@ -540,13 +509,7 @@
           />
         </group>
       )}
-<<<<<<< HEAD
   </group>
-}
-=======
-    </group>
-  ) : null
 })
->>>>>>> 9aa297be
 
 module.exports = SGCharacter