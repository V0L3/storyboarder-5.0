--- conflicted
+++ resolved
@@ -18,17 +18,6 @@
   const ground = useRef(null)
   const room = useRef(null)
 
-<<<<<<< HEAD
-  const roomMesh = buildSquareRoom(world.room.width, world.room.length, world.room.height, {
-    textures: { wall: wallTexture }
-  })
-  roomMesh.layers.enable(0)
-  // roomMesh.layers.enable(1)
-  // roomMesh.layers.disable(2)
-  // roomMesh.layers.enable(3)
-
-  roomMesh.position.y = -0.03
-=======
   const roomMesh = useMemo(
     () => {
       let group = buildSquareRoom(
@@ -47,7 +36,6 @@
     },
     [world, wallTexture]
   )
->>>>>>> 3b0a866a
 
   useEffect(() => {
     if (directionalLight.current) {
