--- conflicted
+++ resolved
@@ -75,12 +75,9 @@
     const [currentShotSize, setCurrentShotSize] = useState(shotInfo.size)
     const [currentShotAngle, setCurrentShotAngle] = useState(shotInfo.angle)
     const isDragging = useRef(false)
-<<<<<<< HEAD
     const dragInfo = useRef({prev: [0, 0], current: [0, 0]})
     
-=======
     const fakeCamera = useRef()
->>>>>>> 1a4857be
     useEffect(() => {
       setCurrentShotSize(shotInfo.size)
     }, [shotInfo.size, activeCamera])
