--- conflicted
+++ resolved
@@ -3,7 +3,6 @@
 import { useUpdate } from 'react-three-fiber'
 
 import traverseMeshMaterials from '../../helpers/traverse-mesh-materials'
-<<<<<<< HEAD
 import {useAsset} from "../../hooks/use-assets-manager"
 /* 
 const VirtualCamera = require('../components/VirtualCamera') */
@@ -14,9 +13,8 @@
 //   emissive: 0x0,
 //   flatShading: false
 // })
-=======
+
 import { SHOT_LAYERS } from '../../utils/ShotLayers'
->>>>>>> 09551427
 
 const materialFactory = () => new THREE.MeshToonMaterial({
   color: 0xcccccc,
@@ -86,7 +84,7 @@
     }
 
     return []
-  }, [sceneObject.model, Boolean(asset)])
+  }, [sceneObject.model, asset])
 
   useEffect(() => {
     traverseMeshMaterials(ref.current, material => {
