--- conflicted
+++ resolved
@@ -5,27 +5,18 @@
 import SGIkHelper from '../../../shared/IK/SGIkHelper'
 import BonesHelper from '../../../xr/src/three/BonesHelper'
 import ObjectRotationControl from '../../../shared/IK/objects/ObjectRotationControl'
-<<<<<<< HEAD
 import {useAsset} from "../../hooks/use-assets-manager"
-
-const isUserModel = model => !!model.match(/\//)
-
-const Character = React.memo(({ path, sceneObject, modelSettings, isSelected, selectedBone, updateCharacterSkeleton, updateCharacterIkSkeleton }) => {
-    const {asset: gltf} = useAsset(path)
-  
-    const ref = useRef()
-=======
 import { SHOT_LAYERS } from '../../utils/ShotLayers'
 const isUserModel = model => !!model.match(/\//)
 
-const Character = React.memo(({ gltf, sceneObject, modelSettings, isSelected, selectedBone, updateCharacterSkeleton, updateCharacterIkSkeleton }) => {
-  const ref = useUpdate(
-    self => {
-      let lod = self.getObjectByProperty("type", "LOD")
-      lod && lod.traverse(child => child.layers.enable(SHOT_LAYERS))
-    }
-  )
->>>>>>> 09551427
+const Character = React.memo(({ path, sceneObject, modelSettings, isSelected, selectedBone, updateCharacterSkeleton, updateCharacterIkSkeleton }) => {
+    const {asset: gltf, loaded} = useAsset(path)
+    const ref = useUpdate(
+      self => {
+        let lod = self.getObjectByProperty("type", "LOD")
+        lod && lod.traverse(child => child.layers.enable(SHOT_LAYERS))
+      }
+    )
     const [ready, setReady] = useState(false)
     const attachablesList = useRef([])
     const { scene, camera, gl } = useThree()
@@ -39,76 +30,75 @@
 
    
 
-    const [skeleton, lod, originalSkeleton, armature, originalHeight] = useMemo(
-        () => {
-          if(!gltf) {
-            setReady(false)
-            return [null, null, null, null, null]
-          }
-      
-          let lod = new THREE.LOD()
-          let { scene } = cloneGltf(gltf)
-          let map
-    
-          // for built-in Characters
-          // SkinnedMeshes are immediate children
-          let meshes = scene.children.filter(child => child.isSkinnedMesh)
-    
-          // if no SkinnedMeshes are found there, this may be a custom model file
-          if (meshes.length === 0 && scene.children.length && scene.children[0].children) {
-            // try to find the first SkinnedMesh in the first child object's children
-            let mesh = scene.children[0].children.find(child => child.isSkinnedMesh)
-            if (mesh) {
-              meshes = [mesh]
-            }
-          }
-    
-          // if there's only 1 mesh
-          let startAt = meshes.length == 1
-            // start at mesh index 0 (for custom characters)
-            ? 0
-            // otherwise start at mesh index 1 (for built-in characters)
-            : 1
-    
-          for (let i = startAt, d = 0; i < meshes.length; i++, d++) {
-            let mesh = meshes[i]
-            mesh.matrixAutoUpdate = false
-            map = mesh.material.map
-    
-            mesh.material = new THREE.MeshToonMaterial({
-              map: map,
-              color: 0xffffff,
-              emissive: 0x0,
-              specular: 0x0,
-              reflectivity: 0x0,
-              skinning: true,
-              shininess: 0,
-              flatShading: false,
-              morphNormals: true,
-              morphTargets: true
-            })
-            lod.addLevel(mesh, d * 4)
-          }
-    
-          let skeleton = lod.children[0].skeleton
-          skeleton.pose()
-    
-          let originalSkeleton = skeleton.clone()
-          originalSkeleton.bones = originalSkeleton.bones.map(bone => bone.clone())
-    
-          let armature = scene.children[0].children[0]
-    
-          let originalHeight
-          if (isUserModel(sceneObject.model)) {
-            originalHeight = 1
-          } else {
-            let bbox = new THREE.Box3().setFromObject(lod)
-            originalHeight = bbox.max.y - bbox.min.y
-          }
-          // We need to override skeleton when model is changed because in store skeleton position is still has values for prevModel
-          setReady(true)
-          return [skeleton, lod, originalSkeleton, armature, originalHeight]
-        }, [gltf])
+    const [skeleton, lod, originalSkeleton, armature, originalHeight] = useMemo(() => {
+      if(!gltf) {
+        setReady(false)
+        return [null, null, null, null, null]
+      }
+  
+      let lod = new THREE.LOD()
+      let { scene } = cloneGltf(gltf)
+      let map
+
+      // for built-in Characters
+      // SkinnedMeshes are immediate children
+      let meshes = scene.children.filter(child => child.isSkinnedMesh)
+
+      // if no SkinnedMeshes are found there, this may be a custom model file
+      if (meshes.length === 0 && scene.children.length && scene.children[0].children) {
+        // try to find the first SkinnedMesh in the first child object's children
+        let mesh = scene.children[0].children.find(child => child.isSkinnedMesh)
+        if (mesh) {
+          meshes = [mesh]
+        }
+      }
+
+      // if there's only 1 mesh
+      let startAt = meshes.length == 1
+        // start at mesh index 0 (for custom characters)
+        ? 0
+        // otherwise start at mesh index 1 (for built-in characters)
+        : 1
+
+      for (let i = startAt, d = 0; i < meshes.length; i++, d++) {
+        let mesh = meshes[i]
+        mesh.matrixAutoUpdate = false
+        map = mesh.material.map
+
+        mesh.material = new THREE.MeshToonMaterial({
+          map: map,
+          color: 0xffffff,
+          emissive: 0x0,
+          specular: 0x0,
+          reflectivity: 0x0,
+          skinning: true,
+          shininess: 0,
+          flatShading: false,
+          morphNormals: true,
+          morphTargets: true
+        })
+        lod.addLevel(mesh, d * 4)
+      }
+
+      let skeleton = lod.children[0].skeleton
+      skeleton.pose()
+
+      let originalSkeleton = skeleton.clone()
+      originalSkeleton.bones = originalSkeleton.bones.map(bone => bone.clone())
+
+      let armature = scene.children[0].children[0]
+
+      let originalHeight
+      if (isUserModel(sceneObject.model)) {
+        originalHeight = 1
+      } else {
+        let bbox = new THREE.Box3().setFromObject(lod)
+        originalHeight = bbox.max.y - bbox.min.y
+      }
+      // We need to override skeleton when model is changed because in store skeleton position is still has values for prevModel
+      setReady(true)
+      return [skeleton, lod, originalSkeleton, armature, originalHeight]
+    }, [gltf])
 
     useEffect(() => {
       if(!ref.current || !lod) return
@@ -116,7 +106,7 @@
       return () => {
         ref.current.remove(lod)
       }
-    }, [lod, ref.current])
+    }, [lod, ref.current, gltf])
 
     useEffect(() => {
       if(!ref.current || !armature) return
@@ -319,10 +309,7 @@
     }, [ref.current])
   
     const { x, y, z, visible, rotation, locked } = sceneObject
-<<<<<<< HEAD
-    
-=======
->>>>>>> 09551427
+
     return <group
         ref={ ref }
 
