import * as THREE from 'three'
import { useEffect, useMemo, useRef } from 'react'
<<<<<<< HEAD
import {useAsset} from "../../hooks/use-assets-manager"
=======
import { useUpdate } from 'react-three-fiber'
import { SHOT_LAYERS } from '../../utils/ShotLayers'
>>>>>>> 09551427

const Image = React.memo(({ sceneObject, isSelected, imagesPaths }) => {
  const {asset: texture} = useAsset(imagesPaths[0] || null)
  const aspect = useRef(1)
  const ref = useRef()

  const material = useMemo(() => {
    return new THREE.MeshToonMaterial({ transparent: true })
  }, [])

  useMemo(() => {
    if(!texture) return
    texture.wrapS = texture.wrapT = THREE.RepeatWrapping
    texture.offset.set(0, 0)
    texture.repeat.set(1, 1)

    const { width, height } = texture.image
    aspect.current = width / height

    if (material) {
        material.map = texture
        material.needsUpdate = true
    } 
  }, [texture])

  useEffect(() => {
    if (isSelected) {
      material.emissive = new THREE.Color(0x755bf9)
      material.color = new THREE.Color(0x222222)
    } else {
      material.emissive = new THREE.Color(0x000000)
      material.color = new THREE.Color(0xcccccc)
    }
  }, [ref.current, isSelected])

  useEffect(() => {
    material.opacity = sceneObject.opacity
  }, [sceneObject.opacity])

  useEffect(() => {
    if (sceneObject.visibleToCam) ref.current.traverse(child => child.layers.enable(SHOT_LAYERS))
    else ref.current.traverse(child => child.layers.disable(SHOT_LAYERS))
  }, [ref.current, sceneObject.visibleToCam])

  const { x, y, z, visible, height, rotation, locked } = sceneObject
  return (
    <group
      ref={ ref }
      onController={ sceneObject.visible ? () => null : null }
      userData={{
        type: "image",
        id: sceneObject.id,
        locked: locked
      }}
      visible={ visible }
      position={ [x, z, y] }
      scale={ [height * aspect.current, height, 1] }
      rotation={ [rotation.x, rotation.y, rotation.z] }
    >
      <mesh
        userData={{
            type: "image",
            id: sceneObject.id
        }}
      >
        <planeBufferGeometry attach="geometry" args={ [1, 1] } />
        <primitive attach="material" object={ material } />
      </mesh>
      <mesh 
        userData={{
            type: "image",
            id: sceneObject.id
        }}
        rotation={ [0, Math.PI, 0] } 
        scale={ [-1, 1, 1] }>
        <planeBufferGeometry attach="geometry" args={ [1, 1, 0.01] } />
        <primitive attach="material" object={ material } />
      </mesh>
    </group>
  )
})

export default Image<|MERGE_RESOLUTION|>--- conflicted
+++ resolved
@@ -1,14 +1,11 @@
 import * as THREE from 'three'
 import { useEffect, useMemo, useRef } from 'react'
-<<<<<<< HEAD
-import {useAsset} from "../../hooks/use-assets-manager"
-=======
-import { useUpdate } from 'react-three-fiber'
+import {useAsset, cache} from "../../hooks/use-assets-manager"
 import { SHOT_LAYERS } from '../../utils/ShotLayers'
->>>>>>> 09551427
 
 const Image = React.memo(({ sceneObject, isSelected, imagesPaths }) => {
   const {asset: texture} = useAsset(imagesPaths[0] || null)
+  
   const aspect = useRef(1)
   const ref = useRef()
 
@@ -29,7 +26,7 @@
         material.map = texture
         material.needsUpdate = true
     } 
-  }, [texture])
+  }, [texture, imagesPaths[0]])
 
   useEffect(() => {
     if (isSelected) {
